--- conflicted
+++ resolved
@@ -148,11 +148,7 @@
    	<dependency> 
    		<groupId>com.microsoft.azure</groupId> 
    		<artifactId>azure-eventhubs</artifactId> 
-<<<<<<< HEAD
    		<version>0.14.0</version> 
-=======
-   		<version>0.13.1</version> 
->>>>>>> 81efb733
    	</dependency>   
  ```
  
