--- conflicted
+++ resolved
@@ -1,9 +1,7 @@
-<<<<<<< HEAD
-2012.02.28 Version 0.2.0
- * Added Support for Azure Table in com.microsoft.windowsazure.services.table
- * Added Tests for Azure Table
- * Added a dependency on apache commons-lang3 3.1
-=======
+2012.06.02 Version 0.3.0
+ * Added 1.7 Storage Support
+ * Added Javadocs for com.microsoft.windowsazure.services.table
+
 2012.05.02 Version 0.2.2
  * Added Javadoc comments to Azure Blob Service Layer
  * Fixed a URL encoding issue in Table Client Layer
@@ -18,7 +16,6 @@
  * Added Client Tests for Table
  * Added a dependency on apache commons-lang3 3.1
  * ResultsSegment exposes an ArrayList instead of an Iterable
->>>>>>> dead9f97
  * UserAgent updated to v1.1.2
 
 2012.01.31 Version 0.1.3
