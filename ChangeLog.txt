<<<<<<< HEAD
2017.XX.XX Version X.X.X
 * Added support for the last time the tier was modified.
=======
2017.10.06 Version 6.0.0
 * Added support for taking a snapshot of a share.
 * IOExceptions wrapping StorageExceptions will now contain the StorageException message in the outer exception.
 * Connection string support expanded to allow AccountName to be specified with SharedAccessSignature and DefaultEndpointsProtocol.  In this case, SharedAccessSignature is used for credentials, while having both DefaultEndpointsProtocol and AccountName allows the library to infer a set of default endpoints.  Additionally, we have added support for BlobSecondaryEndpoint, QueueSecondaryEndpoint, TableSecondaryEndpoint, and FileSecondaryEndpoint.  Specifying a secondary endpoint requires the specification of the corresponding primary.
 * All: The use of DefaultEndpointsProtocol in a connection string is now optional in the case where endpoints would be automatically generated; if missing, a value of https will be inferred.  When the parsed account settings in such a case are used to generate a connection string, the value of DefaultEndpointsProtocol will be explicitly included.
>>>>>>> 23a1b4e4

2017.08.28 Version 5.5.0
 * Fixed a bug when using a SAS token where the token was being omitted from calls to delete a directory in the file service.
 * For Standard Storage Accounts only, added the ability to set the tier of individual block blobs. The tier can currently only be set through uploadTier()

2017.07.13 Version 5.4.0
 * Support for 2017-04-17 REST version. Please see our REST API documentation and blogs for information about the related added features.
 * Added ErrorReceivingResponseEvent which fires when a network error occurs before the responseReceivedEvent fires. If the responseReceivedEvent fires sucessfully, this new event will not fire.
 * For Premium Accounts only, added support for getting and setting the tier on a page blob. The tier can also be set when creating or copying from an existing page blob.
 * Added support for server side encryption for File Service.

2017.06.21 Version 5.3.1
 * Fixed a bug in specific upload case for block blobs. This only affects uploads greater than the max put blob threshold, that have increased the streamWriteSizeInBytes beyond the 4 MB and storeBlobContentMD5 has been disabled.
 * In some cases in the above mentioned upload path, fixed a bug where StorageExceptions were being thrown instead of IOExceptions.

2017.06.13 Version 5.3.0
 * Fixed a bug where the transactional MD5 check would fail when downloading a range of blob or file and the recovery action is performed on a subsection of the range.
 * Fixed leaking connections for table requests.
 * Fixed a bug where retries happened immediately when experiencing a network exception uploading data or getting the response.
 * Fixed a bug where the response stream was not being closed on nonretryable exceptions.

2017.05.23 Version 5.2.0
 * Fixed Exists() calls on Shares and Directories to now populate metadata. This was already being done for Files.
 * Changed blob constants to support up to 256 MB on put blob for block blobs. The default value for put blob threshold has also been updated to half of the maximum, or 128 MB currently.
 * Fixed a bug that prevented setting content MD5 to true when creating a new file.
 * Fixed a bug where access conditions, options, and operation context were not being passed when calling openWriteExisting() on a page blob or a file.
 * Fixed a bug where an exception was being thrown on a range get of a blob or file when the options disableContentMD5Validation is set to false and useTransactionalContentMD5 is set to true and there is no overall MD5.
 * Fixed a bug where retries were happening immediately if a socket exception was thrown.
 * In CloudFileShareProperties, setShareQuota() no longer asserts in bounds. This check has been moved to create() and uploadProperties() in CloudFileShare.

2017.05.14 Version 5.1.1
 * Reverted version 5.1.0 due to a regression which was caught after publishing. Version 5.2.0 will be released that contains the fixes from 5.1.0 without the regression.

2017.01.18 Version 5.0.0
 * Prefix support for listing files and directories.
 * Added support for setting public access when creating a blob container
 * The public access setting on a blob container is now a container property returned from downloadProperties.
 * Add Message now modifies the PopReceipt, Id, NextVisibleTime, InsertionTime, and ExpirationTime properties of its CloudQueueMessage parameter.
 * Populate content MD5 for range gets on Blobs and Files.
 * Added support in Page Blob for incremental copy.
 * Added large BlockBlob upload support. Blocks can now support sizes up to 100 MB.
 * Added a new, memory-optimized upload strategy for the upload* APIs. This algorithm only applies for blocks greater than 4MB and when storeBlobContentMD5 and Client-Side Encryption are disabled.
 * getQualifiedUri() has been deprecated for Blobs. Please use getSnapshotQualifiedUri() instead. This new function will return the blob including the snapshot (if present) and no SAS token.
 * getQualifiedStorageUri() has been deprecated for Blobs. Please use getSnapshotQualifiedStorageUri() instead. This new function will return the blob including the snapshot (if present) and no SAS token.
 * Fixed a bug where copying from a blob that included a SAS token and a snapshot ommitted the SAS token.

2016.08.30 Version 4.4.0
 * Fixed a bug in client-side encryption for tables that was preventing the Java client from decrypting entities encrypted with the .NET client, and vice versa.
 
2016.07.06 Version 4.3.0
 * Added support for server-side encryption.
 * Added support for getBlobReferenceFromServer methods on CloudBlobContainer to support retrieving a blob without knowing its type.
 * Fixed a bug in the retry policies where 300 status codes were being retried when they shouldn't be.

2016.04.07 Version 4.2.0
 * Added support for setting a library-wide proxy. The default proxy can be set on OperationContext.
 * Added support in Page Blob for getting a list of differing page ranges between snapshot versions.
 * Added support in Page Blob for getting ranges of pages.

2016.03.31 Version 4.1.0
 * Added support for client side encryption for blobs, queues and tables.
 * Since the encryption preview, added functionality where uploading encrypted blobs can be done with just PutBlob, not PutBlock + PutBlockList, if the blob is small enough.
 * Since the encryption preview, fixed bugs in the Table Service where APIs such as 'CreateTable' were trying to encrypt their payload.  Encryption is only supported on entities.

2015.10.05 Version 4.0.0
 * Removed deprecated table AtomPub support.
 * Removed deprecated constructors which take service clients in favor of constructors which take credentials.
 * Added support for "Add" permissions on Blob SAS.
 * Added support for "Create" permissions on Blob and File SAS.
 * Added support for IP Restricted SAS and Protocol SAS.
 * Added support for Account SAS to all services.
 * Added support for Minute and Hour Metrics to FileServiceProperties and added support for File Metrics to CloudAnalyticsClient.
 * Removed deprecated startCopyFromBlob() on CloudBlob. Use startCopy() instead.
 * Removed deprecated Credentials and StorageKey classes. Please use the appropriate methods on StorageCredentialsAccountAndKey instead.

2015.09.16 Version 3.1.0
 * Fixed a bug in table where a select on a non-existent field resulted in a null reference exception if the corresponding field in the TableEntity was not nullable.
 * Fixed a bug in table where JsonParser was automatically closing the response stream before it was completely drained causing socket exhaustion.
 * Fixed a bug in StorageCredentialsAccountAndKey.updateKey(String) which prevented valid keys from being set.
 * Added CloudBlobContainer.listBlobs(final String, final boolean) method.
 * Fixed a bug in blob where using AccessConditions on block blob uploads larger than 64MB done with the upload* methods or block blob uploads done openOutputStream with would fail if the blob did not already exist.
 * Added support for setting a proxy per request. Proxy can be set on an OperationContext instance and will be used when that instance is passed to the request method.

2015.08.04 Version 3.0.0
 * Added support for SAS to the Azure File service.
 * Added support for Append Blob.
 * Added support for Access Control Lists (ACL) to File Shares.
 * Added support for getting and setting of CORS rules to File service.
 * Added support for ShareStats to File Shares.
 * Added support for copying an Azure File to another Azure File or a Block Blob asynchronously, and aborting Azure File copy operations asynchronously.
 * Added support for copying a Blob to an Azure File asynchronously.
 * Added support for setting a maximum quota property on a File Share.
 * Removed deprecated AuthenticationScheme and its getter and setter. In the future only SharedKey will be used.
 * Removed deprecated getter/setters for all request option properties on the service clients. Please use the default request options getter/setters instead.
 * Removed getSubDirectoryReference() for blob directories and file directories. Use getDirectoryReference() instead. 
 * Removed getEntityClass() in TableQuery. Please use getClazzType() instead.
 * Added client-side verification for lease duration and break periods.
 * Deprecated the setters in table for timestamp as this property is only modifiable by the service.
 * Deprecated startCopyFromBlob() on CloudBlob. Use startCopy() instead.
 * Deprecated the Credentials and StorageKey classes. Please use the appropriate methods on StorageCredentialsAccountAndKey instead.
 * Deprecated constructors which take service clients in favor of constructors which take credentials.
 * Fixed a bug where the DateBackwardCompatibility flag was not applied if set on the CloudTableClient default request options.
 * Changed library behavior to retry all exceptions thrown when parsing a response object.
 * Changed behavior to stop removing query parameters passed in with the resource URI if that URI contains a SAS token. Some query parameters such as comp, restype, snapshot and api-version will still be removed.
 * Added support for logging StringToSign to SharedKey and SAS.
 * Added a connect timeout to prevent hangs when establishing the network connection.
 * Made performance enhancements to the BlobOutputStream class.

2015.05.26 Version 2.2.0
 * Fixed a bug where maximum execution time was ignored for file, queue, and table services.
 * Changed the socket timeout to be set to the service side timeout plus 5 minutes when maximum execution time is not set.
 * Changed the socket timeout to default to 5 minutes rather than infinite when neither service side timeout or maximum execution time are set.
 * Fixed a bug where MD5 was calculated for commitBlockList even though UseTransactionalMD5 was set to false.
 * Fixed a bug where selecting fields that did not exist returned an error rather than an EntityProperty with a null value.
 * Fixed a bug where table entities with a single quote in their partition or row key could be inserted but not operated on in any other way.

2015.04.01 Version 2.1.0
 * Fixed a bug for all listing API's where next() would sometimes throw an exception if hasNext() had not been called even if there were more elements to iterate on.
 * Added sequence number to the blob properties. This is populated for page blobs.
 * Creating a page blob sets its length property.
 * Added support for page blob sequence numbers and sequence number access conditions. 
 * Fixed a bug in abort copy where the lease access condition was not sent to the service.
 * Fixed an issue in startCopyFromBlob where if the URI of the source blob contained certain non-ASCII characters they would not be encoded appropriately. This would result in Authorization failures.
 * Fixed a small performance issue in XML serialization.
 * Fixed a bug in BlobOutputStream and FileOutputStream where flush added data to a request pool rather than immediately committing it to the Azure service.
 * Refactored to remove the blob, queue, and file package dependency on table in the error handling code.
 * Added additional client-side logging for REST requests, responses, and errors.

2014.12.20 Version 2.0.0
 * Deprecated getSubDirectoryReference() for blob directories and file directories. Use getDirectoryReference() instead. 
 * Fixed a bug where maxResults was not verified to be positive for list operations.
 * Fixed a bug where high precision Date values stored on Table Entites were forced to fit into milliseconds resulting in inaccuracies. Precision is limited to 1 millisecond by Java.util.Date. If greater precision is required, the String should be used directly.
 * Added TableRequestOptions.dateBackwardCompatibility, which supports reading Date values on Table Entities written using versions of this library prior to 2.0.0. See http://go.microsoft.com/fwlink/?LinkId=523753 for more details.
 * Deprecated AuthenticationScheme and its getter and setter. In the future only SharedKey will be used.

2014.11.03 Version 1.3.1
 * Reverted timestamp bug fix from 1.3.0 for further consideration.

2014.11.03 Version 1.3.0
 * Added support for EndpointSuffix which was previously not accepted in Account Strings.
 * Fixed a bug where high precision timestamps were forced to fit into milliseconds resulting in inaccuracies. Precision is limited to 1 millisecond by Java.util.Date. If greater precision is required, the String should be used directly.

2014.08.01 Version 1.2.0
 * Added the NameValidator class which contains helpers that check to see if resource names are valid.
 * Fixed a bug where the RequestUrl of a LogRecord was not correctly HTML4 decoded. Added a dependency on Apache Commons Lang3.  
 * Made FileRange class and ListFilesAndDirectories method in the CloudFileDirectory class public. 

2014.07.01 Version 1.1.0
 * Changed the maven group id and artifact id. The new group id is com.microsoft.azure and the new artifact id is azure-storage.
 * Added File Service support. The File Service and the associated SDK APIs are in preview. 
 * Added CloudAnalyticsClient and related methods to simplify Storage Analytics logging and metrics use case scenarios.
 * Fixed a bug where an empty file would be left over during the downloadToFile error case.
 * Updated StorageErrorCodeStrings class. 
 * Requests made using SAS credentials have the api-version query parameter appended to the URI.
 * Fixed a null pointer exception that resulted when the first request was made with a blob created using the uri-only constructor (no sas creds appended). 

2014.05.12 Version 1.0.0
 * Updated service version to 2014-02-14
 * Fixed null-reference when null listingDetails are passed to listBlobsSegmented(String, boolean, EnumSet<BlobListingDetails>, int, ResultContinuation, BlobRequestOptions, OperationContext) overload
 * StorageUri may contain only a secondary endpoint

2014.05.06 Version 0.7.0
 * Created a DefaultRequestOptions object for each service client
 * Deprecated getter/setters for all request option properties on the service clients 
 * Removed server timeout defaults. These are still settable via the DefaultRequestOptions object on the client if desired
 * Removed OperationContext getCurrentRequestObject/setCurrentReqestObject methods
 * Removed SharedAccess{Blob|Queue|Table}Policy permissionsFromString(String) and permissionsToString(EnumSet) static methods in favor of setPermissionsFromString(String) and permissionsToString() instance methods
 * Moved all execute and executeSegmented methods for TableOperations, TableBatchOperations, and TableQueries from CloudTableClient to CloudTable. The CloudTableClient methods are removed
 * Deprecated getEntityClass() in TableQuery. Please use getClazzType() instead.
 * Removed CloudPageBlob openOutputStream methods in favor of equivalent openWriteNew methods
 * Removed reserved methods from StorageCredentials classes
 * Made the isUsePathStyleUris() method in ServiceClient protected
 * Removed CloudTableClient constructors taking only URI/StorageUri and throw if credentials passed into constructors are null as tables do not allow anonymous access
 * Removed extraneous ServiceClient constructors
 * Moved LeaseDuration, LeaseState, and LeaseStatus from the storage package to the blob package
 * Made the parse(String) methods in LeaseDuration, LeaseState, and LeaseStatus internal
 * RetryContext currentRetryCount and lastRequestResult fields must be accessed with their corresponding getters/setters
 * BlockEntry searchMode field must be accessed through its getter/setter
 * BlockEntry has an additional constructor taking only block id
 * Removed BlobType enum parse() method
 * Removed CopyStatus enum parse() method
 * Removed CloudQueueMessage setExpirationTime(), setNextVisibleTime() and setPopReceipt() methods
 * Removed TableConstants class
 * Removed some classes/methods originally marked "Internal Use Only": Credentials.getSigningAccountName(), StorageCredentialsAccountAndKey.setSigningAccountName(), DeserializationHelper class, some BlobProperties setter methods
 * Applied MaximumExecutionTime to downloadToByteArray and downloadRangeToByteArray methods
 * Removed GeoReplicationStats.getGeoReplicationStatus(String)
 * Moved SharedAccessPolicy, Permissions base classes (and serializers/deserializers) from core to storage
 * Added container/queue/table constructors taking only URI or StorageUri to enable direct instantiation with a SAS token
 * Fixed LeaseState so that it is parsed correctly. Previously, a leased blob returned LeaseState.UNSPECIFIED rather than LeaseState.LEASED
 * Fixed the CloudTable(URI) method to correctly handle partition key and row key limits for passed in SAS tokens
 * Fixed an issue that allowed whitespace metadata values to be set
 * Changed package name from com.microsoft.windowsazure.storage to com.microsoft.azure.storage
 * Deprecated AtomPub format for tables
 * Added support for secondary location access in Azure Storage Emulator
 * Removed unnecessary exceptions specified in the throws clause of method declarations
 * Fixed issue with path-style uris and sas credentials
 * Added CloudAnalyticsClient class to simplify storage account analytics logging and metrics scenarios.

2014.02.19 Version 0.6.0
 * Removed OperationContext getCurrentOperationByteCount/setCurrentOperationByteCount and getIntermediateMD5/setIntermediateMD5 methods
 * Deprecated OperationContext getCurrentRequestObject/setCurrentReqestObject methods
 * Deprecated SharedAccess{Blob|Queue|Table}Policy permissionsFromString(String) and permissionsToString(EnumSet) static methods in favor of setPermissionsFromString(String) and permissionsToString() instance methods
 * Moved all execute and executeSegmented methods for TableOperations, TableBatchOperations, and TableQueries from CloudTableClient to CloudTable. The CloudTableClient methods are now marked deprecated.
 * Deprecated CloudPageBlob openOutputStream methods in favor of equivalent openWriteNew methods
 * container.get{BlockBlob|PageBlob|Directory}Reference, directory.get{BlockBlob, PageBlob, SubDirectory}Reference always treat the string parameter as a relative address
 * {CloudBlobContainer|CloudQueue|CloudTable}(String, CloudBlobClient) always treat the string parameter as a relative address
 * If the parent of a blob is the container, Cloud{BlockBlob|PageBlob|BlobDirectory}.getParent() returns a valid CloudBlobDirectory with an empty prefix. Similarly, container.getDirectoryReference("") gets a valid CloudBlobDirectory representing the container.
 * Blob downloads resume on every retry
 * TableOperation(TableEntity, TableOperationType) sets echoContent to false by default
 * Fixed translateException to handle 503 along with other special HTTP codes
 * Fixed an issue so that the ContentMD5 is only calculated when the length is unknown or is within the single blob upload threshold for block blob uploads.
 * Fixed snapshot creates to inherit base blob's metadata/properties unless metadata/properties are specified
 * Any exception thrown while parsing an error response is ignored and the original exception is returned
 * Added additional constructors to TableServiceEntity and DynamicTableEntity taking partition key, row key, etc
 * Added support for Null Retry Policies
 * Added a resize method for page blobs 
 * Added openWriteExisting() and openWriteExisting(AccessCondition, BlobRequestOptions, OperationContext) methods to PageBlob allowing output streams to be opened on existing page blobs.
 * Added StorageEventMultiCasters to OperationContext for when a retry occurs ("Retrying") and when the request is complete ("RequestComplete").
 * Added static StorageEventMultiCasters for SendingRequest, ResponseReceived, RequestComplete and Retrying to Operation Context
 * Added maximum execution time, settable for all requests via Cloud{Blob|Queue|Table}Client.setMaximumExecutionTime(Integer) or for an individual request via {Blob|Queue|Table}RequestOptions.setMaximumExecutionTime(Integer)

2013.12.10 Version 0.5.0
 * Fixed content disposition parsing in BlobDeserializationHelper and added it to BlobProperties
 * Fixed etag for snapshots, which was previously not set correctly in CloudBlob
 * Fixed etag parsing so that quotes around etag are removed
 * Added Copy to BlobListingDetails enum and added logic and fixed xml parsers to enable that option when listing blobs
 * Fixed blob/container BreakLease so that the breakPeriodInSeconds is honored
 * Sending request event on the opContext is now fired before the connection is set up
 * Added Json support for tables
 * JsonMinimalMetadata is now the default payload format (rather than AtomPub). Payload format can be specified for all table requests by using CloudTableClient.setTablePayloadFormat or for an individual table request by using TableRequestOptions.setTablePayloadFormat
 * Added read from secondary support for blobs/queue/tables
 * Fixed Canonicalizer to ignore empty header values while signing
 * Added additional query parameters for Blob SAS introduced in 2013-08-15
 * Enabled echo content (on or off) option for table inserts
 * Enabled setting user headers on the operation context
 * Moved LeaseAction enum from core package to blob package (internal use only)
 * Added support for optional Service Properties
 * Blob downloadToByteArray and downloadRangeToByteArray return the number of bytes copied to the byte array

2013.07.03 Version 0.4.4
 * Windows Azure China environment support
 * Service Bus metadata support updated to the latest version
 * Rich Odata entity query support for Service Bus Queue/Topic/Subscription
 * Added support for Service Bus message forwarding
 * Added support for Service Bus message count details
 * Made sure the response stream is drained to prevent socket exhaustion in Storage
 * Added support for all flavors of SharedKey and SharedKeyLite message signing through AuthenticationScheme property on client classes in Storage

2013.05.27 Version 0.4.3
* Added support for updating existing Queue/Topic/Subscription for Service Bus
* Added support for message lock renewal to support long running message processing for Service Bus
* Added new properties to Queue/Topic/Subscription/Rule for Service Bus
* Added support for rebinding content key for Media Services

2013.04.16 Version 0.4.2
* Fixed a bunch of GB18030 encoding issues
* Fixed a service bus issue when the locale is not UTC

2013.03.12 Version 0.4.1
 * Added "Azure-SDK-For-Java/<version>" To User-Agent HTTP header
 * Added connection string support for Service Bus
 * Added new methods to break lease for Storage Blob which doesn't require a lease id and returns the result as an object. Deprecated the old breakLease() methods.
 * Added a new method to get the historical events for Media Services
 * Fixed Storage Table encoding issue for special characters
 * BlobOutputStream now commits block list using LATEST instead of UNCOMMITTED
 * Added RequestResult to StorageEvents
 * Fixed issue when accessing OperationContext RequestResults
 * Fixed the return value of BlobInputStream.read
 * Fixed CloudPageBlob.downloadPageRanges to retrieve the blob length
 * Fixed MD5 validation in BlobInputStream
 * Return ETag in TableResult not only for Insert but also for other operations

2013.01.18 Version 0.4.0
 * Added support for Windows Azure Media Services
 * Updated dependencies to non-beta stable versions
 * Added a Sending Request Event to OperationContext in Storage Client code
 * Fixed a bug in the Storage client in blob download resume for blobs greater than 2GB

2012.10.29 Version 0.3.3
 * In the blob client, fixed a bug which allows users to call write APIs on a blob snapshot reference
 * Updated the URL parse method in storage client libraries, to allow users to pass a URL ending with "/"
 * Updated the parsing response header code in blob client APIs
 * Updated the storage client library user agent version from 0.1.2 to 0.1.3
 * Added more test cases in storage client tests

2012.10.16 Version 0.3.2
 * Implemented a more graceful timeout Exception
 * Implemented a better Exception for an empty header returned by the Azure Storage Service
 * Added Fluent setters for Blob Models

2012.09.11 Version 0.3.1
 * Added Javadocs to 1.7 Storage Support from 0.3.0 release
 * Fixed bug where getqueue for an invalid queue returns 200 and the exception is not wrapped in a ServiceException
 * Fixed the error when deleting a blob snapshot in the Service Layer
 * Changed the PageBlob length parameter from an int to a long
 * Return an Etag for create and copy Blob in Service Layer
 * Updated the BlobRestProxy.copyBlob to correctly honor source access conditions
 * Updated the BlobRestProxy.getBlob to correctly honor setComputeRangeMD5 option
 * Added international support for ServiceBus URIs
 * Added encoding for special characters when serializing entity to XML in Table Service Layer

2012.06.02 Version 0.3.0
 * Added 1.7 Storage Support
 * Added Javadocs for com.microsoft.windowsazure.services.table

2012.05.02 Version 0.2.2
 * Added Javadoc comments to Azure Blob Service Layer
 * Fixed a URL encoding issue in Table Client Layer
 * Made CloudTableClient use Iterator instead of Iterable

2012.04.11 Version 0.2.1
 * Added Service Layer support for Azure Table
 * Added Javadoc comments to Azure Queue Service Layer

2012.02.28 Version 0.2.0
 * Added Support for Azure Table in com.microsoft.windowsazure.services.table
 * Added Client Tests for Table
 * Added a dependency on apache commons-lang3 3.1
 * ResultsSegment exposes an ArrayList instead of an Iterable
 * UserAgent updated to v1.1.2

2012.01.31 Version 0.1.3
 * Updated User Agent to v0.1.1
 * Updated License Headers
 * Blob Client Mark update
 * Retry Logic updated in Blob and Queue Client to not retry
 * Error Response parsing updated for Table compatibility
 * MD5 is delay calculated on copy streams
 * Date parsing support for various number of fractional decimals
 * StorageErrorResponse updated to support lower case xml for tables

2011.12.22 Version 0.1.2
 * Fixed CloudBlob.download to lock to ETag during a resume
 * Ensured that Client Side Exceptions are not resumed

2011.12.14 Version 0.1.1
 * Commenting/documentation changes

2011.12.09 Version 0.1.0
 * Initial Release<|MERGE_RESOLUTION|>--- conflicted
+++ resolved
@@ -1,13 +1,11 @@
-<<<<<<< HEAD
 2017.XX.XX Version X.X.X
  * Added support for the last time the tier was modified.
-=======
+
 2017.10.06 Version 6.0.0
  * Added support for taking a snapshot of a share.
  * IOExceptions wrapping StorageExceptions will now contain the StorageException message in the outer exception.
  * Connection string support expanded to allow AccountName to be specified with SharedAccessSignature and DefaultEndpointsProtocol.  In this case, SharedAccessSignature is used for credentials, while having both DefaultEndpointsProtocol and AccountName allows the library to infer a set of default endpoints.  Additionally, we have added support for BlobSecondaryEndpoint, QueueSecondaryEndpoint, TableSecondaryEndpoint, and FileSecondaryEndpoint.  Specifying a secondary endpoint requires the specification of the corresponding primary.
  * All: The use of DefaultEndpointsProtocol in a connection string is now optional in the case where endpoints would be automatically generated; if missing, a value of https will be inferred.  When the parsed account settings in such a case are used to generate a connection string, the value of DefaultEndpointsProtocol will be explicitly included.
->>>>>>> 23a1b4e4
 
 2017.08.28 Version 5.5.0
  * Fixed a bug when using a SAS token where the token was being omitted from calls to delete a directory in the file service.
