--- conflicted
+++ resolved
@@ -261,13 +261,12 @@
                     <packages>com.azure.digitaltwins.core*</packages>
                   </group>
                   <group>
-<<<<<<< HEAD
                     <title>Azure Digital Twins Model Parser</title>
                     <packages>com.azure.digitaltwins.parser*</packages>
-=======
+                  </group>
+                  <group>
                     <title>Azure Document Translator</title>
                     <packages>com.azure.ai.documenttranslator*</packages>
->>>>>>> 11b597c4
                   </group>
                   <group>
                     <title>Azure IoT Models Repository</title>
