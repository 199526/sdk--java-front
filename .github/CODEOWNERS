# Instructions for CODEOWNERS file format and automatic build failure notifications:
# https://github.com/Azure/azure-sdk/blob/master/docs/policies/opensource.md#codeowners

###########
# SDK
###########

# Catch all
/sdk/                                               @joshfree @srnagar @hemanttanwar @anuchandy @conniey @jianghaolu

# BOM
# PRLabel: %Azure.Core
/sdk/boms/azure-sdk-bom/                            @alzimmermsft @jonathangiles @srnagar @hemanttanwar @anuchandy
# PRLabel: %azure-spring
/sdk/boms/azure-spring-boot-bom/                    @saragluna @yiliuTo @chenrujun @backwind1233 @jialindai @stliu

####
# Service teams
####
# PRLabel: %App Configuration
/sdk/appconfiguration/                              @mssfang @alzimmermsft
# PRLabel: %azure-spring
/sdk/appconfiguration/azure-spring-cloud-*/         @mrm9084 @saragluna @yiliuTo @chenrujun @backwind1233 @jialindai @zhenlan @stliu

# PRLabel: %Batch
/sdk/batch/                                         @xingwu1 @bgklein @matthchr

# PRLabel: %Communication
/sdk/communication/                                 @JianpingChen @ankitarorabit @minnieliu @Azure/azure-sdk-communication-code-reviewers

# PRLabel: %Azure.Core
/sdk/core/                                          @alzimmermsft @jianghaolu @srnagar @hemanttanwar @anuchandy

# PRLabel: %Azure.Core
/sdk/core/azure-core-tracing-opentelemetry/         @samvaity @alzimmermsft

# PRLabel: %Cosmos
/sdk/cosmos/                                        @moderakh @kushagraThapar @FabianMeiswinkel @kirankumarkolli @mbhaskar @simplynaveen20 @xinlian12 @milismsft @aayush3011
# PRLabel: %azure-spring
/sdk/cosmos/azure-spring-data-cosmos/               @kushagraThapar @saragluna @yiliuTo @chenrujun @backwind1233 @jialindai @mbhaskar @stliu
# PRLabel: %azure-spring
/sdk/cosmos/azure-spring-data-cosmos-test/          @kushagraThapar @saragluna @yiliuTo @chenrujun @backwind1233 @jialindai @mbhaskar @stliu

# PRLabel: %Digital Twins
/sdk/digitaltwins/                                  @drwill-ms @timtay-microsoft @abhipsaMisra @vinagesh @azabbasi @bikamani @barustum

# PRLabel: %Event Grid
/sdk/eventgrid/                                     @srnagar @yijunxiems

# PRLabel: %Event Hubs
/sdk/eventhubs/                                     @conniey @srnagar @mssfang @yijunxiems

# PRLabel: %Cognitive - Form Recognizer
/sdk/formrecognizer/                                @samvaity @mssfang

# PRLabel: %Cognitive - Metrics Advisor
/sdk/metricsadvisor/                                @samvaity @anuchandy

# PRLabel: %Azure.Identity
/sdk/identity/                                      @schaabs @g2vinay @jianghaolu

# PRLabel: %KeyVault
/sdk/keyvault/                                      @g2vinay @vcolin7 @samvaity
<<<<<<< HEAD
=======
# PRLabel: %azure-spring
/sdk/keyvault/azure-security-keyvault-jca           @saragluna @yiliuTo @chenrujun @backwind1233 @jialindai @stliu
>>>>>>> e148b9d2

/sdk/loganalytics/microsoft-azure-loganalytics/     @divya-jay @geneh @alongafni

/sdk/monitor/azure-monitor-opentelemetry-exporter   @trask @joshfree @srnagar

# PRLabel: %Schema Registry
/sdk/schemaregistry/                                @arerlend @sjkwak

# PRLabel: %Search
/sdk/search/                                        @alzimmermsft @mssfang @samvaity @conniey

# PRLabel: %Service Bus
/sdk/servicebus/                                    @yvgopal @nemakam @hemanttanwar @conniey @yijunxiems

# PRLabel: %Storage
/sdk/storage/                                       @amishra-dev @rickle-msft @jaschrep-msft @gapra-msft @alzimmermsft @kasobol-msft

# PRLabel: %Tables
/sdk/tables/                                        @vcolin7 @conniey

# PRLabel: %EngSys
/sdk/template/                                      @Azure/azure-sdk-eng

# PRLabel: %Cognitive - Text Analytics
/sdk/textanalytics/                                 @samvaity @mssfang

# PRLabel: %azure-spring
<<<<<<< HEAD
/sdk/spring/                                        @saragluna @yiliuTo @chenrujun @backwind1233 @jialindai
=======
/sdk/spring/                                        @saragluna @yiliuTo @chenrujun @backwind1233 @jialindai @stliu
# PRLabel: %azure-spring
/sdk/spring/azure-spring-boot-starter-keyvault-certificates    @saragluna @yiliuTo @chenrujun @backwind1233 @jialindai @stliu
# PRLabel: %azure-spring
/sdk/spring/azure-spring-boot-samples/azure-spring-boot-sample-keyvault-certificates          @saragluna @yiliuTo @chenrujun @backwind1233 @jialindai @stliu
>>>>>>> e148b9d2

# end to end tests
# PRLabel: %Azure.Identity
/sdk/e2e/                                           @jianghaolu @g2vinay
/common/smoke-tests/                                @joshfree @jonathangiles @alzimmermsft @g2vinay @conniey @srnagar

# Management Plane
/sdk/resourcemanager/                               @ChenTanyi @weidongxu-microsoft @yungezz
/sdk/**/azure-resourcemanager-*                     @ChenTanyi @weidongxu-microsoft @yungezz
/sdk/**/mgmt*/                                      @ChenTanyi @weidongxu-microsoft @yungezz

###########
# Eng Sys
###########
/eng/                                               @JimSuplizio @mitchdenny @weshaggard @danieljurek
/eng/code-quality-reports/                          @mssfang @JonathanGiles
/eng/jacoco-test-coverage/                          @srnagar @JonathanGiles
/eng/spotbugs-aggregate-report/                     @srnagar @JonathanGiles
/eng/mgmt/                                          @JimSuplizio @mitchdenny @weshaggard @danieljurek @ChenTanyi @weidongxu-microsoft @yungezz @xccc-msft
/eng/versioning/                                    @JimSuplizio @mitchdenny @danieljurek @alzimmermsft @samvaity @g2vinay
/parent/                                            @JimSuplizio @alzimmermsft

/**/tests.yml                                       @danieljurek
/**/ci.yml                                          @mitchdenny<|MERGE_RESOLUTION|>--- conflicted
+++ resolved
@@ -61,11 +61,6 @@
 
 # PRLabel: %KeyVault
 /sdk/keyvault/                                      @g2vinay @vcolin7 @samvaity
-<<<<<<< HEAD
-=======
-# PRLabel: %azure-spring
-/sdk/keyvault/azure-security-keyvault-jca           @saragluna @yiliuTo @chenrujun @backwind1233 @jialindai @stliu
->>>>>>> e148b9d2
 
 /sdk/loganalytics/microsoft-azure-loganalytics/     @divya-jay @geneh @alongafni
 
@@ -93,15 +88,7 @@
 /sdk/textanalytics/                                 @samvaity @mssfang
 
 # PRLabel: %azure-spring
-<<<<<<< HEAD
 /sdk/spring/                                        @saragluna @yiliuTo @chenrujun @backwind1233 @jialindai
-=======
-/sdk/spring/                                        @saragluna @yiliuTo @chenrujun @backwind1233 @jialindai @stliu
-# PRLabel: %azure-spring
-/sdk/spring/azure-spring-boot-starter-keyvault-certificates    @saragluna @yiliuTo @chenrujun @backwind1233 @jialindai @stliu
-# PRLabel: %azure-spring
-/sdk/spring/azure-spring-boot-samples/azure-spring-boot-sample-keyvault-certificates          @saragluna @yiliuTo @chenrujun @backwind1233 @jialindai @stliu
->>>>>>> e148b9d2
 
 # end to end tests
 # PRLabel: %Azure.Identity
