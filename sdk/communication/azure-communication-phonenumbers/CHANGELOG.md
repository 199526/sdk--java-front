--- conflicted
+++ resolved
@@ -1,9 +1,6 @@
 # Release History
 
-<<<<<<< HEAD
 ## 1.0.10 (2022-04-11)
-=======
-## 1.1.0-beta.4 (2022-04-11)
 
 ### Other Changes
 
@@ -11,16 +8,6 @@
 - Upgraded `azure-communication-common` to 1.1.2
 - Upgraded `azure-core` to 1.27.0
 - Upgraded `azure-identity` to 1.5.0
-
-## 1.1.0-beta.3 (2022-03-15)
->>>>>>> bc1aef2c
-
-### Other Changes
-
-#### Dependency Updates
-
-- Upgraded `azure-core` from `1.26.0` to version `1.27.0`.
-- Upgraded `azure-communication-common` from `1.1.1` to version `1.1.2`.
 
 ## 1.0.9 (2022-03-16)
 
