{
  "networkCallRecords" : [ {
    "Method" : "GET",
    "Uri" : "https://REDACTED.communication.azure.com/phoneNumbers/+REDACTED?api-version=2021-03-07",
    "Headers" : {
<<<<<<< HEAD
      "User-Agent" : "azsdk-java-azure-communication-phonenumbers/1.1.0-beta.1 (11.0.7; Windows 10; 10.0)",
      "x-ms-client-request-id" : "f8158137-bc49-4910-8351-e09000a4732a"
=======
      "User-Agent" : "azsdk-java-azure-communication-phonenumbers/1.1.0-beta.3 (17.0.2; Windows 11; 10.0)",
      "x-ms-client-request-id" : "23f88e02-d1e5-4036-b523-cf61e77027c6"
>>>>>>> f23096dd
    },
    "Response" : {
      "Transfer-Encoding" : "chunked",
      "X-Cache" : "CONFIG_NOCACHE",
<<<<<<< HEAD
      "api-supported-versions" : "2021-03-07",
      "X-Processing-Time" : "1541ms",
      "MS-CV" : "jMg43ZNkskGjnBN90WgeGQ.0",
      "retry-after" : "0",
      "X-Azure-Ref" : "0Wb/DYAAAAAB/wbG84RyRQpStbKFA5n0/WVZSMzBFREdFMDQxNAA5ZmM3YjUxOS1hOGNjLTRmODktOTM1ZS1jOTE0OGFlMDllODE=",
      "StatusCode" : "200",
      "Body" : "{\"id\":\"REDACTED\",\"phoneNumber\":\"+REDACTED\",\"countryCode\":\"US\",\"phoneNumberType\":\"tollFree\",\"capabilities\":{\"calling\":\"outbound\",\"sms\":\"outbound\"},\"assignmentType\":\"application\",\"purchaseDate\":\"2021-03-09T15:03:04.7513808+00:00\",\"cost\":{\"amount\":2.0,\"currencyCode\":\"USD\",\"billingFrequency\":\"monthly\"}}",
      "Date" : "Fri, 11 Jun 2021 19:54:03 GMT",
=======
      "api-supported-versions" : "2021-03-07, 2022-01-11-preview2",
      "retry-after" : "0",
      "StatusCode" : "200",
      "Date" : "Wed, 09 Mar 2022 16:13:33 GMT",
      "Strict-Transport-Security" : "max-age=2592000",
      "X-Processing-Time" : "2170ms",
      "MS-CV" : "/PtLsHq9s0y+jNa1TZJtbQ.0",
      "X-Azure-Ref" : "0K9IoYgAAAAAVVCTxpHh/SrENidVDjxUJR1JVMzBFREdFMDgwNgA5ZmM3YjUxOS1hOGNjLTRmODktOTM1ZS1jOTE0OGFlMDllODE=",
      "Body" : "{\"id\":\"REDACTED\",\"phoneNumber\":\"+REDACTED\",\"countryCode\":\"US\",\"phoneNumberType\":\"tollFree\",\"capabilities\":{\"calling\":\"outbound\",\"sms\":\"outbound\"},\"assignmentType\":\"application\",\"purchaseDate\":\"2021-06-23T23:38:41.0997634+00:00\",\"cost\":{\"amount\":2.0,\"currencyCode\":\"USD\",\"billingFrequency\":\"monthly\"}}",
>>>>>>> f23096dd
      "Content-Type" : "application/json; charset=utf-8",
      "Request-Context" : "appId="
    },
    "Exception" : null
  }, {
    "Method" : "PATCH",
    "Uri" : "https://REDACTED.communication.azure.com/phoneNumbers/+REDACTED/capabilities?api-version=2021-03-07",
    "Headers" : {
<<<<<<< HEAD
      "User-Agent" : "azsdk-java-azure-communication-phonenumbers/1.1.0-beta.1 (11.0.7; Windows 10; 10.0)",
      "x-ms-client-request-id" : "d68f8030-86bd-491a-a184-1a332d94e516",
=======
      "User-Agent" : "azsdk-java-azure-communication-phonenumbers/1.1.0-beta.3 (17.0.2; Windows 11; 10.0)",
      "x-ms-client-request-id" : "d1744e31-f457-4f84-9a67-460f7cdc47e4",
>>>>>>> f23096dd
      "Content-Type" : "application/merge-patch+json"
    },
    "Response" : {
      "Transfer-Encoding" : "chunked",
      "X-Cache" : "CONFIG_NOCACHE",
<<<<<<< HEAD
      "capabilities-id" : "8f0f9f93-280b-4764-99ae-87a3f6f280da",
      "api-supported-versions" : "2021-03-07",
      "operation-id" : "capabilities_8f0f9f93-280b-4764-99ae-87a3f6f280da",
      "retry-after" : "0",
      "StatusCode" : "202",
      "Date" : "Fri, 11 Jun 2021 19:54:04 GMT",
      "Access-Control-Expose-Headers" : "Operation-Location,Location,operation-id,capabilities-id",
      "X-Processing-Time" : "1607ms",
      "MS-CV" : "xZS1PeP0N0OX9PFhlIfgzg.0",
      "X-Azure-Ref" : "0W7/DYAAAAAC/OdB9s13wT4egXKb48d0sWVZSMzBFREdFMDQxMwA5ZmM3YjUxOS1hOGNjLTRmODktOTM1ZS1jOTE0OGFlMDllODE=",
      "Operation-Location" : "/phoneNumbers/operations/capabilities_8f0f9f93-280b-4764-99ae-87a3f6f280da?api-version=2021-03-07",
      "Body" : "{\"capabilitiesUpdateId\":\"8f0f9f93-280b-4764-99ae-87a3f6f280da\"}",
=======
      "capabilities-id" : "cc4f8f21-f2e0-4007-b9fe-7e6e147b5e7e",
      "api-supported-versions" : "2021-03-07, 2022-01-11-preview2",
      "operation-id" : "capabilities_cc4f8f21-f2e0-4007-b9fe-7e6e147b5e7e",
      "retry-after" : "0",
      "StatusCode" : "202",
      "Date" : "Wed, 09 Mar 2022 16:13:33 GMT",
      "Access-Control-Expose-Headers" : "Operation-Location,Location,operation-id,capabilities-id",
      "Strict-Transport-Security" : "max-age=2592000",
      "X-Processing-Time" : "1248ms",
      "MS-CV" : "Q0BjXt9FH0KsLTMRjFurBg.0",
      "X-Azure-Ref" : "0LdIoYgAAAAAPRut4BtqHR60wdY/qO+JGU0FPMzFFREdFMTIxMgA5ZmM3YjUxOS1hOGNjLTRmODktOTM1ZS1jOTE0OGFlMDllODE=",
      "Operation-Location" : "/phoneNumbers/operations/capabilities_cc4f8f21-f2e0-4007-b9fe-7e6e147b5e7e?api-version=2022-01-11-preview2",
      "Body" : "{\"capabilitiesUpdateId\":\"cc4f8f21-f2e0-4007-b9fe-7e6e147b5e7e\"}",
>>>>>>> f23096dd
      "Content-Type" : "application/json; charset=utf-8",
      "Location" : "/phoneNumbers/+REDACTED?api-version=2021-03-07",
      "Request-Context" : "appId="
    },
    "Exception" : null
  }, {
    "Method" : "GET",
<<<<<<< HEAD
    "Uri" : "https://REDACTED.communication.azure.com/phoneNumbers/operations/capabilities_8f0f9f93-280b-4764-99ae-87a3f6f280da?api-version=2021-03-07",
    "Headers" : {
      "User-Agent" : "azsdk-java-azure-communication-phonenumbers/1.1.0-beta.1 (11.0.7; Windows 10; 10.0)",
      "x-ms-client-request-id" : "60028afd-9dd8-4620-8884-846a9fe941b5"
=======
    "Uri" : "https://REDACTED.communication.azure.com/phoneNumbers/operations/capabilities_cc4f8f21-f2e0-4007-b9fe-7e6e147b5e7e?api-version=2022-01-11-preview2",
    "Headers" : {
      "User-Agent" : "azsdk-java-azure-communication-phonenumbers/1.1.0-beta.3 (17.0.2; Windows 11; 10.0)",
      "x-ms-client-request-id" : "285d2fbd-ce16-42ba-a627-4ba4367284db"
>>>>>>> f23096dd
    },
    "Response" : {
      "Transfer-Encoding" : "chunked",
      "X-Cache" : "CONFIG_NOCACHE",
      "api-supported-versions" : "2021-03-07",
      "retry-after" : "0",
      "StatusCode" : "200",
<<<<<<< HEAD
      "Date" : "Fri, 11 Jun 2021 19:54:05 GMT",
      "Access-Control-Expose-Headers" : "Location",
      "X-Processing-Time" : "368ms",
      "MS-CV" : "ngsYwFfH9Uesa1XTqa4k0g.0",
      "X-Azure-Ref" : "0Xb/DYAAAAAB9MloQv4z8QIf+RsORyzYrWVZSMzBFREdFMDQxNAA5ZmM3YjUxOS1hOGNjLTRmODktOTM1ZS1jOTE0OGFlMDllODE=",
      "Body" : "{\"status\":\"running\",\"resourceLocation\":\"/phoneNumbers/+REDACTED?api-version=2021-03-07\",\"createdDateTime\":\"2021-06-11T19:54:04.8075341+00:00\",\"id\":\"REDACTED\",\"operationType\":\"updatePhoneNumberCapabilities\",\"lastActionDateTime\":\"0001-01-01T00:00:00+00:00\"}",
=======
      "Date" : "Wed, 09 Mar 2022 16:13:35 GMT",
      "Access-Control-Expose-Headers" : "Location",
      "Strict-Transport-Security" : "max-age=2592000",
      "X-Processing-Time" : "281ms",
      "MS-CV" : "C5EjJLq6GEeBxyFJ/gzFOA.0",
      "X-Azure-Ref" : "0LtIoYgAAAACVtkX+ZaCeSp8E2CXpH11bR1JVMzBFREdFMDgwNgA5ZmM3YjUxOS1hOGNjLTRmODktOTM1ZS1jOTE0OGFlMDllODE=",
      "Body" : "{\"operationType\":\"updatePhoneNumberCapabilities\",\"status\":\"running\",\"resourceLocation\":\"/phoneNumbers/+REDACTED?api-version=2022-01-11-preview2\",\"createdDateTime\":\"2022-03-09T16:13:34.432164+00:00\",\"id\":\"REDACTED\",\"lastActionDateTime\":\"0001-01-01T00:00:00+00:00\"}",
>>>>>>> f23096dd
      "Content-Type" : "application/json; charset=utf-8",
      "Location" : "/phoneNumbers/+REDACTED?api-version=2021-03-07",
      "Request-Context" : "appId="
    },
    "Exception" : null
  }, {
    "Method" : "GET",
<<<<<<< HEAD
    "Uri" : "https://REDACTED.communication.azure.com/phoneNumbers/operations/capabilities_8f0f9f93-280b-4764-99ae-87a3f6f280da?api-version=2021-03-07",
    "Headers" : {
      "User-Agent" : "azsdk-java-azure-communication-phonenumbers/1.1.0-beta.1 (11.0.7; Windows 10; 10.0)",
      "x-ms-client-request-id" : "65c202c6-124a-4565-8ba5-b25ddd9a2b42"
=======
    "Uri" : "https://REDACTED.communication.azure.com/phoneNumbers/operations/capabilities_cc4f8f21-f2e0-4007-b9fe-7e6e147b5e7e?api-version=2022-01-11-preview2",
    "Headers" : {
      "User-Agent" : "azsdk-java-azure-communication-phonenumbers/1.1.0-beta.3 (17.0.2; Windows 11; 10.0)",
      "x-ms-client-request-id" : "42a74a75-ce7c-41fb-b1cc-a516f08bc605"
>>>>>>> f23096dd
    },
    "Response" : {
      "Transfer-Encoding" : "chunked",
      "X-Cache" : "CONFIG_NOCACHE",
      "api-supported-versions" : "2021-03-07",
      "retry-after" : "0",
      "StatusCode" : "200",
<<<<<<< HEAD
      "Date" : "Fri, 11 Jun 2021 19:54:06 GMT",
      "Access-Control-Expose-Headers" : "Location",
      "X-Processing-Time" : "299ms",
      "MS-CV" : "bOb/z6TYIEa2jgIFt1/vBw.0",
      "X-Azure-Ref" : "0Xr/DYAAAAAA4dNAQoOltRKLlcM83Ir30WVZSMzBFREdFMDQxMwA5ZmM3YjUxOS1hOGNjLTRmODktOTM1ZS1jOTE0OGFlMDllODE=",
      "Body" : "{\"status\":\"running\",\"resourceLocation\":\"/phoneNumbers/+REDACTED?api-version=2021-03-07\",\"createdDateTime\":\"2021-06-11T19:54:04.8075341+00:00\",\"id\":\"REDACTED\",\"operationType\":\"updatePhoneNumberCapabilities\",\"lastActionDateTime\":\"0001-01-01T00:00:00+00:00\"}",
=======
      "Date" : "Wed, 09 Mar 2022 16:13:35 GMT",
      "Access-Control-Expose-Headers" : "Location",
      "Strict-Transport-Security" : "max-age=2592000",
      "X-Processing-Time" : "432ms",
      "MS-CV" : "WuI/rj/AfUqNNDo2+v8vYg.0",
      "X-Azure-Ref" : "0MNIoYgAAAAB+uhISMkLDSI1hmP5TIfK/U0FPMzFFREdFMTIxMgA5ZmM3YjUxOS1hOGNjLTRmODktOTM1ZS1jOTE0OGFlMDllODE=",
      "Body" : "{\"operationType\":\"updatePhoneNumberCapabilities\",\"status\":\"running\",\"resourceLocation\":\"/phoneNumbers/+REDACTED?api-version=2022-01-11-preview2\",\"createdDateTime\":\"2022-03-09T16:13:34.432164+00:00\",\"id\":\"REDACTED\",\"lastActionDateTime\":\"0001-01-01T00:00:00+00:00\"}",
>>>>>>> f23096dd
      "Content-Type" : "application/json; charset=utf-8",
      "Location" : "/phoneNumbers/+REDACTED?api-version=2021-03-07",
      "Request-Context" : "appId="
    },
    "Exception" : null
  }, {
    "Method" : "GET",
<<<<<<< HEAD
    "Uri" : "https://REDACTED.communication.azure.com/phoneNumbers/operations/capabilities_8f0f9f93-280b-4764-99ae-87a3f6f280da?api-version=2021-03-07",
    "Headers" : {
      "User-Agent" : "azsdk-java-azure-communication-phonenumbers/1.1.0-beta.1 (11.0.7; Windows 10; 10.0)",
      "x-ms-client-request-id" : "51a6e0d3-85a9-465a-b06e-b8595f2bb809"
=======
    "Uri" : "https://REDACTED.communication.azure.com/phoneNumbers/operations/capabilities_cc4f8f21-f2e0-4007-b9fe-7e6e147b5e7e?api-version=2022-01-11-preview2",
    "Headers" : {
      "User-Agent" : "azsdk-java-azure-communication-phonenumbers/1.1.0-beta.3 (17.0.2; Windows 11; 10.0)",
      "x-ms-client-request-id" : "2b8532c9-0738-4cbb-bafe-9be8492dbef6"
>>>>>>> f23096dd
    },
    "Response" : {
      "Transfer-Encoding" : "chunked",
      "X-Cache" : "CONFIG_NOCACHE",
      "api-supported-versions" : "2021-03-07",
      "retry-after" : "0",
      "StatusCode" : "200",
<<<<<<< HEAD
      "Date" : "Fri, 11 Jun 2021 19:54:08 GMT",
      "Access-Control-Expose-Headers" : "Location",
      "X-Processing-Time" : "389ms",
      "MS-CV" : "vgLX/7gQo0mnVuLzuYwy7w.0",
      "X-Azure-Ref" : "0X7/DYAAAAACox/UBFrkdR4a81CPla8/QWVZSMzBFREdFMDQxNAA5ZmM3YjUxOS1hOGNjLTRmODktOTM1ZS1jOTE0OGFlMDllODE=",
      "Body" : "{\"status\":\"running\",\"resourceLocation\":\"/phoneNumbers/+REDACTED?api-version=2021-03-07\",\"createdDateTime\":\"2021-06-11T19:54:04.8075341+00:00\",\"id\":\"REDACTED\",\"operationType\":\"updatePhoneNumberCapabilities\",\"lastActionDateTime\":\"0001-01-01T00:00:00+00:00\"}",
=======
      "Date" : "Wed, 09 Mar 2022 16:13:38 GMT",
      "Access-Control-Expose-Headers" : "Location",
      "Strict-Transport-Security" : "max-age=2592000",
      "X-Processing-Time" : "326ms",
      "MS-CV" : "tHSZfInQMECqx9R45xdwLw.0",
      "X-Azure-Ref" : "0MdIoYgAAAADLdxAsa2YWS6dOoN83nkeeR1JVMzBFREdFMDgwNgA5ZmM3YjUxOS1hOGNjLTRmODktOTM1ZS1jOTE0OGFlMDllODE=",
      "Body" : "{\"operationType\":\"updatePhoneNumberCapabilities\",\"status\":\"running\",\"resourceLocation\":\"/phoneNumbers/+REDACTED?api-version=2022-01-11-preview2\",\"createdDateTime\":\"2022-03-09T16:13:34.432164+00:00\",\"id\":\"REDACTED\",\"lastActionDateTime\":\"0001-01-01T00:00:00+00:00\"}",
>>>>>>> f23096dd
      "Content-Type" : "application/json; charset=utf-8",
      "Location" : "/phoneNumbers/+REDACTED?api-version=2021-03-07",
      "Request-Context" : "appId="
    },
    "Exception" : null
  }, {
    "Method" : "GET",
<<<<<<< HEAD
    "Uri" : "https://REDACTED.communication.azure.com/phoneNumbers/operations/capabilities_8f0f9f93-280b-4764-99ae-87a3f6f280da?api-version=2021-03-07",
    "Headers" : {
      "User-Agent" : "azsdk-java-azure-communication-phonenumbers/1.1.0-beta.1 (11.0.7; Windows 10; 10.0)",
      "x-ms-client-request-id" : "fabd56b3-dd0e-457e-9b32-49dae8fe0697"
=======
    "Uri" : "https://REDACTED.communication.azure.com/phoneNumbers/operations/capabilities_cc4f8f21-f2e0-4007-b9fe-7e6e147b5e7e?api-version=2022-01-11-preview2",
    "Headers" : {
      "User-Agent" : "azsdk-java-azure-communication-phonenumbers/1.1.0-beta.3 (17.0.2; Windows 11; 10.0)",
      "x-ms-client-request-id" : "66fd2354-8914-40b4-aedb-dec81e525edd"
>>>>>>> f23096dd
    },
    "Response" : {
      "Transfer-Encoding" : "chunked",
      "X-Cache" : "CONFIG_NOCACHE",
      "api-supported-versions" : "2021-03-07",
      "retry-after" : "0",
      "StatusCode" : "200",
<<<<<<< HEAD
      "Date" : "Fri, 11 Jun 2021 19:54:09 GMT",
      "Access-Control-Expose-Headers" : "Location",
      "X-Processing-Time" : "355ms",
      "MS-CV" : "bZry/oEHkE6wGN3+AN5YoA.0",
      "X-Azure-Ref" : "0Yb/DYAAAAAAGrxafZd2xTpDsZK4veSLLWVZSMzBFREdFMDQxMwA5ZmM3YjUxOS1hOGNjLTRmODktOTM1ZS1jOTE0OGFlMDllODE=",
      "Body" : "{\"status\":\"running\",\"resourceLocation\":\"/phoneNumbers/+REDACTED?api-version=2021-03-07\",\"createdDateTime\":\"2021-06-11T19:54:04.8075341+00:00\",\"id\":\"REDACTED\",\"operationType\":\"updatePhoneNumberCapabilities\",\"lastActionDateTime\":\"0001-01-01T00:00:00+00:00\"}",
=======
      "Date" : "Wed, 09 Mar 2022 16:13:38 GMT",
      "Access-Control-Expose-Headers" : "Location",
      "Strict-Transport-Security" : "max-age=2592000",
      "X-Processing-Time" : "245ms",
      "MS-CV" : "67yU1wDPxEWo75Lg/ra9MA.0",
      "X-Azure-Ref" : "0M9IoYgAAAAArcZGhka2CQL5tSWQ0lIYDU0FPMzFFREdFMTIxMgA5ZmM3YjUxOS1hOGNjLTRmODktOTM1ZS1jOTE0OGFlMDllODE=",
      "Body" : "{\"operationType\":\"updatePhoneNumberCapabilities\",\"status\":\"running\",\"resourceLocation\":\"/phoneNumbers/+REDACTED?api-version=2022-01-11-preview2\",\"createdDateTime\":\"2022-03-09T16:13:34.432164+00:00\",\"id\":\"REDACTED\",\"lastActionDateTime\":\"0001-01-01T00:00:00+00:00\"}",
>>>>>>> f23096dd
      "Content-Type" : "application/json; charset=utf-8",
      "Location" : "/phoneNumbers/+REDACTED?api-version=2021-03-07",
      "Request-Context" : "appId="
    },
    "Exception" : null
  }, {
    "Method" : "GET",
<<<<<<< HEAD
    "Uri" : "https://REDACTED.communication.azure.com/phoneNumbers/operations/capabilities_8f0f9f93-280b-4764-99ae-87a3f6f280da?api-version=2021-03-07",
    "Headers" : {
      "User-Agent" : "azsdk-java-azure-communication-phonenumbers/1.1.0-beta.1 (11.0.7; Windows 10; 10.0)",
      "x-ms-client-request-id" : "2bb11b4d-ab1c-4f7b-844a-0673477e3cc9"
=======
    "Uri" : "https://REDACTED.communication.azure.com/phoneNumbers/operations/capabilities_cc4f8f21-f2e0-4007-b9fe-7e6e147b5e7e?api-version=2022-01-11-preview2",
    "Headers" : {
      "User-Agent" : "azsdk-java-azure-communication-phonenumbers/1.1.0-beta.3 (17.0.2; Windows 11; 10.0)",
      "x-ms-client-request-id" : "03764359-2309-416b-9c8e-5918ddbaaf01"
>>>>>>> f23096dd
    },
    "Response" : {
      "Transfer-Encoding" : "chunked",
      "X-Cache" : "CONFIG_NOCACHE",
      "api-supported-versions" : "2021-03-07",
      "retry-after" : "0",
      "StatusCode" : "200",
<<<<<<< HEAD
      "Date" : "Fri, 11 Jun 2021 19:54:10 GMT",
      "Access-Control-Expose-Headers" : "Location",
      "X-Processing-Time" : "357ms",
      "MS-CV" : "i/zKm7CFyUme8D10lh596Q.0",
      "X-Azure-Ref" : "0Yr/DYAAAAABRfPNwZFaqQofJ2Y+SEF9pWVZSMzBFREdFMDQxNAA5ZmM3YjUxOS1hOGNjLTRmODktOTM1ZS1jOTE0OGFlMDllODE=",
      "Body" : "{\"status\":\"running\",\"resourceLocation\":\"/phoneNumbers/+REDACTED?api-version=2021-03-07\",\"createdDateTime\":\"2021-06-11T19:54:04.8075341+00:00\",\"id\":\"REDACTED\",\"operationType\":\"updatePhoneNumberCapabilities\",\"lastActionDateTime\":\"0001-01-01T00:00:00+00:00\"}",
      "Content-Type" : "application/json; charset=utf-8",
      "Location" : "/phoneNumbers/+REDACTED?api-version=2021-03-07",
      "Request-Context" : "appId="
    },
    "Exception" : null
  }, {
    "Method" : "GET",
    "Uri" : "https://REDACTED.communication.azure.com/phoneNumbers/operations/capabilities_8f0f9f93-280b-4764-99ae-87a3f6f280da?api-version=2021-03-07",
    "Headers" : {
      "User-Agent" : "azsdk-java-azure-communication-phonenumbers/1.1.0-beta.1 (11.0.7; Windows 10; 10.0)",
      "x-ms-client-request-id" : "d37b0b4c-46bd-46a4-a6bc-ff1049dd0508"
    },
    "Response" : {
      "Transfer-Encoding" : "chunked",
      "X-Cache" : "CONFIG_NOCACHE",
      "api-supported-versions" : "2021-03-07",
      "retry-after" : "0",
      "StatusCode" : "200",
      "Date" : "Fri, 11 Jun 2021 19:54:12 GMT",
      "Access-Control-Expose-Headers" : "Location",
      "X-Processing-Time" : "378ms",
      "MS-CV" : "5NsirgV4mkqmUG4yrjX9bw.0",
      "X-Azure-Ref" : "0ZL/DYAAAAABAB96sLB+ORaNp3Ppax44wWVZSMzBFREdFMDQxMwA5ZmM3YjUxOS1hOGNjLTRmODktOTM1ZS1jOTE0OGFlMDllODE=",
      "Body" : "{\"status\":\"succeeded\",\"resourceLocation\":\"/phoneNumbers/+REDACTED?api-version=2021-03-07\",\"createdDateTime\":\"2021-06-11T19:54:04.8075341+00:00\",\"id\":\"REDACTED\",\"operationType\":\"updatePhoneNumberCapabilities\",\"lastActionDateTime\":\"0001-01-01T00:00:00+00:00\"}",
      "Content-Type" : "application/json; charset=utf-8",
      "Location" : "/phoneNumbers/+REDACTED?api-version=2021-03-07",
=======
      "Date" : "Wed, 09 Mar 2022 16:13:41 GMT",
      "Access-Control-Expose-Headers" : "Location",
      "Strict-Transport-Security" : "max-age=2592000",
      "X-Processing-Time" : "294ms",
      "MS-CV" : "sndTQbfh/EiaMESUamyQyQ.0",
      "X-Azure-Ref" : "0NNIoYgAAAAAFDjlUU30NSIN398psTPrrR1JVMzBFREdFMDgwNgA5ZmM3YjUxOS1hOGNjLTRmODktOTM1ZS1jOTE0OGFlMDllODE=",
      "Body" : "{\"operationType\":\"updatePhoneNumberCapabilities\",\"status\":\"succeeded\",\"resourceLocation\":\"/phoneNumbers/+REDACTED?api-version=2022-01-11-preview2\",\"createdDateTime\":\"2022-03-09T16:13:34.432164+00:00\",\"id\":\"REDACTED\",\"lastActionDateTime\":\"0001-01-01T00:00:00+00:00\"}",
      "Content-Type" : "application/json; charset=utf-8",
      "Location" : "/phoneNumbers/+REDACTED?api-version=2022-01-11-preview2",
>>>>>>> f23096dd
      "Request-Context" : "appId="
    },
    "Exception" : null
  } ],
  "variables" : [ ]
}<|MERGE_RESOLUTION|>--- conflicted
+++ resolved
@@ -3,27 +3,12 @@
     "Method" : "GET",
     "Uri" : "https://REDACTED.communication.azure.com/phoneNumbers/+REDACTED?api-version=2021-03-07",
     "Headers" : {
-<<<<<<< HEAD
-      "User-Agent" : "azsdk-java-azure-communication-phonenumbers/1.1.0-beta.1 (11.0.7; Windows 10; 10.0)",
-      "x-ms-client-request-id" : "f8158137-bc49-4910-8351-e09000a4732a"
-=======
       "User-Agent" : "azsdk-java-azure-communication-phonenumbers/1.1.0-beta.3 (17.0.2; Windows 11; 10.0)",
       "x-ms-client-request-id" : "23f88e02-d1e5-4036-b523-cf61e77027c6"
->>>>>>> f23096dd
     },
     "Response" : {
       "Transfer-Encoding" : "chunked",
       "X-Cache" : "CONFIG_NOCACHE",
-<<<<<<< HEAD
-      "api-supported-versions" : "2021-03-07",
-      "X-Processing-Time" : "1541ms",
-      "MS-CV" : "jMg43ZNkskGjnBN90WgeGQ.0",
-      "retry-after" : "0",
-      "X-Azure-Ref" : "0Wb/DYAAAAAB/wbG84RyRQpStbKFA5n0/WVZSMzBFREdFMDQxNAA5ZmM3YjUxOS1hOGNjLTRmODktOTM1ZS1jOTE0OGFlMDllODE=",
-      "StatusCode" : "200",
-      "Body" : "{\"id\":\"REDACTED\",\"phoneNumber\":\"+REDACTED\",\"countryCode\":\"US\",\"phoneNumberType\":\"tollFree\",\"capabilities\":{\"calling\":\"outbound\",\"sms\":\"outbound\"},\"assignmentType\":\"application\",\"purchaseDate\":\"2021-03-09T15:03:04.7513808+00:00\",\"cost\":{\"amount\":2.0,\"currencyCode\":\"USD\",\"billingFrequency\":\"monthly\"}}",
-      "Date" : "Fri, 11 Jun 2021 19:54:03 GMT",
-=======
       "api-supported-versions" : "2021-03-07, 2022-01-11-preview2",
       "retry-after" : "0",
       "StatusCode" : "200",
@@ -33,7 +18,6 @@
       "MS-CV" : "/PtLsHq9s0y+jNa1TZJtbQ.0",
       "X-Azure-Ref" : "0K9IoYgAAAAAVVCTxpHh/SrENidVDjxUJR1JVMzBFREdFMDgwNgA5ZmM3YjUxOS1hOGNjLTRmODktOTM1ZS1jOTE0OGFlMDllODE=",
       "Body" : "{\"id\":\"REDACTED\",\"phoneNumber\":\"+REDACTED\",\"countryCode\":\"US\",\"phoneNumberType\":\"tollFree\",\"capabilities\":{\"calling\":\"outbound\",\"sms\":\"outbound\"},\"assignmentType\":\"application\",\"purchaseDate\":\"2021-06-23T23:38:41.0997634+00:00\",\"cost\":{\"amount\":2.0,\"currencyCode\":\"USD\",\"billingFrequency\":\"monthly\"}}",
->>>>>>> f23096dd
       "Content-Type" : "application/json; charset=utf-8",
       "Request-Context" : "appId="
     },
@@ -42,32 +26,13 @@
     "Method" : "PATCH",
     "Uri" : "https://REDACTED.communication.azure.com/phoneNumbers/+REDACTED/capabilities?api-version=2021-03-07",
     "Headers" : {
-<<<<<<< HEAD
-      "User-Agent" : "azsdk-java-azure-communication-phonenumbers/1.1.0-beta.1 (11.0.7; Windows 10; 10.0)",
-      "x-ms-client-request-id" : "d68f8030-86bd-491a-a184-1a332d94e516",
-=======
       "User-Agent" : "azsdk-java-azure-communication-phonenumbers/1.1.0-beta.3 (17.0.2; Windows 11; 10.0)",
       "x-ms-client-request-id" : "d1744e31-f457-4f84-9a67-460f7cdc47e4",
->>>>>>> f23096dd
       "Content-Type" : "application/merge-patch+json"
     },
     "Response" : {
       "Transfer-Encoding" : "chunked",
       "X-Cache" : "CONFIG_NOCACHE",
-<<<<<<< HEAD
-      "capabilities-id" : "8f0f9f93-280b-4764-99ae-87a3f6f280da",
-      "api-supported-versions" : "2021-03-07",
-      "operation-id" : "capabilities_8f0f9f93-280b-4764-99ae-87a3f6f280da",
-      "retry-after" : "0",
-      "StatusCode" : "202",
-      "Date" : "Fri, 11 Jun 2021 19:54:04 GMT",
-      "Access-Control-Expose-Headers" : "Operation-Location,Location,operation-id,capabilities-id",
-      "X-Processing-Time" : "1607ms",
-      "MS-CV" : "xZS1PeP0N0OX9PFhlIfgzg.0",
-      "X-Azure-Ref" : "0W7/DYAAAAAC/OdB9s13wT4egXKb48d0sWVZSMzBFREdFMDQxMwA5ZmM3YjUxOS1hOGNjLTRmODktOTM1ZS1jOTE0OGFlMDllODE=",
-      "Operation-Location" : "/phoneNumbers/operations/capabilities_8f0f9f93-280b-4764-99ae-87a3f6f280da?api-version=2021-03-07",
-      "Body" : "{\"capabilitiesUpdateId\":\"8f0f9f93-280b-4764-99ae-87a3f6f280da\"}",
-=======
       "capabilities-id" : "cc4f8f21-f2e0-4007-b9fe-7e6e147b5e7e",
       "api-supported-versions" : "2021-03-07, 2022-01-11-preview2",
       "operation-id" : "capabilities_cc4f8f21-f2e0-4007-b9fe-7e6e147b5e7e",
@@ -81,7 +46,6 @@
       "X-Azure-Ref" : "0LdIoYgAAAAAPRut4BtqHR60wdY/qO+JGU0FPMzFFREdFMTIxMgA5ZmM3YjUxOS1hOGNjLTRmODktOTM1ZS1jOTE0OGFlMDllODE=",
       "Operation-Location" : "/phoneNumbers/operations/capabilities_cc4f8f21-f2e0-4007-b9fe-7e6e147b5e7e?api-version=2022-01-11-preview2",
       "Body" : "{\"capabilitiesUpdateId\":\"cc4f8f21-f2e0-4007-b9fe-7e6e147b5e7e\"}",
->>>>>>> f23096dd
       "Content-Type" : "application/json; charset=utf-8",
       "Location" : "/phoneNumbers/+REDACTED?api-version=2021-03-07",
       "Request-Context" : "appId="
@@ -89,17 +53,10 @@
     "Exception" : null
   }, {
     "Method" : "GET",
-<<<<<<< HEAD
-    "Uri" : "https://REDACTED.communication.azure.com/phoneNumbers/operations/capabilities_8f0f9f93-280b-4764-99ae-87a3f6f280da?api-version=2021-03-07",
-    "Headers" : {
-      "User-Agent" : "azsdk-java-azure-communication-phonenumbers/1.1.0-beta.1 (11.0.7; Windows 10; 10.0)",
-      "x-ms-client-request-id" : "60028afd-9dd8-4620-8884-846a9fe941b5"
-=======
     "Uri" : "https://REDACTED.communication.azure.com/phoneNumbers/operations/capabilities_cc4f8f21-f2e0-4007-b9fe-7e6e147b5e7e?api-version=2022-01-11-preview2",
     "Headers" : {
       "User-Agent" : "azsdk-java-azure-communication-phonenumbers/1.1.0-beta.3 (17.0.2; Windows 11; 10.0)",
       "x-ms-client-request-id" : "285d2fbd-ce16-42ba-a627-4ba4367284db"
->>>>>>> f23096dd
     },
     "Response" : {
       "Transfer-Encoding" : "chunked",
@@ -107,14 +64,6 @@
       "api-supported-versions" : "2021-03-07",
       "retry-after" : "0",
       "StatusCode" : "200",
-<<<<<<< HEAD
-      "Date" : "Fri, 11 Jun 2021 19:54:05 GMT",
-      "Access-Control-Expose-Headers" : "Location",
-      "X-Processing-Time" : "368ms",
-      "MS-CV" : "ngsYwFfH9Uesa1XTqa4k0g.0",
-      "X-Azure-Ref" : "0Xb/DYAAAAAB9MloQv4z8QIf+RsORyzYrWVZSMzBFREdFMDQxNAA5ZmM3YjUxOS1hOGNjLTRmODktOTM1ZS1jOTE0OGFlMDllODE=",
-      "Body" : "{\"status\":\"running\",\"resourceLocation\":\"/phoneNumbers/+REDACTED?api-version=2021-03-07\",\"createdDateTime\":\"2021-06-11T19:54:04.8075341+00:00\",\"id\":\"REDACTED\",\"operationType\":\"updatePhoneNumberCapabilities\",\"lastActionDateTime\":\"0001-01-01T00:00:00+00:00\"}",
-=======
       "Date" : "Wed, 09 Mar 2022 16:13:35 GMT",
       "Access-Control-Expose-Headers" : "Location",
       "Strict-Transport-Security" : "max-age=2592000",
@@ -122,7 +71,6 @@
       "MS-CV" : "C5EjJLq6GEeBxyFJ/gzFOA.0",
       "X-Azure-Ref" : "0LtIoYgAAAACVtkX+ZaCeSp8E2CXpH11bR1JVMzBFREdFMDgwNgA5ZmM3YjUxOS1hOGNjLTRmODktOTM1ZS1jOTE0OGFlMDllODE=",
       "Body" : "{\"operationType\":\"updatePhoneNumberCapabilities\",\"status\":\"running\",\"resourceLocation\":\"/phoneNumbers/+REDACTED?api-version=2022-01-11-preview2\",\"createdDateTime\":\"2022-03-09T16:13:34.432164+00:00\",\"id\":\"REDACTED\",\"lastActionDateTime\":\"0001-01-01T00:00:00+00:00\"}",
->>>>>>> f23096dd
       "Content-Type" : "application/json; charset=utf-8",
       "Location" : "/phoneNumbers/+REDACTED?api-version=2021-03-07",
       "Request-Context" : "appId="
@@ -130,17 +78,10 @@
     "Exception" : null
   }, {
     "Method" : "GET",
-<<<<<<< HEAD
-    "Uri" : "https://REDACTED.communication.azure.com/phoneNumbers/operations/capabilities_8f0f9f93-280b-4764-99ae-87a3f6f280da?api-version=2021-03-07",
-    "Headers" : {
-      "User-Agent" : "azsdk-java-azure-communication-phonenumbers/1.1.0-beta.1 (11.0.7; Windows 10; 10.0)",
-      "x-ms-client-request-id" : "65c202c6-124a-4565-8ba5-b25ddd9a2b42"
-=======
     "Uri" : "https://REDACTED.communication.azure.com/phoneNumbers/operations/capabilities_cc4f8f21-f2e0-4007-b9fe-7e6e147b5e7e?api-version=2022-01-11-preview2",
     "Headers" : {
       "User-Agent" : "azsdk-java-azure-communication-phonenumbers/1.1.0-beta.3 (17.0.2; Windows 11; 10.0)",
       "x-ms-client-request-id" : "42a74a75-ce7c-41fb-b1cc-a516f08bc605"
->>>>>>> f23096dd
     },
     "Response" : {
       "Transfer-Encoding" : "chunked",
@@ -148,14 +89,6 @@
       "api-supported-versions" : "2021-03-07",
       "retry-after" : "0",
       "StatusCode" : "200",
-<<<<<<< HEAD
-      "Date" : "Fri, 11 Jun 2021 19:54:06 GMT",
-      "Access-Control-Expose-Headers" : "Location",
-      "X-Processing-Time" : "299ms",
-      "MS-CV" : "bOb/z6TYIEa2jgIFt1/vBw.0",
-      "X-Azure-Ref" : "0Xr/DYAAAAAA4dNAQoOltRKLlcM83Ir30WVZSMzBFREdFMDQxMwA5ZmM3YjUxOS1hOGNjLTRmODktOTM1ZS1jOTE0OGFlMDllODE=",
-      "Body" : "{\"status\":\"running\",\"resourceLocation\":\"/phoneNumbers/+REDACTED?api-version=2021-03-07\",\"createdDateTime\":\"2021-06-11T19:54:04.8075341+00:00\",\"id\":\"REDACTED\",\"operationType\":\"updatePhoneNumberCapabilities\",\"lastActionDateTime\":\"0001-01-01T00:00:00+00:00\"}",
-=======
       "Date" : "Wed, 09 Mar 2022 16:13:35 GMT",
       "Access-Control-Expose-Headers" : "Location",
       "Strict-Transport-Security" : "max-age=2592000",
@@ -163,7 +96,6 @@
       "MS-CV" : "WuI/rj/AfUqNNDo2+v8vYg.0",
       "X-Azure-Ref" : "0MNIoYgAAAAB+uhISMkLDSI1hmP5TIfK/U0FPMzFFREdFMTIxMgA5ZmM3YjUxOS1hOGNjLTRmODktOTM1ZS1jOTE0OGFlMDllODE=",
       "Body" : "{\"operationType\":\"updatePhoneNumberCapabilities\",\"status\":\"running\",\"resourceLocation\":\"/phoneNumbers/+REDACTED?api-version=2022-01-11-preview2\",\"createdDateTime\":\"2022-03-09T16:13:34.432164+00:00\",\"id\":\"REDACTED\",\"lastActionDateTime\":\"0001-01-01T00:00:00+00:00\"}",
->>>>>>> f23096dd
       "Content-Type" : "application/json; charset=utf-8",
       "Location" : "/phoneNumbers/+REDACTED?api-version=2021-03-07",
       "Request-Context" : "appId="
@@ -171,17 +103,10 @@
     "Exception" : null
   }, {
     "Method" : "GET",
-<<<<<<< HEAD
-    "Uri" : "https://REDACTED.communication.azure.com/phoneNumbers/operations/capabilities_8f0f9f93-280b-4764-99ae-87a3f6f280da?api-version=2021-03-07",
-    "Headers" : {
-      "User-Agent" : "azsdk-java-azure-communication-phonenumbers/1.1.0-beta.1 (11.0.7; Windows 10; 10.0)",
-      "x-ms-client-request-id" : "51a6e0d3-85a9-465a-b06e-b8595f2bb809"
-=======
     "Uri" : "https://REDACTED.communication.azure.com/phoneNumbers/operations/capabilities_cc4f8f21-f2e0-4007-b9fe-7e6e147b5e7e?api-version=2022-01-11-preview2",
     "Headers" : {
       "User-Agent" : "azsdk-java-azure-communication-phonenumbers/1.1.0-beta.3 (17.0.2; Windows 11; 10.0)",
       "x-ms-client-request-id" : "2b8532c9-0738-4cbb-bafe-9be8492dbef6"
->>>>>>> f23096dd
     },
     "Response" : {
       "Transfer-Encoding" : "chunked",
@@ -189,14 +114,6 @@
       "api-supported-versions" : "2021-03-07",
       "retry-after" : "0",
       "StatusCode" : "200",
-<<<<<<< HEAD
-      "Date" : "Fri, 11 Jun 2021 19:54:08 GMT",
-      "Access-Control-Expose-Headers" : "Location",
-      "X-Processing-Time" : "389ms",
-      "MS-CV" : "vgLX/7gQo0mnVuLzuYwy7w.0",
-      "X-Azure-Ref" : "0X7/DYAAAAACox/UBFrkdR4a81CPla8/QWVZSMzBFREdFMDQxNAA5ZmM3YjUxOS1hOGNjLTRmODktOTM1ZS1jOTE0OGFlMDllODE=",
-      "Body" : "{\"status\":\"running\",\"resourceLocation\":\"/phoneNumbers/+REDACTED?api-version=2021-03-07\",\"createdDateTime\":\"2021-06-11T19:54:04.8075341+00:00\",\"id\":\"REDACTED\",\"operationType\":\"updatePhoneNumberCapabilities\",\"lastActionDateTime\":\"0001-01-01T00:00:00+00:00\"}",
-=======
       "Date" : "Wed, 09 Mar 2022 16:13:38 GMT",
       "Access-Control-Expose-Headers" : "Location",
       "Strict-Transport-Security" : "max-age=2592000",
@@ -204,7 +121,6 @@
       "MS-CV" : "tHSZfInQMECqx9R45xdwLw.0",
       "X-Azure-Ref" : "0MdIoYgAAAADLdxAsa2YWS6dOoN83nkeeR1JVMzBFREdFMDgwNgA5ZmM3YjUxOS1hOGNjLTRmODktOTM1ZS1jOTE0OGFlMDllODE=",
       "Body" : "{\"operationType\":\"updatePhoneNumberCapabilities\",\"status\":\"running\",\"resourceLocation\":\"/phoneNumbers/+REDACTED?api-version=2022-01-11-preview2\",\"createdDateTime\":\"2022-03-09T16:13:34.432164+00:00\",\"id\":\"REDACTED\",\"lastActionDateTime\":\"0001-01-01T00:00:00+00:00\"}",
->>>>>>> f23096dd
       "Content-Type" : "application/json; charset=utf-8",
       "Location" : "/phoneNumbers/+REDACTED?api-version=2021-03-07",
       "Request-Context" : "appId="
@@ -212,17 +128,10 @@
     "Exception" : null
   }, {
     "Method" : "GET",
-<<<<<<< HEAD
-    "Uri" : "https://REDACTED.communication.azure.com/phoneNumbers/operations/capabilities_8f0f9f93-280b-4764-99ae-87a3f6f280da?api-version=2021-03-07",
-    "Headers" : {
-      "User-Agent" : "azsdk-java-azure-communication-phonenumbers/1.1.0-beta.1 (11.0.7; Windows 10; 10.0)",
-      "x-ms-client-request-id" : "fabd56b3-dd0e-457e-9b32-49dae8fe0697"
-=======
     "Uri" : "https://REDACTED.communication.azure.com/phoneNumbers/operations/capabilities_cc4f8f21-f2e0-4007-b9fe-7e6e147b5e7e?api-version=2022-01-11-preview2",
     "Headers" : {
       "User-Agent" : "azsdk-java-azure-communication-phonenumbers/1.1.0-beta.3 (17.0.2; Windows 11; 10.0)",
       "x-ms-client-request-id" : "66fd2354-8914-40b4-aedb-dec81e525edd"
->>>>>>> f23096dd
     },
     "Response" : {
       "Transfer-Encoding" : "chunked",
@@ -230,14 +139,6 @@
       "api-supported-versions" : "2021-03-07",
       "retry-after" : "0",
       "StatusCode" : "200",
-<<<<<<< HEAD
-      "Date" : "Fri, 11 Jun 2021 19:54:09 GMT",
-      "Access-Control-Expose-Headers" : "Location",
-      "X-Processing-Time" : "355ms",
-      "MS-CV" : "bZry/oEHkE6wGN3+AN5YoA.0",
-      "X-Azure-Ref" : "0Yb/DYAAAAAAGrxafZd2xTpDsZK4veSLLWVZSMzBFREdFMDQxMwA5ZmM3YjUxOS1hOGNjLTRmODktOTM1ZS1jOTE0OGFlMDllODE=",
-      "Body" : "{\"status\":\"running\",\"resourceLocation\":\"/phoneNumbers/+REDACTED?api-version=2021-03-07\",\"createdDateTime\":\"2021-06-11T19:54:04.8075341+00:00\",\"id\":\"REDACTED\",\"operationType\":\"updatePhoneNumberCapabilities\",\"lastActionDateTime\":\"0001-01-01T00:00:00+00:00\"}",
-=======
       "Date" : "Wed, 09 Mar 2022 16:13:38 GMT",
       "Access-Control-Expose-Headers" : "Location",
       "Strict-Transport-Security" : "max-age=2592000",
@@ -245,7 +146,6 @@
       "MS-CV" : "67yU1wDPxEWo75Lg/ra9MA.0",
       "X-Azure-Ref" : "0M9IoYgAAAAArcZGhka2CQL5tSWQ0lIYDU0FPMzFFREdFMTIxMgA5ZmM3YjUxOS1hOGNjLTRmODktOTM1ZS1jOTE0OGFlMDllODE=",
       "Body" : "{\"operationType\":\"updatePhoneNumberCapabilities\",\"status\":\"running\",\"resourceLocation\":\"/phoneNumbers/+REDACTED?api-version=2022-01-11-preview2\",\"createdDateTime\":\"2022-03-09T16:13:34.432164+00:00\",\"id\":\"REDACTED\",\"lastActionDateTime\":\"0001-01-01T00:00:00+00:00\"}",
->>>>>>> f23096dd
       "Content-Type" : "application/json; charset=utf-8",
       "Location" : "/phoneNumbers/+REDACTED?api-version=2021-03-07",
       "Request-Context" : "appId="
@@ -253,17 +153,10 @@
     "Exception" : null
   }, {
     "Method" : "GET",
-<<<<<<< HEAD
-    "Uri" : "https://REDACTED.communication.azure.com/phoneNumbers/operations/capabilities_8f0f9f93-280b-4764-99ae-87a3f6f280da?api-version=2021-03-07",
-    "Headers" : {
-      "User-Agent" : "azsdk-java-azure-communication-phonenumbers/1.1.0-beta.1 (11.0.7; Windows 10; 10.0)",
-      "x-ms-client-request-id" : "2bb11b4d-ab1c-4f7b-844a-0673477e3cc9"
-=======
     "Uri" : "https://REDACTED.communication.azure.com/phoneNumbers/operations/capabilities_cc4f8f21-f2e0-4007-b9fe-7e6e147b5e7e?api-version=2022-01-11-preview2",
     "Headers" : {
       "User-Agent" : "azsdk-java-azure-communication-phonenumbers/1.1.0-beta.3 (17.0.2; Windows 11; 10.0)",
       "x-ms-client-request-id" : "03764359-2309-416b-9c8e-5918ddbaaf01"
->>>>>>> f23096dd
     },
     "Response" : {
       "Transfer-Encoding" : "chunked",
@@ -271,40 +164,6 @@
       "api-supported-versions" : "2021-03-07",
       "retry-after" : "0",
       "StatusCode" : "200",
-<<<<<<< HEAD
-      "Date" : "Fri, 11 Jun 2021 19:54:10 GMT",
-      "Access-Control-Expose-Headers" : "Location",
-      "X-Processing-Time" : "357ms",
-      "MS-CV" : "i/zKm7CFyUme8D10lh596Q.0",
-      "X-Azure-Ref" : "0Yr/DYAAAAABRfPNwZFaqQofJ2Y+SEF9pWVZSMzBFREdFMDQxNAA5ZmM3YjUxOS1hOGNjLTRmODktOTM1ZS1jOTE0OGFlMDllODE=",
-      "Body" : "{\"status\":\"running\",\"resourceLocation\":\"/phoneNumbers/+REDACTED?api-version=2021-03-07\",\"createdDateTime\":\"2021-06-11T19:54:04.8075341+00:00\",\"id\":\"REDACTED\",\"operationType\":\"updatePhoneNumberCapabilities\",\"lastActionDateTime\":\"0001-01-01T00:00:00+00:00\"}",
-      "Content-Type" : "application/json; charset=utf-8",
-      "Location" : "/phoneNumbers/+REDACTED?api-version=2021-03-07",
-      "Request-Context" : "appId="
-    },
-    "Exception" : null
-  }, {
-    "Method" : "GET",
-    "Uri" : "https://REDACTED.communication.azure.com/phoneNumbers/operations/capabilities_8f0f9f93-280b-4764-99ae-87a3f6f280da?api-version=2021-03-07",
-    "Headers" : {
-      "User-Agent" : "azsdk-java-azure-communication-phonenumbers/1.1.0-beta.1 (11.0.7; Windows 10; 10.0)",
-      "x-ms-client-request-id" : "d37b0b4c-46bd-46a4-a6bc-ff1049dd0508"
-    },
-    "Response" : {
-      "Transfer-Encoding" : "chunked",
-      "X-Cache" : "CONFIG_NOCACHE",
-      "api-supported-versions" : "2021-03-07",
-      "retry-after" : "0",
-      "StatusCode" : "200",
-      "Date" : "Fri, 11 Jun 2021 19:54:12 GMT",
-      "Access-Control-Expose-Headers" : "Location",
-      "X-Processing-Time" : "378ms",
-      "MS-CV" : "5NsirgV4mkqmUG4yrjX9bw.0",
-      "X-Azure-Ref" : "0ZL/DYAAAAABAB96sLB+ORaNp3Ppax44wWVZSMzBFREdFMDQxMwA5ZmM3YjUxOS1hOGNjLTRmODktOTM1ZS1jOTE0OGFlMDllODE=",
-      "Body" : "{\"status\":\"succeeded\",\"resourceLocation\":\"/phoneNumbers/+REDACTED?api-version=2021-03-07\",\"createdDateTime\":\"2021-06-11T19:54:04.8075341+00:00\",\"id\":\"REDACTED\",\"operationType\":\"updatePhoneNumberCapabilities\",\"lastActionDateTime\":\"0001-01-01T00:00:00+00:00\"}",
-      "Content-Type" : "application/json; charset=utf-8",
-      "Location" : "/phoneNumbers/+REDACTED?api-version=2021-03-07",
-=======
       "Date" : "Wed, 09 Mar 2022 16:13:41 GMT",
       "Access-Control-Expose-Headers" : "Location",
       "Strict-Transport-Security" : "max-age=2592000",
@@ -314,7 +173,6 @@
       "Body" : "{\"operationType\":\"updatePhoneNumberCapabilities\",\"status\":\"succeeded\",\"resourceLocation\":\"/phoneNumbers/+REDACTED?api-version=2022-01-11-preview2\",\"createdDateTime\":\"2022-03-09T16:13:34.432164+00:00\",\"id\":\"REDACTED\",\"lastActionDateTime\":\"0001-01-01T00:00:00+00:00\"}",
       "Content-Type" : "application/json; charset=utf-8",
       "Location" : "/phoneNumbers/+REDACTED?api-version=2022-01-11-preview2",
->>>>>>> f23096dd
       "Request-Context" : "appId="
     },
     "Exception" : null
