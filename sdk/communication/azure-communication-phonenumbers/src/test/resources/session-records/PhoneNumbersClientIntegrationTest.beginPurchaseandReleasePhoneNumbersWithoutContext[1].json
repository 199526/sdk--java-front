--- conflicted
+++ resolved
@@ -3,32 +3,13 @@
     "Method" : "POST",
     "Uri" : "https://REDACTED.communication.azure.com/availablePhoneNumbers/countries/US/:search?api-version=2021-03-07",
     "Headers" : {
-<<<<<<< HEAD
-      "User-Agent" : "azsdk-java-azure-communication-phonenumbers/1.1.0-beta.1 (11.0.7; Windows 10; 10.0)",
-      "x-ms-client-request-id" : "46240cd4-2c78-4058-9eba-9f9c8e89e770",
-=======
       "User-Agent" : "azsdk-java-azure-communication-phonenumbers/1.1.0-beta.3 (17.0.2; Windows 11; 10.0)",
       "x-ms-client-request-id" : "9a88cb5a-e744-4cb5-adc4-4f0b64d3eadd",
->>>>>>> f23096dd
       "Content-Type" : "application/json"
     },
     "Response" : {
       "X-Cache" : "CONFIG_NOCACHE",
       "content-length" : "0",
-<<<<<<< HEAD
-      "api-supported-versions" : "2021-03-07",
-      "operation-id" : "search_9bd1d3a6-d821-4b89-b8e3-61b795cce1c1",
-      "retry-after" : "0",
-      "StatusCode" : "202",
-      "Date" : "Fri, 11 Jun 2021 19:52:29 GMT",
-      "Access-Control-Expose-Headers" : "Location,Operation-Location,operation-id,search-id",
-      "X-Processing-Time" : "2368ms",
-      "MS-CV" : "nPfliqVY50Kubhf4PxpjoQ.0",
-      "search-id" : "9bd1d3a6-d821-4b89-b8e3-61b795cce1c1",
-      "X-Azure-Ref" : "0+r7DYAAAAADCVkjA5IZtQoDBazmFHQx8WVZSMzBFREdFMDQxMwA5ZmM3YjUxOS1hOGNjLTRmODktOTM1ZS1jOTE0OGFlMDllODE=",
-      "Operation-Location" : "/phoneNumbers/operations/search_9bd1d3a6-d821-4b89-b8e3-61b795cce1c1?api-version=2021-03-07",
-      "Location" : "/availablePhoneNumbers/searchResults/9bd1d3a6-d821-4b89-b8e3-61b795cce1c1?api-version=2021-03-07",
-=======
       "api-supported-versions" : "2021-03-07, 2022-01-11-preview2",
       "operation-id" : "search_81652abb-92a3-471e-8867-5de06cf67ed3",
       "retry-after" : "0",
@@ -42,23 +23,15 @@
       "X-Azure-Ref" : "0zNEoYgAAAACkz72kdC8MTLpfUwGy+JVwU0FPMzFFREdFMTIxMgA5ZmM3YjUxOS1hOGNjLTRmODktOTM1ZS1jOTE0OGFlMDllODE=",
       "Operation-Location" : "/phoneNumbers/operations/search_81652abb-92a3-471e-8867-5de06cf67ed3?api-version=2022-01-11-preview2",
       "Location" : "/availablePhoneNumbers/searchResults/81652abb-92a3-471e-8867-5de06cf67ed3?api-version=2022-01-11-preview2",
->>>>>>> f23096dd
-      "Request-Context" : "appId="
-    },
-    "Exception" : null
-  }, {
-    "Method" : "GET",
-<<<<<<< HEAD
-    "Uri" : "https://REDACTED.communication.azure.com/phoneNumbers/operations/search_9bd1d3a6-d821-4b89-b8e3-61b795cce1c1?api-version=2021-03-07",
-    "Headers" : {
-      "User-Agent" : "azsdk-java-azure-communication-phonenumbers/1.1.0-beta.1 (11.0.7; Windows 10; 10.0)",
-      "x-ms-client-request-id" : "213f8908-5469-4873-88d7-5a4c9fc28463"
-=======
+      "Request-Context" : "appId="
+    },
+    "Exception" : null
+  }, {
+    "Method" : "GET",
     "Uri" : "https://REDACTED.communication.azure.com/phoneNumbers/operations/search_81652abb-92a3-471e-8867-5de06cf67ed3?api-version=2022-01-11-preview2",
     "Headers" : {
       "User-Agent" : "azsdk-java-azure-communication-phonenumbers/1.1.0-beta.3 (17.0.2; Windows 11; 10.0)",
       "x-ms-client-request-id" : "6a465d55-6ee0-4840-b64d-ec77ab135789"
->>>>>>> f23096dd
     },
     "Response" : {
       "Transfer-Encoding" : "chunked",
@@ -66,16 +39,6 @@
       "api-supported-versions" : "2021-03-07",
       "retry-after" : "0",
       "StatusCode" : "200",
-<<<<<<< HEAD
-      "Date" : "Fri, 11 Jun 2021 19:52:29 GMT",
-      "Access-Control-Expose-Headers" : "Location",
-      "X-Processing-Time" : "345ms",
-      "MS-CV" : "JWIh3+YxJUqt8RUYNWATTw.0",
-      "X-Azure-Ref" : "0/b7DYAAAAADuK2RvoW6tQaJUmX+GPA9NWVZSMzBFREdFMDQxNAA5ZmM3YjUxOS1hOGNjLTRmODktOTM1ZS1jOTE0OGFlMDllODE=",
-      "Body" : "{\"status\":\"notStarted\",\"resourceLocation\":\"/availablePhoneNumbers/searchResults/9bd1d3a6-d821-4b89-b8e3-61b795cce1c1?api-version=2021-03-07\",\"createdDateTime\":\"2021-06-11T19:52:28.9026134+00:00\",\"id\":\"REDACTED\",\"operationType\":\"search\",\"lastActionDateTime\":\"0001-01-01T00:00:00+00:00\"}",
-      "Content-Type" : "application/json; charset=utf-8",
-      "Location" : "/availablePhoneNumbers/searchResults/9bd1d3a6-d821-4b89-b8e3-61b795cce1c1?api-version=2021-03-07",
-=======
       "Date" : "Wed, 09 Mar 2022 16:11:59 GMT",
       "Access-Control-Expose-Headers" : "Location",
       "Strict-Transport-Security" : "max-age=2592000",
@@ -85,23 +48,15 @@
       "Body" : "{\"operationType\":\"search\",\"status\":\"running\",\"resourceLocation\":\"/availablePhoneNumbers/searchResults/81652abb-92a3-471e-8867-5de06cf67ed3?api-version=2022-01-11-preview2\",\"createdDateTime\":\"2022-03-09T16:11:58.9960505+00:00\",\"id\":\"REDACTED\",\"lastActionDateTime\":\"0001-01-01T00:00:00+00:00\"}",
       "Content-Type" : "application/json; charset=utf-8",
       "Location" : "/availablePhoneNumbers/searchResults/81652abb-92a3-471e-8867-5de06cf67ed3?api-version=2022-01-11-preview2",
->>>>>>> f23096dd
-      "Request-Context" : "appId="
-    },
-    "Exception" : null
-  }, {
-    "Method" : "GET",
-<<<<<<< HEAD
-    "Uri" : "https://REDACTED.communication.azure.com/phoneNumbers/operations/search_9bd1d3a6-d821-4b89-b8e3-61b795cce1c1?api-version=2021-03-07",
-    "Headers" : {
-      "User-Agent" : "azsdk-java-azure-communication-phonenumbers/1.1.0-beta.1 (11.0.7; Windows 10; 10.0)",
-      "x-ms-client-request-id" : "cc0b8176-6169-44f1-a5b7-6c8419dfc4c6"
-=======
+      "Request-Context" : "appId="
+    },
+    "Exception" : null
+  }, {
+    "Method" : "GET",
     "Uri" : "https://REDACTED.communication.azure.com/phoneNumbers/operations/search_81652abb-92a3-471e-8867-5de06cf67ed3?api-version=2022-01-11-preview2",
     "Headers" : {
       "User-Agent" : "azsdk-java-azure-communication-phonenumbers/1.1.0-beta.3 (17.0.2; Windows 11; 10.0)",
       "x-ms-client-request-id" : "6714f305-d139-4c19-b6b5-a756a6f063ac"
->>>>>>> f23096dd
     },
     "Response" : {
       "Transfer-Encoding" : "chunked",
@@ -109,16 +64,6 @@
       "api-supported-versions" : "2021-03-07",
       "retry-after" : "0",
       "StatusCode" : "200",
-<<<<<<< HEAD
-      "Date" : "Fri, 11 Jun 2021 19:52:31 GMT",
-      "Access-Control-Expose-Headers" : "Location",
-      "X-Processing-Time" : "661ms",
-      "MS-CV" : "cOkzBad2PEevDef1gkok6w.0",
-      "X-Azure-Ref" : "0/r7DYAAAAAA9iHpFk9EoR4ks2JPnbmANWVZSMzBFREdFMDQxMwA5ZmM3YjUxOS1hOGNjLTRmODktOTM1ZS1jOTE0OGFlMDllODE=",
-      "Body" : "{\"status\":\"succeeded\",\"resourceLocation\":\"/availablePhoneNumbers/searchResults/9bd1d3a6-d821-4b89-b8e3-61b795cce1c1?api-version=2021-03-07\",\"createdDateTime\":\"2021-06-11T19:52:28.9026134+00:00\",\"id\":\"REDACTED\",\"operationType\":\"search\",\"lastActionDateTime\":\"0001-01-01T00:00:00+00:00\"}",
-      "Content-Type" : "application/json; charset=utf-8",
-      "Location" : "/availablePhoneNumbers/searchResults/9bd1d3a6-d821-4b89-b8e3-61b795cce1c1?api-version=2021-03-07",
-=======
       "Date" : "Wed, 09 Mar 2022 16:12:01 GMT",
       "Access-Control-Expose-Headers" : "Location",
       "Strict-Transport-Security" : "max-age=2592000",
@@ -128,23 +73,15 @@
       "Body" : "{\"operationType\":\"search\",\"status\":\"running\",\"resourceLocation\":\"/availablePhoneNumbers/searchResults/81652abb-92a3-471e-8867-5de06cf67ed3?api-version=2022-01-11-preview2\",\"createdDateTime\":\"2022-03-09T16:11:58.9960505+00:00\",\"id\":\"REDACTED\",\"lastActionDateTime\":\"0001-01-01T00:00:00+00:00\"}",
       "Content-Type" : "application/json; charset=utf-8",
       "Location" : "/availablePhoneNumbers/searchResults/81652abb-92a3-471e-8867-5de06cf67ed3?api-version=2022-01-11-preview2",
->>>>>>> f23096dd
-      "Request-Context" : "appId="
-    },
-    "Exception" : null
-  }, {
-    "Method" : "GET",
-<<<<<<< HEAD
-    "Uri" : "https://REDACTED.communication.azure.com/availablePhoneNumbers/searchResults/9bd1d3a6-d821-4b89-b8e3-61b795cce1c1?api-version=2021-03-07",
-    "Headers" : {
-      "User-Agent" : "azsdk-java-azure-communication-phonenumbers/1.1.0-beta.1 (11.0.7; Windows 10; 10.0)",
-      "x-ms-client-request-id" : "fe804731-db7d-4cd7-a0fd-1362e4374aa3"
-=======
+      "Request-Context" : "appId="
+    },
+    "Exception" : null
+  }, {
+    "Method" : "GET",
     "Uri" : "https://REDACTED.communication.azure.com/phoneNumbers/operations/search_81652abb-92a3-471e-8867-5de06cf67ed3?api-version=2022-01-11-preview2",
     "Headers" : {
       "User-Agent" : "azsdk-java-azure-communication-phonenumbers/1.1.0-beta.3 (17.0.2; Windows 11; 10.0)",
       "x-ms-client-request-id" : "630ce432-29ad-4b32-9480-e2523db23a94"
->>>>>>> f23096dd
     },
     "Response" : {
       "Transfer-Encoding" : "chunked",
@@ -155,10 +92,6 @@
       "retry-after" : "0",
       "X-Azure-Ref" : "0/77DYAAAAAD2oiOSJ7v7R7nUldQNWhuVWVZSMzBFREdFMDQxNAA5ZmM3YjUxOS1hOGNjLTRmODktOTM1ZS1jOTE0OGFlMDllODE=",
       "StatusCode" : "200",
-<<<<<<< HEAD
-      "Body" : "{\"searchId\":\"9bd1d3a6-d821-4b89-b8e3-61b795cce1c1\",\"phoneNumbers\":[\"+REDACTED\"],\"phoneNumberType\":\"tollFree\",\"assignmentType\":\"application\",\"capabilities\":{\"calling\":\"inbound\",\"sms\":\"inbound+outbound\"},\"cost\":{\"amount\":2.0,\"currencyCode\":\"USD\",\"billingFrequency\":\"monthly\"},\"searchExpiresBy\":\"2021-06-11T20:08:30.8810177+00:00\"}",
-      "Date" : "Fri, 11 Jun 2021 19:52:32 GMT",
-=======
       "Date" : "Wed, 09 Mar 2022 16:12:03 GMT",
       "Access-Control-Expose-Headers" : "Location",
       "Strict-Transport-Security" : "max-age=2592000",
@@ -215,7 +148,6 @@
       "MS-CV" : "jMNXvnfK/k+50w3cqGghNQ.0",
       "X-Azure-Ref" : "01dEoYgAAAADlR4050+6jTbAXl7gcJicOR1JVMzBFREdFMDgwNgA5ZmM3YjUxOS1hOGNjLTRmODktOTM1ZS1jOTE0OGFlMDllODE=",
       "Body" : "{\"searchId\":\"81652abb-92a3-471e-8867-5de06cf67ed3\",\"phoneNumbers\":[\"+REDACTED\"],\"phoneNumberType\":\"tollFree\",\"assignmentType\":\"application\",\"capabilities\":{\"calling\":\"inbound\",\"sms\":\"inbound+outbound\"},\"cost\":{\"amount\":2.0,\"currencyCode\":\"USD\",\"billingFrequency\":\"monthly\"},\"searchExpiresBy\":\"2022-03-09T16:28:00.4177452+00:00\"}",
->>>>>>> f23096dd
       "Content-Type" : "application/json; charset=utf-8",
       "Request-Context" : "appId="
     },
@@ -224,31 +156,13 @@
     "Method" : "POST",
     "Uri" : "https://REDACTED.communication.azure.com/availablePhoneNumbers/:purchase?api-version=2021-03-07",
     "Headers" : {
-<<<<<<< HEAD
-      "User-Agent" : "azsdk-java-azure-communication-phonenumbers/1.1.0-beta.1 (11.0.7; Windows 10; 10.0)",
-      "x-ms-client-request-id" : "68e16731-d0c7-4884-8836-3addaaf8c96d",
-=======
       "User-Agent" : "azsdk-java-azure-communication-phonenumbers/1.1.0-beta.3 (17.0.2; Windows 11; 10.0)",
       "x-ms-client-request-id" : "431196a3-19f9-4639-bfef-440bccc0729d",
->>>>>>> f23096dd
       "Content-Type" : "application/json"
     },
     "Response" : {
       "X-Cache" : "CONFIG_NOCACHE",
       "content-length" : "0",
-<<<<<<< HEAD
-      "api-supported-versions" : "2021-03-07",
-      "operation-id" : "purchase_9bd1d3a6-d821-4b89-b8e3-61b795cce1c1",
-      "retry-after" : "0",
-      "StatusCode" : "202",
-      "Date" : "Fri, 11 Jun 2021 19:52:34 GMT",
-      "Access-Control-Expose-Headers" : "Operation-Location,operation-id,purchase-id",
-      "X-Processing-Time" : "1799ms",
-      "MS-CV" : "nhx8gakW+E+fOOYJZLYWeg.0",
-      "purchase-id" : "9bd1d3a6-d821-4b89-b8e3-61b795cce1c1",
-      "X-Azure-Ref" : "0AL/DYAAAAABI43Cgr1uQT6BMz16YFzgFWVZSMzBFREdFMDQxMwA5ZmM3YjUxOS1hOGNjLTRmODktOTM1ZS1jOTE0OGFlMDllODE=",
-      "Operation-Location" : "/phoneNumbers/operations/purchase_9bd1d3a6-d821-4b89-b8e3-61b795cce1c1?api-version=2021-03-07",
-=======
       "api-supported-versions" : "2021-03-07, 2022-01-11-preview2",
       "operation-id" : "purchase_81652abb-92a3-471e-8867-5de06cf67ed3",
       "retry-after" : "0",
@@ -261,37 +175,19 @@
       "purchase-id" : "81652abb-92a3-471e-8867-5de06cf67ed3",
       "X-Azure-Ref" : "01tEoYgAAAABFh3UlawdqRJJKXFdfQZkcU0FPMzFFREdFMTIxMgA5ZmM3YjUxOS1hOGNjLTRmODktOTM1ZS1jOTE0OGFlMDllODE=",
       "Operation-Location" : "/phoneNumbers/operations/purchase_81652abb-92a3-471e-8867-5de06cf67ed3?api-version=2022-01-11-preview2",
->>>>>>> f23096dd
-      "Request-Context" : "appId="
-    },
-    "Exception" : null
-  }, {
-    "Method" : "GET",
-<<<<<<< HEAD
-    "Uri" : "https://REDACTED.communication.azure.com/phoneNumbers/operations/purchase_9bd1d3a6-d821-4b89-b8e3-61b795cce1c1?api-version=2021-03-07",
-    "Headers" : {
-      "User-Agent" : "azsdk-java-azure-communication-phonenumbers/1.1.0-beta.1 (11.0.7; Windows 10; 10.0)",
-      "x-ms-client-request-id" : "252311cd-26c6-46c2-89d5-f24d6f3b89a8"
-=======
+      "Request-Context" : "appId="
+    },
+    "Exception" : null
+  }, {
+    "Method" : "GET",
     "Uri" : "https://REDACTED.communication.azure.com/phoneNumbers/operations/purchase_81652abb-92a3-471e-8867-5de06cf67ed3?api-version=2022-01-11-preview2",
     "Headers" : {
       "User-Agent" : "azsdk-java-azure-communication-phonenumbers/1.1.0-beta.3 (17.0.2; Windows 11; 10.0)",
       "x-ms-client-request-id" : "a457a4e3-b3d2-4385-841f-d41dfff3b02f"
->>>>>>> f23096dd
-    },
-    "Response" : {
-      "Transfer-Encoding" : "chunked",
-      "X-Cache" : "CONFIG_NOCACHE",
-<<<<<<< HEAD
-      "api-supported-versions" : "2021-03-07",
-      "X-Processing-Time" : "349ms",
-      "MS-CV" : "AUrUfHMVu0CDk3Vi7MSzWg.0",
-      "retry-after" : "0",
-      "X-Azure-Ref" : "0Ar/DYAAAAADQnOQOLsOqTZ62LxddTE2/WVZSMzBFREdFMDQxNAA5ZmM3YjUxOS1hOGNjLTRmODktOTM1ZS1jOTE0OGFlMDllODE=",
-      "StatusCode" : "200",
-      "Body" : "{\"status\":\"running\",\"resourceLocation\":null,\"createdDateTime\":\"2021-06-11T19:52:28.9026134+00:00\",\"id\":\"REDACTED\",\"operationType\":\"purchase\",\"lastActionDateTime\":\"0001-01-01T00:00:00+00:00\"}",
-      "Date" : "Fri, 11 Jun 2021 19:52:34 GMT",
-=======
+    },
+    "Response" : {
+      "Transfer-Encoding" : "chunked",
+      "X-Cache" : "CONFIG_NOCACHE",
       "api-supported-versions" : "2021-03-07, 2022-01-11-preview2",
       "retry-after" : "0",
       "StatusCode" : "200",
@@ -301,38 +197,20 @@
       "MS-CV" : "DKT5VEa/eEOPpbHrIi8DKA.0",
       "X-Azure-Ref" : "02NEoYgAAAACBzaljCon1SZvQrPlDaopjR1JVMzBFREdFMDgwNgA5ZmM3YjUxOS1hOGNjLTRmODktOTM1ZS1jOTE0OGFlMDllODE=",
       "Body" : "{\"operationType\":\"purchase\",\"status\":\"running\",\"resourceLocation\":null,\"createdDateTime\":\"2022-03-09T16:11:58.9960505+00:00\",\"id\":\"REDACTED\",\"lastActionDateTime\":\"0001-01-01T00:00:00+00:00\"}",
->>>>>>> f23096dd
-      "Content-Type" : "application/json; charset=utf-8",
-      "Request-Context" : "appId="
-    },
-    "Exception" : null
-  }, {
-    "Method" : "GET",
-<<<<<<< HEAD
-    "Uri" : "https://REDACTED.communication.azure.com/phoneNumbers/operations/purchase_9bd1d3a6-d821-4b89-b8e3-61b795cce1c1?api-version=2021-03-07",
-    "Headers" : {
-      "User-Agent" : "azsdk-java-azure-communication-phonenumbers/1.1.0-beta.1 (11.0.7; Windows 10; 10.0)",
-      "x-ms-client-request-id" : "b96b2429-2b35-4a9f-9dcc-cffff18fab70"
-=======
+      "Content-Type" : "application/json; charset=utf-8",
+      "Request-Context" : "appId="
+    },
+    "Exception" : null
+  }, {
+    "Method" : "GET",
     "Uri" : "https://REDACTED.communication.azure.com/phoneNumbers/operations/purchase_81652abb-92a3-471e-8867-5de06cf67ed3?api-version=2022-01-11-preview2",
     "Headers" : {
       "User-Agent" : "azsdk-java-azure-communication-phonenumbers/1.1.0-beta.3 (17.0.2; Windows 11; 10.0)",
       "x-ms-client-request-id" : "14bdc247-f6ef-4a3f-a79d-ed5f7521fd76"
->>>>>>> f23096dd
-    },
-    "Response" : {
-      "Transfer-Encoding" : "chunked",
-      "X-Cache" : "CONFIG_NOCACHE",
-<<<<<<< HEAD
-      "api-supported-versions" : "2021-03-07",
-      "X-Processing-Time" : "472ms",
-      "MS-CV" : "z0tTxYJPREGyupyG2XPrMg.0",
-      "retry-after" : "0",
-      "X-Azure-Ref" : "0A7/DYAAAAACqp/v5PGVATaZ5xbLRfFzHWVZSMzBFREdFMDQxMwA5ZmM3YjUxOS1hOGNjLTRmODktOTM1ZS1jOTE0OGFlMDllODE=",
-      "StatusCode" : "200",
-      "Body" : "{\"status\":\"running\",\"resourceLocation\":null,\"createdDateTime\":\"2021-06-11T19:52:28.9026134+00:00\",\"id\":\"REDACTED\",\"operationType\":\"purchase\",\"lastActionDateTime\":\"0001-01-01T00:00:00+00:00\"}",
-      "Date" : "Fri, 11 Jun 2021 19:52:36 GMT",
-=======
+    },
+    "Response" : {
+      "Transfer-Encoding" : "chunked",
+      "X-Cache" : "CONFIG_NOCACHE",
       "api-supported-versions" : "2021-03-07, 2022-01-11-preview2",
       "retry-after" : "0",
       "StatusCode" : "200",
@@ -342,38 +220,20 @@
       "MS-CV" : "YFjG779fDEuM2s46WHGFMA.0",
       "X-Azure-Ref" : "02tEoYgAAAADRKMf9qXH9Qp37UYaZoY5hU0FPMzFFREdFMTIxMgA5ZmM3YjUxOS1hOGNjLTRmODktOTM1ZS1jOTE0OGFlMDllODE=",
       "Body" : "{\"operationType\":\"purchase\",\"status\":\"running\",\"resourceLocation\":null,\"createdDateTime\":\"2022-03-09T16:11:58.9960505+00:00\",\"id\":\"REDACTED\",\"lastActionDateTime\":\"0001-01-01T00:00:00+00:00\"}",
->>>>>>> f23096dd
-      "Content-Type" : "application/json; charset=utf-8",
-      "Request-Context" : "appId="
-    },
-    "Exception" : null
-  }, {
-    "Method" : "GET",
-<<<<<<< HEAD
-    "Uri" : "https://REDACTED.communication.azure.com/phoneNumbers/operations/purchase_9bd1d3a6-d821-4b89-b8e3-61b795cce1c1?api-version=2021-03-07",
-    "Headers" : {
-      "User-Agent" : "azsdk-java-azure-communication-phonenumbers/1.1.0-beta.1 (11.0.7; Windows 10; 10.0)",
-      "x-ms-client-request-id" : "22e9082c-e33f-4d9c-a30d-80044d618ec0"
-=======
+      "Content-Type" : "application/json; charset=utf-8",
+      "Request-Context" : "appId="
+    },
+    "Exception" : null
+  }, {
+    "Method" : "GET",
     "Uri" : "https://REDACTED.communication.azure.com/phoneNumbers/operations/purchase_81652abb-92a3-471e-8867-5de06cf67ed3?api-version=2022-01-11-preview2",
     "Headers" : {
       "User-Agent" : "azsdk-java-azure-communication-phonenumbers/1.1.0-beta.3 (17.0.2; Windows 11; 10.0)",
       "x-ms-client-request-id" : "6d9e1758-f88b-4fec-9d09-abfb97eb0feb"
->>>>>>> f23096dd
-    },
-    "Response" : {
-      "Transfer-Encoding" : "chunked",
-      "X-Cache" : "CONFIG_NOCACHE",
-<<<<<<< HEAD
-      "api-supported-versions" : "2021-03-07",
-      "X-Processing-Time" : "423ms",
-      "MS-CV" : "XVKPJJoIe0u3m/e46bV8QQ.0",
-      "retry-after" : "0",
-      "X-Azure-Ref" : "0Bb/DYAAAAAAM0CGKrLUQQqDF069wko98WVZSMzBFREdFMDQxNAA5ZmM3YjUxOS1hOGNjLTRmODktOTM1ZS1jOTE0OGFlMDllODE=",
-      "StatusCode" : "200",
-      "Body" : "{\"status\":\"notStarted\",\"resourceLocation\":null,\"createdDateTime\":\"2021-06-11T19:52:28.9026134+00:00\",\"id\":\"REDACTED\",\"operationType\":\"purchase\",\"lastActionDateTime\":\"0001-01-01T00:00:00+00:00\"}",
-      "Date" : "Fri, 11 Jun 2021 19:52:37 GMT",
-=======
+    },
+    "Response" : {
+      "Transfer-Encoding" : "chunked",
+      "X-Cache" : "CONFIG_NOCACHE",
       "api-supported-versions" : "2021-03-07, 2022-01-11-preview2",
       "retry-after" : "0",
       "StatusCode" : "200",
@@ -383,38 +243,20 @@
       "MS-CV" : "1CfYW2gGFEmCLUgXGdlx3w.0",
       "X-Azure-Ref" : "029EoYgAAAABQHzjUioGzS5WKoE9KFABrR1JVMzBFREdFMDgwNgA5ZmM3YjUxOS1hOGNjLTRmODktOTM1ZS1jOTE0OGFlMDllODE=",
       "Body" : "{\"operationType\":\"purchase\",\"status\":\"running\",\"resourceLocation\":null,\"createdDateTime\":\"2022-03-09T16:11:58.9960505+00:00\",\"id\":\"REDACTED\",\"lastActionDateTime\":\"0001-01-01T00:00:00+00:00\"}",
->>>>>>> f23096dd
-      "Content-Type" : "application/json; charset=utf-8",
-      "Request-Context" : "appId="
-    },
-    "Exception" : null
-  }, {
-    "Method" : "GET",
-<<<<<<< HEAD
-    "Uri" : "https://REDACTED.communication.azure.com/phoneNumbers/operations/purchase_9bd1d3a6-d821-4b89-b8e3-61b795cce1c1?api-version=2021-03-07",
-    "Headers" : {
-      "User-Agent" : "azsdk-java-azure-communication-phonenumbers/1.1.0-beta.1 (11.0.7; Windows 10; 10.0)",
-      "x-ms-client-request-id" : "03b2194f-d972-4d9b-9e2a-16c9ca7a3a4e"
-=======
+      "Content-Type" : "application/json; charset=utf-8",
+      "Request-Context" : "appId="
+    },
+    "Exception" : null
+  }, {
+    "Method" : "GET",
     "Uri" : "https://REDACTED.communication.azure.com/phoneNumbers/operations/purchase_81652abb-92a3-471e-8867-5de06cf67ed3?api-version=2022-01-11-preview2",
     "Headers" : {
       "User-Agent" : "azsdk-java-azure-communication-phonenumbers/1.1.0-beta.3 (17.0.2; Windows 11; 10.0)",
       "x-ms-client-request-id" : "17700760-2c26-4a5b-8fba-ce6e91e55582"
->>>>>>> f23096dd
-    },
-    "Response" : {
-      "Transfer-Encoding" : "chunked",
-      "X-Cache" : "CONFIG_NOCACHE",
-<<<<<<< HEAD
-      "api-supported-versions" : "2021-03-07",
-      "X-Processing-Time" : "564ms",
-      "MS-CV" : "WZG9uDhbLE6GDk5E7H+AVA.0",
-      "retry-after" : "0",
-      "X-Azure-Ref" : "0Br/DYAAAAAAu7EvGK5jIT4PNPaCPvu2yWVZSMzBFREdFMDQxMwA5ZmM3YjUxOS1hOGNjLTRmODktOTM1ZS1jOTE0OGFlMDllODE=",
-      "StatusCode" : "200",
-      "Body" : "{\"status\":\"notStarted\",\"resourceLocation\":null,\"createdDateTime\":\"2021-06-11T19:52:28.9026134+00:00\",\"id\":\"REDACTED\",\"operationType\":\"purchase\",\"lastActionDateTime\":\"0001-01-01T00:00:00+00:00\"}",
-      "Date" : "Fri, 11 Jun 2021 19:52:39 GMT",
-=======
+    },
+    "Response" : {
+      "Transfer-Encoding" : "chunked",
+      "X-Cache" : "CONFIG_NOCACHE",
       "api-supported-versions" : "2021-03-07, 2022-01-11-preview2",
       "retry-after" : "0",
       "StatusCode" : "200",
@@ -424,38 +266,20 @@
       "MS-CV" : "ke6lA4mrL0uLose06zf78w.0",
       "X-Azure-Ref" : "03dEoYgAAAABo85ZGx+XFSpZOIEQln7vzU0FPMzFFREdFMTIxMgA5ZmM3YjUxOS1hOGNjLTRmODktOTM1ZS1jOTE0OGFlMDllODE=",
       "Body" : "{\"operationType\":\"purchase\",\"status\":\"running\",\"resourceLocation\":null,\"createdDateTime\":\"2022-03-09T16:11:58.9960505+00:00\",\"id\":\"REDACTED\",\"lastActionDateTime\":\"0001-01-01T00:00:00+00:00\"}",
->>>>>>> f23096dd
-      "Content-Type" : "application/json; charset=utf-8",
-      "Request-Context" : "appId="
-    },
-    "Exception" : null
-  }, {
-    "Method" : "GET",
-<<<<<<< HEAD
-    "Uri" : "https://REDACTED.communication.azure.com/phoneNumbers/operations/purchase_9bd1d3a6-d821-4b89-b8e3-61b795cce1c1?api-version=2021-03-07",
-    "Headers" : {
-      "User-Agent" : "azsdk-java-azure-communication-phonenumbers/1.1.0-beta.1 (11.0.7; Windows 10; 10.0)",
-      "x-ms-client-request-id" : "ccbdb654-225c-409e-bd24-b2e4a913f44a"
-=======
+      "Content-Type" : "application/json; charset=utf-8",
+      "Request-Context" : "appId="
+    },
+    "Exception" : null
+  }, {
+    "Method" : "GET",
     "Uri" : "https://REDACTED.communication.azure.com/phoneNumbers/operations/purchase_81652abb-92a3-471e-8867-5de06cf67ed3?api-version=2022-01-11-preview2",
     "Headers" : {
       "User-Agent" : "azsdk-java-azure-communication-phonenumbers/1.1.0-beta.3 (17.0.2; Windows 11; 10.0)",
       "x-ms-client-request-id" : "f6fb4218-066e-49ff-8a37-57254904725f"
->>>>>>> f23096dd
-    },
-    "Response" : {
-      "Transfer-Encoding" : "chunked",
-      "X-Cache" : "CONFIG_NOCACHE",
-<<<<<<< HEAD
-      "api-supported-versions" : "2021-03-07",
-      "X-Processing-Time" : "509ms",
-      "MS-CV" : "PjtHuKi8tUC4lDzka/hkJw.0",
-      "retry-after" : "0",
-      "X-Azure-Ref" : "0CL/DYAAAAAB31PNd/hTdQ7oh37RZ3/G4WVZSMzBFREdFMDQxNAA5ZmM3YjUxOS1hOGNjLTRmODktOTM1ZS1jOTE0OGFlMDllODE=",
-      "StatusCode" : "200",
-      "Body" : "{\"status\":\"notStarted\",\"resourceLocation\":null,\"createdDateTime\":\"2021-06-11T19:52:28.9026134+00:00\",\"id\":\"REDACTED\",\"operationType\":\"purchase\",\"lastActionDateTime\":\"0001-01-01T00:00:00+00:00\"}",
-      "Date" : "Fri, 11 Jun 2021 19:52:40 GMT",
-=======
+    },
+    "Response" : {
+      "Transfer-Encoding" : "chunked",
+      "X-Cache" : "CONFIG_NOCACHE",
       "api-supported-versions" : "2021-03-07, 2022-01-11-preview2",
       "retry-after" : "0",
       "StatusCode" : "200",
@@ -465,38 +289,20 @@
       "MS-CV" : "36xfMLCJk0qPSqTxU5TQaw.0",
       "X-Azure-Ref" : "03tEoYgAAAAAe2edAwcG9QYJRwiWz6Ud9R1JVMzBFREdFMDgwNgA5ZmM3YjUxOS1hOGNjLTRmODktOTM1ZS1jOTE0OGFlMDllODE=",
       "Body" : "{\"operationType\":\"purchase\",\"status\":\"notStarted\",\"resourceLocation\":null,\"createdDateTime\":\"2022-03-09T16:11:58.9960505+00:00\",\"id\":\"REDACTED\",\"lastActionDateTime\":\"0001-01-01T00:00:00+00:00\"}",
->>>>>>> f23096dd
-      "Content-Type" : "application/json; charset=utf-8",
-      "Request-Context" : "appId="
-    },
-    "Exception" : null
-  }, {
-    "Method" : "GET",
-<<<<<<< HEAD
-    "Uri" : "https://REDACTED.communication.azure.com/phoneNumbers/operations/purchase_9bd1d3a6-d821-4b89-b8e3-61b795cce1c1?api-version=2021-03-07",
-    "Headers" : {
-      "User-Agent" : "azsdk-java-azure-communication-phonenumbers/1.1.0-beta.1 (11.0.7; Windows 10; 10.0)",
-      "x-ms-client-request-id" : "9d3131ea-84b3-48b5-8825-4be8ad22305d"
-=======
+      "Content-Type" : "application/json; charset=utf-8",
+      "Request-Context" : "appId="
+    },
+    "Exception" : null
+  }, {
+    "Method" : "GET",
     "Uri" : "https://REDACTED.communication.azure.com/phoneNumbers/operations/purchase_81652abb-92a3-471e-8867-5de06cf67ed3?api-version=2022-01-11-preview2",
     "Headers" : {
       "User-Agent" : "azsdk-java-azure-communication-phonenumbers/1.1.0-beta.3 (17.0.2; Windows 11; 10.0)",
       "x-ms-client-request-id" : "3c726507-5785-4f3e-bfe5-a0ff9573e0f3"
->>>>>>> f23096dd
-    },
-    "Response" : {
-      "Transfer-Encoding" : "chunked",
-      "X-Cache" : "CONFIG_NOCACHE",
-<<<<<<< HEAD
-      "api-supported-versions" : "2021-03-07",
-      "X-Processing-Time" : "597ms",
-      "MS-CV" : "IJKmxddbSkiBjctliBnK1w.0",
-      "retry-after" : "0",
-      "X-Azure-Ref" : "0Cr/DYAAAAACbRbH44BQvTYGUefllqnFwWVZSMzBFREdFMDQxMwA5ZmM3YjUxOS1hOGNjLTRmODktOTM1ZS1jOTE0OGFlMDllODE=",
-      "StatusCode" : "200",
-      "Body" : "{\"status\":\"notStarted\",\"resourceLocation\":null,\"createdDateTime\":\"2021-06-11T19:52:28.9026134+00:00\",\"id\":\"REDACTED\",\"operationType\":\"purchase\",\"lastActionDateTime\":\"0001-01-01T00:00:00+00:00\"}",
-      "Date" : "Fri, 11 Jun 2021 19:52:42 GMT",
-=======
+    },
+    "Response" : {
+      "Transfer-Encoding" : "chunked",
+      "X-Cache" : "CONFIG_NOCACHE",
       "api-supported-versions" : "2021-03-07, 2022-01-11-preview2",
       "retry-after" : "0",
       "StatusCode" : "200",
@@ -506,38 +312,20 @@
       "MS-CV" : "e98BEnNFh0OBsbGhTYh51w.0",
       "X-Azure-Ref" : "04NEoYgAAAACl+UjA+VGtSLobmph2Wf44U0FPMzFFREdFMTIxMgA5ZmM3YjUxOS1hOGNjLTRmODktOTM1ZS1jOTE0OGFlMDllODE=",
       "Body" : "{\"operationType\":\"purchase\",\"status\":\"notStarted\",\"resourceLocation\":null,\"createdDateTime\":\"2022-03-09T16:11:58.9960505+00:00\",\"id\":\"REDACTED\",\"lastActionDateTime\":\"0001-01-01T00:00:00+00:00\"}",
->>>>>>> f23096dd
-      "Content-Type" : "application/json; charset=utf-8",
-      "Request-Context" : "appId="
-    },
-    "Exception" : null
-  }, {
-    "Method" : "GET",
-<<<<<<< HEAD
-    "Uri" : "https://REDACTED.communication.azure.com/phoneNumbers/operations/purchase_9bd1d3a6-d821-4b89-b8e3-61b795cce1c1?api-version=2021-03-07",
-    "Headers" : {
-      "User-Agent" : "azsdk-java-azure-communication-phonenumbers/1.1.0-beta.1 (11.0.7; Windows 10; 10.0)",
-      "x-ms-client-request-id" : "5a003dd8-7caf-4d4f-bfc6-e23f5e99c2fc"
-=======
+      "Content-Type" : "application/json; charset=utf-8",
+      "Request-Context" : "appId="
+    },
+    "Exception" : null
+  }, {
+    "Method" : "GET",
     "Uri" : "https://REDACTED.communication.azure.com/phoneNumbers/operations/purchase_81652abb-92a3-471e-8867-5de06cf67ed3?api-version=2022-01-11-preview2",
     "Headers" : {
       "User-Agent" : "azsdk-java-azure-communication-phonenumbers/1.1.0-beta.3 (17.0.2; Windows 11; 10.0)",
       "x-ms-client-request-id" : "ef76aaf6-8f20-470b-adfb-e3cef1a3b7c1"
->>>>>>> f23096dd
-    },
-    "Response" : {
-      "Transfer-Encoding" : "chunked",
-      "X-Cache" : "CONFIG_NOCACHE",
-<<<<<<< HEAD
-      "api-supported-versions" : "2021-03-07",
-      "X-Processing-Time" : "426ms",
-      "MS-CV" : "qNUAV3S+fEmLsXrdzfw04g.0",
-      "retry-after" : "0",
-      "X-Azure-Ref" : "0C7/DYAAAAADExaamtFOHS7ZhlI79W4WdWVZSMzBFREdFMDQxNAA5ZmM3YjUxOS1hOGNjLTRmODktOTM1ZS1jOTE0OGFlMDllODE=",
-      "StatusCode" : "200",
-      "Body" : "{\"status\":\"notStarted\",\"resourceLocation\":null,\"createdDateTime\":\"2021-06-11T19:52:28.9026134+00:00\",\"id\":\"REDACTED\",\"operationType\":\"purchase\",\"lastActionDateTime\":\"0001-01-01T00:00:00+00:00\"}",
-      "Date" : "Fri, 11 Jun 2021 19:52:43 GMT",
-=======
+    },
+    "Response" : {
+      "Transfer-Encoding" : "chunked",
+      "X-Cache" : "CONFIG_NOCACHE",
       "api-supported-versions" : "2021-03-07, 2022-01-11-preview2",
       "retry-after" : "0",
       "StatusCode" : "200",
@@ -547,38 +335,20 @@
       "MS-CV" : "EAlcBTuGak6IpVc6zDrxqw.0",
       "X-Azure-Ref" : "04dEoYgAAAAD2w4lombwgQr5e+A+bSDctR1JVMzBFREdFMDgwNgA5ZmM3YjUxOS1hOGNjLTRmODktOTM1ZS1jOTE0OGFlMDllODE=",
       "Body" : "{\"operationType\":\"purchase\",\"status\":\"notStarted\",\"resourceLocation\":null,\"createdDateTime\":\"2022-03-09T16:11:58.9960505+00:00\",\"id\":\"REDACTED\",\"lastActionDateTime\":\"0001-01-01T00:00:00+00:00\"}",
->>>>>>> f23096dd
-      "Content-Type" : "application/json; charset=utf-8",
-      "Request-Context" : "appId="
-    },
-    "Exception" : null
-  }, {
-    "Method" : "GET",
-<<<<<<< HEAD
-    "Uri" : "https://REDACTED.communication.azure.com/phoneNumbers/operations/purchase_9bd1d3a6-d821-4b89-b8e3-61b795cce1c1?api-version=2021-03-07",
-    "Headers" : {
-      "User-Agent" : "azsdk-java-azure-communication-phonenumbers/1.1.0-beta.1 (11.0.7; Windows 10; 10.0)",
-      "x-ms-client-request-id" : "777a6cc7-7a4f-45ef-8098-e64af6b48c6a"
-=======
+      "Content-Type" : "application/json; charset=utf-8",
+      "Request-Context" : "appId="
+    },
+    "Exception" : null
+  }, {
+    "Method" : "GET",
     "Uri" : "https://REDACTED.communication.azure.com/phoneNumbers/operations/purchase_81652abb-92a3-471e-8867-5de06cf67ed3?api-version=2022-01-11-preview2",
     "Headers" : {
       "User-Agent" : "azsdk-java-azure-communication-phonenumbers/1.1.0-beta.3 (17.0.2; Windows 11; 10.0)",
       "x-ms-client-request-id" : "b0f9ed32-239e-4790-822b-189e99343151"
->>>>>>> f23096dd
-    },
-    "Response" : {
-      "Transfer-Encoding" : "chunked",
-      "X-Cache" : "CONFIG_NOCACHE",
-<<<<<<< HEAD
-      "api-supported-versions" : "2021-03-07",
-      "X-Processing-Time" : "433ms",
-      "MS-CV" : "/JpSzSSowU+GvijwRVQVOQ.0",
-      "retry-after" : "0",
-      "X-Azure-Ref" : "0Db/DYAAAAACpmMCBGgPOQoyMjjj9tiUqWVZSMzBFREdFMDQxMwA5ZmM3YjUxOS1hOGNjLTRmODktOTM1ZS1jOTE0OGFlMDllODE=",
-      "StatusCode" : "200",
-      "Body" : "{\"status\":\"notStarted\",\"resourceLocation\":null,\"createdDateTime\":\"2021-06-11T19:52:28.9026134+00:00\",\"id\":\"REDACTED\",\"operationType\":\"purchase\",\"lastActionDateTime\":\"0001-01-01T00:00:00+00:00\"}",
-      "Date" : "Fri, 11 Jun 2021 19:52:45 GMT",
-=======
+    },
+    "Response" : {
+      "Transfer-Encoding" : "chunked",
+      "X-Cache" : "CONFIG_NOCACHE",
       "api-supported-versions" : "2021-03-07, 2022-01-11-preview2",
       "retry-after" : "0",
       "StatusCode" : "200",
@@ -588,38 +358,20 @@
       "MS-CV" : "2RwhS7Y1qUy1mAGqLQuqpg.0",
       "X-Azure-Ref" : "049EoYgAAAAB1UFTrrs6RTL+VoWYVRwbHU0FPMzFFREdFMTIxMgA5ZmM3YjUxOS1hOGNjLTRmODktOTM1ZS1jOTE0OGFlMDllODE=",
       "Body" : "{\"operationType\":\"purchase\",\"status\":\"notStarted\",\"resourceLocation\":null,\"createdDateTime\":\"2022-03-09T16:11:58.9960505+00:00\",\"id\":\"REDACTED\",\"lastActionDateTime\":\"0001-01-01T00:00:00+00:00\"}",
->>>>>>> f23096dd
-      "Content-Type" : "application/json; charset=utf-8",
-      "Request-Context" : "appId="
-    },
-    "Exception" : null
-  }, {
-    "Method" : "GET",
-<<<<<<< HEAD
-    "Uri" : "https://REDACTED.communication.azure.com/phoneNumbers/operations/purchase_9bd1d3a6-d821-4b89-b8e3-61b795cce1c1?api-version=2021-03-07",
-    "Headers" : {
-      "User-Agent" : "azsdk-java-azure-communication-phonenumbers/1.1.0-beta.1 (11.0.7; Windows 10; 10.0)",
-      "x-ms-client-request-id" : "58fb0fef-378f-46d2-ab84-4c4080b2ca90"
-=======
+      "Content-Type" : "application/json; charset=utf-8",
+      "Request-Context" : "appId="
+    },
+    "Exception" : null
+  }, {
+    "Method" : "GET",
     "Uri" : "https://REDACTED.communication.azure.com/phoneNumbers/operations/purchase_81652abb-92a3-471e-8867-5de06cf67ed3?api-version=2022-01-11-preview2",
     "Headers" : {
       "User-Agent" : "azsdk-java-azure-communication-phonenumbers/1.1.0-beta.3 (17.0.2; Windows 11; 10.0)",
       "x-ms-client-request-id" : "38e6b6de-7864-4453-a204-a7bf9d88f3ec"
->>>>>>> f23096dd
-    },
-    "Response" : {
-      "Transfer-Encoding" : "chunked",
-      "X-Cache" : "CONFIG_NOCACHE",
-<<<<<<< HEAD
-      "api-supported-versions" : "2021-03-07",
-      "X-Processing-Time" : "445ms",
-      "MS-CV" : "zq5saBUyCUK/E65jI+XcUA.0",
-      "retry-after" : "0",
-      "X-Azure-Ref" : "0Dr/DYAAAAACD78bRfUXoTo6dNtKMXxcPWVZSMzBFREdFMDQxNAA5ZmM3YjUxOS1hOGNjLTRmODktOTM1ZS1jOTE0OGFlMDllODE=",
-      "StatusCode" : "200",
-      "Body" : "{\"status\":\"notStarted\",\"resourceLocation\":null,\"createdDateTime\":\"2021-06-11T19:52:28.9026134+00:00\",\"id\":\"REDACTED\",\"operationType\":\"purchase\",\"lastActionDateTime\":\"0001-01-01T00:00:00+00:00\"}",
-      "Date" : "Fri, 11 Jun 2021 19:52:46 GMT",
-=======
+    },
+    "Response" : {
+      "Transfer-Encoding" : "chunked",
+      "X-Cache" : "CONFIG_NOCACHE",
       "api-supported-versions" : "2021-03-07, 2022-01-11-preview2",
       "retry-after" : "0",
       "StatusCode" : "200",
@@ -629,38 +381,20 @@
       "MS-CV" : "TDRQvFm59ECL2EEeK9f7JA.0",
       "X-Azure-Ref" : "05NEoYgAAAAAL7SXMUbM2T7LYUPvECvDiR1JVMzBFREdFMDgwNgA5ZmM3YjUxOS1hOGNjLTRmODktOTM1ZS1jOTE0OGFlMDllODE=",
       "Body" : "{\"operationType\":\"purchase\",\"status\":\"notStarted\",\"resourceLocation\":null,\"createdDateTime\":\"2022-03-09T16:11:58.9960505+00:00\",\"id\":\"REDACTED\",\"lastActionDateTime\":\"0001-01-01T00:00:00+00:00\"}",
->>>>>>> f23096dd
-      "Content-Type" : "application/json; charset=utf-8",
-      "Request-Context" : "appId="
-    },
-    "Exception" : null
-  }, {
-    "Method" : "GET",
-<<<<<<< HEAD
-    "Uri" : "https://REDACTED.communication.azure.com/phoneNumbers/operations/purchase_9bd1d3a6-d821-4b89-b8e3-61b795cce1c1?api-version=2021-03-07",
-    "Headers" : {
-      "User-Agent" : "azsdk-java-azure-communication-phonenumbers/1.1.0-beta.1 (11.0.7; Windows 10; 10.0)",
-      "x-ms-client-request-id" : "d58ebc85-f6fe-48f7-9ec2-3fc1dcbff08e"
-=======
+      "Content-Type" : "application/json; charset=utf-8",
+      "Request-Context" : "appId="
+    },
+    "Exception" : null
+  }, {
+    "Method" : "GET",
     "Uri" : "https://REDACTED.communication.azure.com/phoneNumbers/operations/purchase_81652abb-92a3-471e-8867-5de06cf67ed3?api-version=2022-01-11-preview2",
     "Headers" : {
       "User-Agent" : "azsdk-java-azure-communication-phonenumbers/1.1.0-beta.3 (17.0.2; Windows 11; 10.0)",
       "x-ms-client-request-id" : "95af4aba-7767-4434-8c71-e3c4018ab1e4"
->>>>>>> f23096dd
-    },
-    "Response" : {
-      "Transfer-Encoding" : "chunked",
-      "X-Cache" : "CONFIG_NOCACHE",
-<<<<<<< HEAD
-      "api-supported-versions" : "2021-03-07",
-      "X-Processing-Time" : "449ms",
-      "MS-CV" : "HWoG1PREKUOreZ5y3/fkDg.0",
-      "retry-after" : "0",
-      "X-Azure-Ref" : "0EL/DYAAAAADK0LWjJJ3OSbgfhLoxgNY/WVZSMzBFREdFMDQxMwA5ZmM3YjUxOS1hOGNjLTRmODktOTM1ZS1jOTE0OGFlMDllODE=",
-      "StatusCode" : "200",
-      "Body" : "{\"status\":\"notStarted\",\"resourceLocation\":null,\"createdDateTime\":\"2021-06-11T19:52:28.9026134+00:00\",\"id\":\"REDACTED\",\"operationType\":\"purchase\",\"lastActionDateTime\":\"0001-01-01T00:00:00+00:00\"}",
-      "Date" : "Fri, 11 Jun 2021 19:52:48 GMT",
-=======
+    },
+    "Response" : {
+      "Transfer-Encoding" : "chunked",
+      "X-Cache" : "CONFIG_NOCACHE",
       "api-supported-versions" : "2021-03-07, 2022-01-11-preview2",
       "retry-after" : "0",
       "StatusCode" : "200",
@@ -670,38 +404,20 @@
       "MS-CV" : "7Dc91vm9hE+IxfOkWZ5cHg.0",
       "X-Azure-Ref" : "05tEoYgAAAABcWXO41/9tT60uwEpLlVTGU0FPMzFFREdFMTIxMgA5ZmM3YjUxOS1hOGNjLTRmODktOTM1ZS1jOTE0OGFlMDllODE=",
       "Body" : "{\"operationType\":\"purchase\",\"status\":\"notStarted\",\"resourceLocation\":null,\"createdDateTime\":\"2022-03-09T16:11:58.9960505+00:00\",\"id\":\"REDACTED\",\"lastActionDateTime\":\"0001-01-01T00:00:00+00:00\"}",
->>>>>>> f23096dd
-      "Content-Type" : "application/json; charset=utf-8",
-      "Request-Context" : "appId="
-    },
-    "Exception" : null
-  }, {
-    "Method" : "GET",
-<<<<<<< HEAD
-    "Uri" : "https://REDACTED.communication.azure.com/phoneNumbers/operations/purchase_9bd1d3a6-d821-4b89-b8e3-61b795cce1c1?api-version=2021-03-07",
-    "Headers" : {
-      "User-Agent" : "azsdk-java-azure-communication-phonenumbers/1.1.0-beta.1 (11.0.7; Windows 10; 10.0)",
-      "x-ms-client-request-id" : "df646802-ce7a-4976-99f3-808d03c58508"
-=======
+      "Content-Type" : "application/json; charset=utf-8",
+      "Request-Context" : "appId="
+    },
+    "Exception" : null
+  }, {
+    "Method" : "GET",
     "Uri" : "https://REDACTED.communication.azure.com/phoneNumbers/operations/purchase_81652abb-92a3-471e-8867-5de06cf67ed3?api-version=2022-01-11-preview2",
     "Headers" : {
       "User-Agent" : "azsdk-java-azure-communication-phonenumbers/1.1.0-beta.3 (17.0.2; Windows 11; 10.0)",
       "x-ms-client-request-id" : "cc2be6b1-c834-4667-b69d-1046c9bf5e1b"
->>>>>>> f23096dd
-    },
-    "Response" : {
-      "Transfer-Encoding" : "chunked",
-      "X-Cache" : "CONFIG_NOCACHE",
-<<<<<<< HEAD
-      "api-supported-versions" : "2021-03-07",
-      "X-Processing-Time" : "378ms",
-      "MS-CV" : "e4srRiLyR0GdJl3EFtE0yQ.0",
-      "retry-after" : "0",
-      "X-Azure-Ref" : "0Eb/DYAAAAACZU+kVSNM9R63BeM9w0vuGWVZSMzBFREdFMDQxNAA5ZmM3YjUxOS1hOGNjLTRmODktOTM1ZS1jOTE0OGFlMDllODE=",
-      "StatusCode" : "200",
-      "Body" : "{\"status\":\"notStarted\",\"resourceLocation\":null,\"createdDateTime\":\"2021-06-11T19:52:28.9026134+00:00\",\"id\":\"REDACTED\",\"operationType\":\"purchase\",\"lastActionDateTime\":\"0001-01-01T00:00:00+00:00\"}",
-      "Date" : "Fri, 11 Jun 2021 19:52:49 GMT",
-=======
+    },
+    "Response" : {
+      "Transfer-Encoding" : "chunked",
+      "X-Cache" : "CONFIG_NOCACHE",
       "api-supported-versions" : "2021-03-07, 2022-01-11-preview2",
       "retry-after" : "0",
       "StatusCode" : "200",
@@ -711,38 +427,20 @@
       "MS-CV" : "/gDYx+1+qEmGZZlPWzXWNw.0",
       "X-Azure-Ref" : "059EoYgAAAAB7x+d/LYe8SrdXOlNXwBOiR1JVMzBFREdFMDgwNgA5ZmM3YjUxOS1hOGNjLTRmODktOTM1ZS1jOTE0OGFlMDllODE=",
       "Body" : "{\"operationType\":\"purchase\",\"status\":\"notStarted\",\"resourceLocation\":null,\"createdDateTime\":\"2022-03-09T16:11:58.9960505+00:00\",\"id\":\"REDACTED\",\"lastActionDateTime\":\"0001-01-01T00:00:00+00:00\"}",
->>>>>>> f23096dd
-      "Content-Type" : "application/json; charset=utf-8",
-      "Request-Context" : "appId="
-    },
-    "Exception" : null
-  }, {
-    "Method" : "GET",
-<<<<<<< HEAD
-    "Uri" : "https://REDACTED.communication.azure.com/phoneNumbers/operations/purchase_9bd1d3a6-d821-4b89-b8e3-61b795cce1c1?api-version=2021-03-07",
-    "Headers" : {
-      "User-Agent" : "azsdk-java-azure-communication-phonenumbers/1.1.0-beta.1 (11.0.7; Windows 10; 10.0)",
-      "x-ms-client-request-id" : "ee75022f-267a-4ce3-843d-68fb4642c209"
-=======
+      "Content-Type" : "application/json; charset=utf-8",
+      "Request-Context" : "appId="
+    },
+    "Exception" : null
+  }, {
+    "Method" : "GET",
     "Uri" : "https://REDACTED.communication.azure.com/phoneNumbers/operations/purchase_81652abb-92a3-471e-8867-5de06cf67ed3?api-version=2022-01-11-preview2",
     "Headers" : {
       "User-Agent" : "azsdk-java-azure-communication-phonenumbers/1.1.0-beta.3 (17.0.2; Windows 11; 10.0)",
       "x-ms-client-request-id" : "49ba8142-08b0-40af-8905-8efbf7d5e54c"
->>>>>>> f23096dd
-    },
-    "Response" : {
-      "Transfer-Encoding" : "chunked",
-      "X-Cache" : "CONFIG_NOCACHE",
-<<<<<<< HEAD
-      "api-supported-versions" : "2021-03-07",
-      "X-Processing-Time" : "415ms",
-      "MS-CV" : "RsslDXqYlU6qw3d5rRZdyw.0",
-      "retry-after" : "0",
-      "X-Azure-Ref" : "0E7/DYAAAAABHmt/EnndJS6Nz0S2X1Sj4WVZSMzBFREdFMDQxMwA5ZmM3YjUxOS1hOGNjLTRmODktOTM1ZS1jOTE0OGFlMDllODE=",
-      "StatusCode" : "200",
-      "Body" : "{\"status\":\"succeeded\",\"resourceLocation\":null,\"createdDateTime\":\"2021-06-11T19:52:28.9026134+00:00\",\"id\":\"REDACTED\",\"operationType\":\"purchase\",\"lastActionDateTime\":\"0001-01-01T00:00:00+00:00\"}",
-      "Date" : "Fri, 11 Jun 2021 19:52:51 GMT",
-=======
+    },
+    "Response" : {
+      "Transfer-Encoding" : "chunked",
+      "X-Cache" : "CONFIG_NOCACHE",
       "api-supported-versions" : "2021-03-07, 2022-01-11-preview2",
       "retry-after" : "0",
       "StatusCode" : "200",
@@ -775,7 +473,6 @@
       "MS-CV" : "cQ2hXNl3wEGLdCNOJ2eSjA.0",
       "X-Azure-Ref" : "06tEoYgAAAADT5XR0KLNySoiEg38SHxAmR1JVMzBFREdFMDgwNgA5ZmM3YjUxOS1hOGNjLTRmODktOTM1ZS1jOTE0OGFlMDllODE=",
       "Body" : "{\"operationType\":\"purchase\",\"status\":\"succeeded\",\"resourceLocation\":null,\"createdDateTime\":\"2022-03-09T16:11:58.9960505+00:00\",\"id\":\"REDACTED\",\"lastActionDateTime\":\"0001-01-01T00:00:00+00:00\"}",
->>>>>>> f23096dd
       "Content-Type" : "application/json; charset=utf-8",
       "Request-Context" : "appId="
     },
@@ -784,30 +481,12 @@
     "Method" : "DELETE",
     "Uri" : "https://REDACTED.communication.azure.com/phoneNumbers/+REDACTED?api-version=2021-03-07",
     "Headers" : {
-<<<<<<< HEAD
-      "User-Agent" : "azsdk-java-azure-communication-phonenumbers/1.1.0-beta.1 (11.0.7; Windows 10; 10.0)",
-      "x-ms-client-request-id" : "7d9210bb-5a7b-472b-8a80-155ed8064e57"
-=======
       "User-Agent" : "azsdk-java-azure-communication-phonenumbers/1.1.0-beta.3 (17.0.2; Windows 11; 10.0)",
       "x-ms-client-request-id" : "63920d5d-4496-4aca-b925-db5c6fa3225e"
->>>>>>> f23096dd
     },
     "Response" : {
       "X-Cache" : "CONFIG_NOCACHE",
       "content-length" : "0",
-<<<<<<< HEAD
-      "api-supported-versions" : "2021-03-07",
-      "operation-id" : "release_f5905409-3505-4749-93ef-87d72b6e2358",
-      "retry-after" : "0",
-      "StatusCode" : "202",
-      "Date" : "Fri, 11 Jun 2021 19:52:52 GMT",
-      "release-id" : "f5905409-3505-4749-93ef-87d72b6e2358",
-      "Access-Control-Expose-Headers" : "Operation-Location,operation-id,release-id",
-      "X-Processing-Time" : "839ms",
-      "MS-CV" : "k2TP/vfzGk+7qIxzh94S4Q.0",
-      "X-Azure-Ref" : "0E7/DYAAAAADIWDgZ/4f7S6DfPg39anP8WVZSMzBFREdFMDQxNAA5ZmM3YjUxOS1hOGNjLTRmODktOTM1ZS1jOTE0OGFlMDllODE=",
-      "Operation-Location" : "/phoneNumbers/operations/release_f5905409-3505-4749-93ef-87d72b6e2358?api-version=2021-03-07",
-=======
       "api-supported-versions" : "2021-03-07, 2022-01-11-preview2",
       "operation-id" : "release_91e478be-9489-4d7b-b14b-879ab7a1cc60",
       "retry-after" : "0",
@@ -843,37 +522,19 @@
       "X-Azure-Ref" : "07NEoYgAAAABIN1qcuJdGRY39hb+zbAOxR1JVMzBFREdFMDgwNgA5ZmM3YjUxOS1hOGNjLTRmODktOTM1ZS1jOTE0OGFlMDllODE=",
       "Body" : "{\"operationType\":\"releasePhoneNumber\",\"status\":\"notStarted\",\"resourceLocation\":null,\"createdDateTime\":\"2022-03-09T16:12:27.7451505+00:00\",\"id\":\"REDACTED\",\"lastActionDateTime\":\"0001-01-01T00:00:00+00:00\"}",
       "Content-Type" : "application/json; charset=utf-8",
->>>>>>> f23096dd
-      "Request-Context" : "appId="
-    },
-    "Exception" : null
-  }, {
-    "Method" : "GET",
-<<<<<<< HEAD
-    "Uri" : "https://REDACTED.communication.azure.com/phoneNumbers/operations/release_f5905409-3505-4749-93ef-87d72b6e2358?api-version=2021-03-07",
-    "Headers" : {
-      "User-Agent" : "azsdk-java-azure-communication-phonenumbers/1.1.0-beta.1 (11.0.7; Windows 10; 10.0)",
-      "x-ms-client-request-id" : "3107939d-8b93-4c61-8a31-9c8860d26cff"
-=======
+      "Request-Context" : "appId="
+    },
+    "Exception" : null
+  }, {
+    "Method" : "GET",
     "Uri" : "https://REDACTED.communication.azure.com/phoneNumbers/operations/release_91e478be-9489-4d7b-b14b-879ab7a1cc60?api-version=2022-01-11-preview2",
     "Headers" : {
       "User-Agent" : "azsdk-java-azure-communication-phonenumbers/1.1.0-beta.3 (17.0.2; Windows 11; 10.0)",
       "x-ms-client-request-id" : "abd60c72-a2f8-4cb4-a1ac-ec219bb8736c"
->>>>>>> f23096dd
-    },
-    "Response" : {
-      "Transfer-Encoding" : "chunked",
-      "X-Cache" : "CONFIG_NOCACHE",
-<<<<<<< HEAD
-      "api-supported-versions" : "2021-03-07",
-      "X-Processing-Time" : "451ms",
-      "MS-CV" : "VYRg4dtdPEagaSOat9rNcA.0",
-      "retry-after" : "0",
-      "X-Azure-Ref" : "0FL/DYAAAAACge9YQ4jeZS5oPzKOhgD33WVZSMzBFREdFMDQxMwA5ZmM3YjUxOS1hOGNjLTRmODktOTM1ZS1jOTE0OGFlMDllODE=",
-      "StatusCode" : "200",
-      "Body" : "{\"status\":\"running\",\"resourceLocation\":null,\"createdDateTime\":\"2021-06-11T19:52:52.0489056+00:00\",\"id\":\"REDACTED\",\"operationType\":\"releasePhoneNumber\",\"lastActionDateTime\":\"0001-01-01T00:00:00+00:00\"}",
-      "Date" : "Fri, 11 Jun 2021 19:52:52 GMT",
-=======
+    },
+    "Response" : {
+      "Transfer-Encoding" : "chunked",
+      "X-Cache" : "CONFIG_NOCACHE",
       "api-supported-versions" : "2021-03-07, 2022-01-11-preview2",
       "retry-after" : "0",
       "StatusCode" : "200",
@@ -883,38 +544,20 @@
       "MS-CV" : "eq6pSZW7L0KKe1+6BV/LPg.0",
       "X-Azure-Ref" : "07dEoYgAAAACzJSvbAOT8RLX8cdjAAaN0U0FPMzFFREdFMTIxMgA5ZmM3YjUxOS1hOGNjLTRmODktOTM1ZS1jOTE0OGFlMDllODE=",
       "Body" : "{\"operationType\":\"releasePhoneNumber\",\"status\":\"running\",\"resourceLocation\":null,\"createdDateTime\":\"2022-03-09T16:12:27.7451505+00:00\",\"id\":\"REDACTED\",\"lastActionDateTime\":\"0001-01-01T00:00:00+00:00\"}",
->>>>>>> f23096dd
-      "Content-Type" : "application/json; charset=utf-8",
-      "Request-Context" : "appId="
-    },
-    "Exception" : null
-  }, {
-    "Method" : "GET",
-<<<<<<< HEAD
-    "Uri" : "https://REDACTED.communication.azure.com/phoneNumbers/operations/release_f5905409-3505-4749-93ef-87d72b6e2358?api-version=2021-03-07",
-    "Headers" : {
-      "User-Agent" : "azsdk-java-azure-communication-phonenumbers/1.1.0-beta.1 (11.0.7; Windows 10; 10.0)",
-      "x-ms-client-request-id" : "e452fb17-0776-4941-968f-6645cf8f44b5"
-=======
+      "Content-Type" : "application/json; charset=utf-8",
+      "Request-Context" : "appId="
+    },
+    "Exception" : null
+  }, {
+    "Method" : "GET",
     "Uri" : "https://REDACTED.communication.azure.com/phoneNumbers/operations/release_91e478be-9489-4d7b-b14b-879ab7a1cc60?api-version=2022-01-11-preview2",
     "Headers" : {
       "User-Agent" : "azsdk-java-azure-communication-phonenumbers/1.1.0-beta.3 (17.0.2; Windows 11; 10.0)",
       "x-ms-client-request-id" : "4e3493e2-30b1-41e7-ab9d-7743fb97fb66"
->>>>>>> f23096dd
-    },
-    "Response" : {
-      "Transfer-Encoding" : "chunked",
-      "X-Cache" : "CONFIG_NOCACHE",
-<<<<<<< HEAD
-      "api-supported-versions" : "2021-03-07",
-      "X-Processing-Time" : "334ms",
-      "MS-CV" : "eSTzH6R3H06llWwp8rOUAQ.0",
-      "retry-after" : "0",
-      "X-Azure-Ref" : "0Fr/DYAAAAACoYlzLhwieQrrkp4gAJN4KWVZSMzBFREdFMDQxNAA5ZmM3YjUxOS1hOGNjLTRmODktOTM1ZS1jOTE0OGFlMDllODE=",
-      "StatusCode" : "200",
-      "Body" : "{\"status\":\"running\",\"resourceLocation\":null,\"createdDateTime\":\"2021-06-11T19:52:52.0489056+00:00\",\"id\":\"REDACTED\",\"operationType\":\"releasePhoneNumber\",\"lastActionDateTime\":\"0001-01-01T00:00:00+00:00\"}",
-      "Date" : "Fri, 11 Jun 2021 19:52:54 GMT",
-=======
+    },
+    "Response" : {
+      "Transfer-Encoding" : "chunked",
+      "X-Cache" : "CONFIG_NOCACHE",
       "api-supported-versions" : "2021-03-07, 2022-01-11-preview2",
       "retry-after" : "0",
       "StatusCode" : "200",
@@ -924,38 +567,20 @@
       "MS-CV" : "X6ZtwTRkFkyWVa6lAfPM+Q.0",
       "X-Azure-Ref" : "079EoYgAAAACHi4jJ2oNSQqIeUvmxR14rR1JVMzBFREdFMDgwNgA5ZmM3YjUxOS1hOGNjLTRmODktOTM1ZS1jOTE0OGFlMDllODE=",
       "Body" : "{\"operationType\":\"releasePhoneNumber\",\"status\":\"running\",\"resourceLocation\":null,\"createdDateTime\":\"2022-03-09T16:12:27.7451505+00:00\",\"id\":\"REDACTED\",\"lastActionDateTime\":\"0001-01-01T00:00:00+00:00\"}",
->>>>>>> f23096dd
-      "Content-Type" : "application/json; charset=utf-8",
-      "Request-Context" : "appId="
-    },
-    "Exception" : null
-  }, {
-    "Method" : "GET",
-<<<<<<< HEAD
-    "Uri" : "https://REDACTED.communication.azure.com/phoneNumbers/operations/release_f5905409-3505-4749-93ef-87d72b6e2358?api-version=2021-03-07",
-    "Headers" : {
-      "User-Agent" : "azsdk-java-azure-communication-phonenumbers/1.1.0-beta.1 (11.0.7; Windows 10; 10.0)",
-      "x-ms-client-request-id" : "9e22a95c-405e-43e1-a43d-55ee481c50ba"
-=======
+      "Content-Type" : "application/json; charset=utf-8",
+      "Request-Context" : "appId="
+    },
+    "Exception" : null
+  }, {
+    "Method" : "GET",
     "Uri" : "https://REDACTED.communication.azure.com/phoneNumbers/operations/release_91e478be-9489-4d7b-b14b-879ab7a1cc60?api-version=2022-01-11-preview2",
     "Headers" : {
       "User-Agent" : "azsdk-java-azure-communication-phonenumbers/1.1.0-beta.3 (17.0.2; Windows 11; 10.0)",
       "x-ms-client-request-id" : "ad354e45-8cc7-437b-ab0b-eea069fdfbf2"
->>>>>>> f23096dd
-    },
-    "Response" : {
-      "Transfer-Encoding" : "chunked",
-      "X-Cache" : "CONFIG_NOCACHE",
-<<<<<<< HEAD
-      "api-supported-versions" : "2021-03-07",
-      "X-Processing-Time" : "372ms",
-      "MS-CV" : "wCeeE+Yym06uDAPZi9ZIkQ.0",
-      "retry-after" : "0",
-      "X-Azure-Ref" : "0F7/DYAAAAACoA4O8DYtpQ7jcVrDTmPiAWVZSMzBFREdFMDQxMwA5ZmM3YjUxOS1hOGNjLTRmODktOTM1ZS1jOTE0OGFlMDllODE=",
-      "StatusCode" : "200",
-      "Body" : "{\"status\":\"running\",\"resourceLocation\":null,\"createdDateTime\":\"2021-06-11T19:52:52.0489056+00:00\",\"id\":\"REDACTED\",\"operationType\":\"releasePhoneNumber\",\"lastActionDateTime\":\"0001-01-01T00:00:00+00:00\"}",
-      "Date" : "Fri, 11 Jun 2021 19:52:55 GMT",
-=======
+    },
+    "Response" : {
+      "Transfer-Encoding" : "chunked",
+      "X-Cache" : "CONFIG_NOCACHE",
       "api-supported-versions" : "2021-03-07, 2022-01-11-preview2",
       "retry-after" : "0",
       "StatusCode" : "200",
@@ -965,38 +590,20 @@
       "MS-CV" : "07t8Yi4xgEaim4U06VleKQ.0",
       "X-Azure-Ref" : "08NEoYgAAAACB1mLLIpSKSL8LG+gRJjlnU0FPMzFFREdFMTIxMgA5ZmM3YjUxOS1hOGNjLTRmODktOTM1ZS1jOTE0OGFlMDllODE=",
       "Body" : "{\"operationType\":\"releasePhoneNumber\",\"status\":\"running\",\"resourceLocation\":null,\"createdDateTime\":\"2022-03-09T16:12:27.7451505+00:00\",\"id\":\"REDACTED\",\"lastActionDateTime\":\"0001-01-01T00:00:00+00:00\"}",
->>>>>>> f23096dd
-      "Content-Type" : "application/json; charset=utf-8",
-      "Request-Context" : "appId="
-    },
-    "Exception" : null
-  }, {
-    "Method" : "GET",
-<<<<<<< HEAD
-    "Uri" : "https://REDACTED.communication.azure.com/phoneNumbers/operations/release_f5905409-3505-4749-93ef-87d72b6e2358?api-version=2021-03-07",
-    "Headers" : {
-      "User-Agent" : "azsdk-java-azure-communication-phonenumbers/1.1.0-beta.1 (11.0.7; Windows 10; 10.0)",
-      "x-ms-client-request-id" : "05a431b6-9102-4139-9e99-25d67830d48c"
-=======
+      "Content-Type" : "application/json; charset=utf-8",
+      "Request-Context" : "appId="
+    },
+    "Exception" : null
+  }, {
+    "Method" : "GET",
     "Uri" : "https://REDACTED.communication.azure.com/phoneNumbers/operations/release_91e478be-9489-4d7b-b14b-879ab7a1cc60?api-version=2022-01-11-preview2",
     "Headers" : {
       "User-Agent" : "azsdk-java-azure-communication-phonenumbers/1.1.0-beta.3 (17.0.2; Windows 11; 10.0)",
       "x-ms-client-request-id" : "4e1eab4d-3994-44ec-b0a4-e92b8c79b508"
->>>>>>> f23096dd
-    },
-    "Response" : {
-      "Transfer-Encoding" : "chunked",
-      "X-Cache" : "CONFIG_NOCACHE",
-<<<<<<< HEAD
-      "api-supported-versions" : "2021-03-07",
-      "X-Processing-Time" : "621ms",
-      "MS-CV" : "Ozpe5R9cz0OMtkenylVQ7g.0",
-      "retry-after" : "0",
-      "X-Azure-Ref" : "0GL/DYAAAAACGm732CTeITKE4G/7rWHifWVZSMzBFREdFMDQxNAA5ZmM3YjUxOS1hOGNjLTRmODktOTM1ZS1jOTE0OGFlMDllODE=",
-      "StatusCode" : "200",
-      "Body" : "{\"status\":\"running\",\"resourceLocation\":null,\"createdDateTime\":\"2021-06-11T19:52:52.0489056+00:00\",\"id\":\"REDACTED\",\"operationType\":\"releasePhoneNumber\",\"lastActionDateTime\":\"0001-01-01T00:00:00+00:00\"}",
-      "Date" : "Fri, 11 Jun 2021 19:52:57 GMT",
-=======
+    },
+    "Response" : {
+      "Transfer-Encoding" : "chunked",
+      "X-Cache" : "CONFIG_NOCACHE",
       "api-supported-versions" : "2021-03-07, 2022-01-11-preview2",
       "retry-after" : "0",
       "StatusCode" : "200",
@@ -1006,38 +613,20 @@
       "MS-CV" : "0cuWl++7KkSVJXm/4wPoyg.0",
       "X-Azure-Ref" : "08tEoYgAAAABmS+MXMXR4QL5Tc08YmZ2QR1JVMzBFREdFMDgwNgA5ZmM3YjUxOS1hOGNjLTRmODktOTM1ZS1jOTE0OGFlMDllODE=",
       "Body" : "{\"operationType\":\"releasePhoneNumber\",\"status\":\"running\",\"resourceLocation\":null,\"createdDateTime\":\"2022-03-09T16:12:27.7451505+00:00\",\"id\":\"REDACTED\",\"lastActionDateTime\":\"0001-01-01T00:00:00+00:00\"}",
->>>>>>> f23096dd
-      "Content-Type" : "application/json; charset=utf-8",
-      "Request-Context" : "appId="
-    },
-    "Exception" : null
-  }, {
-    "Method" : "GET",
-<<<<<<< HEAD
-    "Uri" : "https://REDACTED.communication.azure.com/phoneNumbers/operations/release_f5905409-3505-4749-93ef-87d72b6e2358?api-version=2021-03-07",
-    "Headers" : {
-      "User-Agent" : "azsdk-java-azure-communication-phonenumbers/1.1.0-beta.1 (11.0.7; Windows 10; 10.0)",
-      "x-ms-client-request-id" : "d1eaa715-c3a2-4351-9304-a5bea46e6353"
-=======
+      "Content-Type" : "application/json; charset=utf-8",
+      "Request-Context" : "appId="
+    },
+    "Exception" : null
+  }, {
+    "Method" : "GET",
     "Uri" : "https://REDACTED.communication.azure.com/phoneNumbers/operations/release_91e478be-9489-4d7b-b14b-879ab7a1cc60?api-version=2022-01-11-preview2",
     "Headers" : {
       "User-Agent" : "azsdk-java-azure-communication-phonenumbers/1.1.0-beta.3 (17.0.2; Windows 11; 10.0)",
       "x-ms-client-request-id" : "2e557605-4699-4d9b-900e-3ed0363c4c94"
->>>>>>> f23096dd
-    },
-    "Response" : {
-      "Transfer-Encoding" : "chunked",
-      "X-Cache" : "CONFIG_NOCACHE",
-<<<<<<< HEAD
-      "api-supported-versions" : "2021-03-07",
-      "X-Processing-Time" : "357ms",
-      "MS-CV" : "SHF5U5gFMkyZccMgeUfOCw.0",
-      "retry-after" : "0",
-      "X-Azure-Ref" : "0Gr/DYAAAAADxmG+m7GsURqp2NKJ5nAVRWVZSMzBFREdFMDQxMwA5ZmM3YjUxOS1hOGNjLTRmODktOTM1ZS1jOTE0OGFlMDllODE=",
-      "StatusCode" : "200",
-      "Body" : "{\"status\":\"running\",\"resourceLocation\":null,\"createdDateTime\":\"2021-06-11T19:52:52.0489056+00:00\",\"id\":\"REDACTED\",\"operationType\":\"releasePhoneNumber\",\"lastActionDateTime\":\"0001-01-01T00:00:00+00:00\"}",
-      "Date" : "Fri, 11 Jun 2021 19:52:58 GMT",
-=======
+    },
+    "Response" : {
+      "Transfer-Encoding" : "chunked",
+      "X-Cache" : "CONFIG_NOCACHE",
       "api-supported-versions" : "2021-03-07, 2022-01-11-preview2",
       "retry-after" : "0",
       "StatusCode" : "200",
@@ -1047,38 +636,20 @@
       "MS-CV" : "hWNaJbYpnUGRW5FkdPbnFg.0",
       "X-Azure-Ref" : "089EoYgAAAAApyBZKvBeETrr/OD7vd32BU0FPMzFFREdFMTIxMgA5ZmM3YjUxOS1hOGNjLTRmODktOTM1ZS1jOTE0OGFlMDllODE=",
       "Body" : "{\"operationType\":\"releasePhoneNumber\",\"status\":\"running\",\"resourceLocation\":null,\"createdDateTime\":\"2022-03-09T16:12:27.7451505+00:00\",\"id\":\"REDACTED\",\"lastActionDateTime\":\"0001-01-01T00:00:00+00:00\"}",
->>>>>>> f23096dd
-      "Content-Type" : "application/json; charset=utf-8",
-      "Request-Context" : "appId="
-    },
-    "Exception" : null
-  }, {
-    "Method" : "GET",
-<<<<<<< HEAD
-    "Uri" : "https://REDACTED.communication.azure.com/phoneNumbers/operations/release_f5905409-3505-4749-93ef-87d72b6e2358?api-version=2021-03-07",
-    "Headers" : {
-      "User-Agent" : "azsdk-java-azure-communication-phonenumbers/1.1.0-beta.1 (11.0.7; Windows 10; 10.0)",
-      "x-ms-client-request-id" : "b697af68-2e90-4530-82fd-8ed4cc653e6f"
-=======
+      "Content-Type" : "application/json; charset=utf-8",
+      "Request-Context" : "appId="
+    },
+    "Exception" : null
+  }, {
+    "Method" : "GET",
     "Uri" : "https://REDACTED.communication.azure.com/phoneNumbers/operations/release_91e478be-9489-4d7b-b14b-879ab7a1cc60?api-version=2022-01-11-preview2",
     "Headers" : {
       "User-Agent" : "azsdk-java-azure-communication-phonenumbers/1.1.0-beta.3 (17.0.2; Windows 11; 10.0)",
       "x-ms-client-request-id" : "cd3f1f1b-b9b5-4c57-90ca-8b6b271df195"
->>>>>>> f23096dd
-    },
-    "Response" : {
-      "Transfer-Encoding" : "chunked",
-      "X-Cache" : "CONFIG_NOCACHE",
-<<<<<<< HEAD
-      "api-supported-versions" : "2021-03-07",
-      "X-Processing-Time" : "350ms",
-      "MS-CV" : "q0fabEpQEkiyxLPeTeePVQ.0",
-      "retry-after" : "0",
-      "X-Azure-Ref" : "0HL/DYAAAAAA6fiTITIh0RbhWLKupKENwWVZSMzBFREdFMDQxNAA5ZmM3YjUxOS1hOGNjLTRmODktOTM1ZS1jOTE0OGFlMDllODE=",
-      "StatusCode" : "200",
-      "Body" : "{\"status\":\"running\",\"resourceLocation\":null,\"createdDateTime\":\"2021-06-11T19:52:52.0489056+00:00\",\"id\":\"REDACTED\",\"operationType\":\"releasePhoneNumber\",\"lastActionDateTime\":\"0001-01-01T00:00:00+00:00\"}",
-      "Date" : "Fri, 11 Jun 2021 19:52:59 GMT",
-=======
+    },
+    "Response" : {
+      "Transfer-Encoding" : "chunked",
+      "X-Cache" : "CONFIG_NOCACHE",
       "api-supported-versions" : "2021-03-07, 2022-01-11-preview2",
       "retry-after" : "0",
       "StatusCode" : "200",
@@ -1088,38 +659,20 @@
       "MS-CV" : "1Sloo5NKIk6R9q4o94+DiA.0",
       "X-Azure-Ref" : "09dEoYgAAAABeg0f4oO8DSoZ+PdVOjoxhR1JVMzBFREdFMDgwNgA5ZmM3YjUxOS1hOGNjLTRmODktOTM1ZS1jOTE0OGFlMDllODE=",
       "Body" : "{\"operationType\":\"releasePhoneNumber\",\"status\":\"running\",\"resourceLocation\":null,\"createdDateTime\":\"2022-03-09T16:12:27.7451505+00:00\",\"id\":\"REDACTED\",\"lastActionDateTime\":\"0001-01-01T00:00:00+00:00\"}",
->>>>>>> f23096dd
-      "Content-Type" : "application/json; charset=utf-8",
-      "Request-Context" : "appId="
-    },
-    "Exception" : null
-  }, {
-    "Method" : "GET",
-<<<<<<< HEAD
-    "Uri" : "https://REDACTED.communication.azure.com/phoneNumbers/operations/release_f5905409-3505-4749-93ef-87d72b6e2358?api-version=2021-03-07",
-    "Headers" : {
-      "User-Agent" : "azsdk-java-azure-communication-phonenumbers/1.1.0-beta.1 (11.0.7; Windows 10; 10.0)",
-      "x-ms-client-request-id" : "6b261ea4-b485-4117-8823-ac8463e9e325"
-=======
+      "Content-Type" : "application/json; charset=utf-8",
+      "Request-Context" : "appId="
+    },
+    "Exception" : null
+  }, {
+    "Method" : "GET",
     "Uri" : "https://REDACTED.communication.azure.com/phoneNumbers/operations/release_91e478be-9489-4d7b-b14b-879ab7a1cc60?api-version=2022-01-11-preview2",
     "Headers" : {
       "User-Agent" : "azsdk-java-azure-communication-phonenumbers/1.1.0-beta.3 (17.0.2; Windows 11; 10.0)",
       "x-ms-client-request-id" : "f982fdff-0494-4ed6-8d02-878eef3222bc"
->>>>>>> f23096dd
-    },
-    "Response" : {
-      "Transfer-Encoding" : "chunked",
-      "X-Cache" : "CONFIG_NOCACHE",
-<<<<<<< HEAD
-      "api-supported-versions" : "2021-03-07",
-      "X-Processing-Time" : "362ms",
-      "MS-CV" : "Vam7bCrjFECtgOelYVml9g.0",
-      "retry-after" : "0",
-      "X-Azure-Ref" : "0Hb/DYAAAAACLoktc/FJqRYtGwDnFegXMWVZSMzBFREdFMDQxMwA5ZmM3YjUxOS1hOGNjLTRmODktOTM1ZS1jOTE0OGFlMDllODE=",
-      "StatusCode" : "200",
-      "Body" : "{\"status\":\"succeeded\",\"resourceLocation\":null,\"createdDateTime\":\"2021-06-11T19:52:52.0489056+00:00\",\"id\":\"REDACTED\",\"operationType\":\"releasePhoneNumber\",\"lastActionDateTime\":\"0001-01-01T00:00:00+00:00\"}",
-      "Date" : "Fri, 11 Jun 2021 19:53:01 GMT",
-=======
+    },
+    "Response" : {
+      "Transfer-Encoding" : "chunked",
+      "X-Cache" : "CONFIG_NOCACHE",
       "api-supported-versions" : "2021-03-07, 2022-01-11-preview2",
       "retry-after" : "0",
       "StatusCode" : "200",
@@ -1129,7 +682,6 @@
       "MS-CV" : "fNsfjNywuE2Z1xlbF6mjDA.0",
       "X-Azure-Ref" : "09tEoYgAAAADk9f/U3ANjSIct5oYb6xb0U0FPMzFFREdFMTIxMgA5ZmM3YjUxOS1hOGNjLTRmODktOTM1ZS1jOTE0OGFlMDllODE=",
       "Body" : "{\"operationType\":\"releasePhoneNumber\",\"status\":\"succeeded\",\"resourceLocation\":null,\"createdDateTime\":\"2022-03-09T16:12:27.7451505+00:00\",\"id\":\"REDACTED\",\"lastActionDateTime\":\"0001-01-01T00:00:00+00:00\"}",
->>>>>>> f23096dd
       "Content-Type" : "application/json; charset=utf-8",
       "Request-Context" : "appId="
     },
