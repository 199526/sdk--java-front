--- conflicted
+++ resolved
@@ -3,18 +3,7 @@
 
 package com.azure.communication.callingserver;
 
-import com.azure.communication.callingserver.models.AddParticipantResult;
-import com.azure.communication.callingserver.models.CallRecordingProperties;
-import com.azure.communication.callingserver.models.CallRecordingState;
-import com.azure.communication.callingserver.models.CallingServerErrorException;
-import com.azure.communication.callingserver.models.CreateCallOptions;
-import com.azure.communication.callingserver.models.EventSubscriptionType;
-import com.azure.communication.callingserver.models.GroupCallLocator;
-import com.azure.communication.callingserver.models.MediaType;
-import com.azure.communication.callingserver.models.PlayAudioOptions;
-import com.azure.communication.callingserver.models.PlayAudioResult;
-import com.azure.communication.callingserver.models.ServerCallLocator;
-import com.azure.communication.callingserver.models.StartCallRecordingResult;
+import com.azure.communication.callingserver.models.*;
 import com.azure.communication.common.CommunicationUserIdentifier;
 import com.azure.communication.common.PhoneNumberIdentifier;
 import com.azure.core.http.HttpClient;
@@ -39,31 +28,26 @@
 
     @ParameterizedTest
     @MethodSource("com.azure.core.test.TestBase#getHttpClients")
-<<<<<<< HEAD
-    public void runAllClientFunctionsAsync(HttpClient httpClient) {
+    public void runAllClientFunctionsForConnectionStringClient(HttpClient httpClient) {
+        GroupCallLocator groupCallLocator = new GroupCallLocator(getGroupId("runAllClientFunctionsForConnectionStringClient"));
+        CallingServerClientBuilder builder = getCallingServerClientUsingConnectionString(httpClient);
+        CallingServerAsyncClient callingServerAsyncClient = setupAsyncClient(builder, "runAllClientFunctionsForConnectionStringClient");
+        runAllClientFunctionsAsync(groupCallLocator, callingServerAsyncClient);
+    }
+
+    @ParameterizedTest
+    @MethodSource("com.azure.core.test.TestBase#getHttpClients")
+    public void runAllClientFunctionsForTokenCredentialClient(HttpClient httpClient) {
+        GroupCallLocator groupCallLocator = new GroupCallLocator(getGroupId("runAllClientFunctionsForTokenCredentialClient"));
+        CallingServerClientBuilder builder = getCallingServerClientUsingTokenCredential(httpClient);
+        CallingServerAsyncClient callingServerAsyncClient = setupAsyncClient(builder, "runAllClientFunctionsForTokenCredentialClient");
+        runAllClientFunctionsAsync(groupCallLocator, callingServerAsyncClient);
+    }
+
+    @ParameterizedTest
+    @MethodSource("com.azure.core.test.TestBase#getHttpClients")
+    private  void runAllClientFunctionsAsync(CallLocator callLocator, CallingServerAsyncClient callingServerAsyncClient) {
         GroupCallLocator groupCallLocator = new GroupCallLocator(getGroupId("runAllClientFunctionsAsync"));
-        CallingServerClientBuilder builder = getConversationClientUsingConnectionString(httpClient);
-        CallingServerAsyncClient callingServerAsyncClient =
-            setupAsyncClient(builder, "runAllClientFunctionsAsync");
-=======
-    public void runAllClientFunctionsForConnectionStringClient(HttpClient httpClient) {
-        String groupId = getGroupId("runAllClientFunctionsForConnectionStringClient");
-        CallingServerClientBuilder builder = getCallingServerClientUsingConnectionString(httpClient);
-        CallingServerAsyncClient callingServerAsyncClient = setupAsyncClient(builder, "runAllClientFunctionsForConnectionStringClient"); 
-        runAllClientFunctionsAsync(groupId, callingServerAsyncClient);
-    }
-
-    @ParameterizedTest
-    @MethodSource("com.azure.core.test.TestBase#getHttpClients")
-    public void runAllClientFunctionsForTokenCredentialClient(HttpClient httpClient) {
-        String groupId = getGroupId("runAllClientFunctionsForTokenCredentialClient");
-        CallingServerClientBuilder builder = getCallingServerClientUsingTokenCredential(httpClient);
-        CallingServerAsyncClient callingServerAsyncClient = setupAsyncClient(builder, "runAllClientFunctionsForTokenCredentialClient"); 
-        runAllClientFunctionsAsync(groupId, callingServerAsyncClient);
-    }
-
-    private void runAllClientFunctionsAsync(String groupId, CallingServerAsyncClient callingServerAsyncClient) {
->>>>>>> a6526f69
         String recordingId = "";
         List<CallConnectionAsync> callConnections = new ArrayList<>();
 
@@ -99,13 +83,8 @@
     @ParameterizedTest
     @MethodSource("com.azure.core.test.TestBase#getHttpClients")
     public void runAllClientFunctionsWithResponseAsync(HttpClient httpClient) {
-<<<<<<< HEAD
         GroupCallLocator groupCallLocator = new GroupCallLocator(getGroupId("runAllClientFunctionsWithResponseAsync"));
-        CallingServerClientBuilder builder = getConversationClientUsingConnectionString(httpClient);
-=======
-        String groupId = getGroupId("runAllClientFunctionsWithResponseAsync");
-        CallingServerClientBuilder builder = getCallingServerClientUsingConnectionString(httpClient);
->>>>>>> a6526f69
+        CallingServerClientBuilder builder = getCallingServerClientUsingConnectionString(httpClient);
         CallingServerAsyncClient callingServerAsyncClient =
             setupAsyncClient(builder, "runAllClientFunctionsWithResponseAsync");
         String recordingId = "";
@@ -115,11 +94,7 @@
             callConnections = createAsyncCall(callingServerAsyncClient, groupCallLocator, fromUser, toUser, URI.create(CALLBACK_URI));
 
             Response<StartCallRecordingResult> startRecordingResponse =
-<<<<<<< HEAD
-            callingServerAsyncClient.startRecordingWithResponse(groupCallLocator, URI.create(CALLBACK_URI)).block();
-=======
-                serverCallAsync.startRecordingWithResponse(CALLBACK_URI, null, null).block();
->>>>>>> a6526f69
+            callingServerAsyncClient.startRecordingWithResponse(groupCallLocator, URI.create(CALLBACK_URI), null, null).block();
             assert startRecordingResponse != null;
             assertEquals(startRecordingResponse.getStatusCode(), 200);
             StartCallRecordingResult startCallRecordingResult = startRecordingResponse.getValue();
@@ -156,13 +131,8 @@
     @ParameterizedTest
     @MethodSource("com.azure.core.test.TestBase#getHttpClients")
     public void runPlayAudioFunctionAsync(HttpClient httpClient) {
-<<<<<<< HEAD
         GroupCallLocator groupCallLocator = new GroupCallLocator(getGroupId("runPlayAudioFunctionAsync"));
-        CallingServerClientBuilder builder = getConversationClientUsingConnectionString(httpClient);
-=======
-        String groupId = getGroupId("runPlayAudioFunctionAsync");
-        CallingServerClientBuilder builder = getCallingServerClientUsingConnectionString(httpClient);
->>>>>>> a6526f69
+        CallingServerClientBuilder builder = getCallingServerClientUsingConnectionString(httpClient);
         CallingServerAsyncClient callingServerAsyncClient =
             setupAsyncClient(builder, "runPlayAudioFunctionAsync");
 
@@ -190,13 +160,8 @@
     @ParameterizedTest
     @MethodSource("com.azure.core.test.TestBase#getHttpClients")
     public void runPlayAudioFunctionWithResponseAsync(HttpClient httpClient) {
-<<<<<<< HEAD
         GroupCallLocator groupCallLocator = new GroupCallLocator(getGroupId("runPlayAudioFunctionWithResponseAsync"));
-        CallingServerClientBuilder builder = getConversationClientUsingConnectionString(httpClient);
-=======
-        String groupId = getGroupId("runPlayAudioFunctionWithResponseAsync");
-        CallingServerClientBuilder builder = getCallingServerClientUsingConnectionString(httpClient);
->>>>>>> a6526f69
+        CallingServerClientBuilder builder = getCallingServerClientUsingConnectionString(httpClient);
         CallingServerAsyncClient callingServerAsyncClient =
             setupAsyncClient(builder, "runPlayAudioFunctionWithResponseAsync");
 
@@ -236,11 +201,7 @@
 
         try {
             Response<StartCallRecordingResult> response =
-<<<<<<< HEAD
-            callingServerAsyncClient.startRecordingWithResponse(serverCallLocator, URI.create(CALLBACK_URI)).block();
-=======
-                serverCallAsync.startRecordingWithResponse(CALLBACK_URI, null, null).block();
->>>>>>> a6526f69
+            callingServerAsyncClient.startRecordingWithResponse(serverCallLocator, URI.create(CALLBACK_URI), null, null).block();
             assert response != null;
             assertEquals(response.getStatusCode(), 400);
         } catch (CallingServerErrorException e) {
