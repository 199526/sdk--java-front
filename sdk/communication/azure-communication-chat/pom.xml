--- conflicted
+++ resolved
@@ -55,11 +55,7 @@
     <dependency>
       <groupId>com.azure</groupId>
       <artifactId>azure-communication-identity</artifactId>
-<<<<<<< HEAD
-      <version>1.2.0</version> <!-- {x-version-update;com.azure:azure-communication-identity;current} -->
-=======
       <version>1.2.0-beta.1</version> <!-- {x-version-update;com.azure:azure-communication-identity;current} -->
->>>>>>> 76bf4845
       <scope>test</scope>
     </dependency>
     <dependency>
