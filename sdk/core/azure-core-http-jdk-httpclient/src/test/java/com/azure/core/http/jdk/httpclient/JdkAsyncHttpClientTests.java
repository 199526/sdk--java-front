// Copyright (c) Microsoft Corporation. All rights reserved.
// Licensed under the MIT License.

package com.azure.core.http.jdk.httpclient;

import com.azure.core.http.HttpClient;
import com.azure.core.http.HttpMethod;
import com.azure.core.http.HttpRequest;
import com.azure.core.http.HttpResponse;
import com.github.tomakehurst.wiremock.WireMockServer;
import com.github.tomakehurst.wiremock.client.WireMock;
import com.github.tomakehurst.wiremock.core.WireMockConfiguration;
import org.junit.jupiter.api.AfterAll;
import org.junit.jupiter.api.Assertions;
import org.junit.jupiter.api.BeforeAll;
import org.junit.jupiter.api.Test;
import org.junit.jupiter.api.condition.DisabledForJreRange;
import org.junit.jupiter.api.condition.JRE;
import reactor.core.publisher.Flux;
import reactor.core.publisher.Mono;
import reactor.core.scheduler.Schedulers;
import reactor.test.StepVerifier;
import reactor.test.StepVerifierOptions;

import java.io.IOException;
import java.io.OutputStream;
import java.net.MalformedURLException;
import java.net.ServerSocket;
import java.net.Socket;
import java.net.URL;
import java.nio.ByteBuffer;
import java.nio.charset.StandardCharsets;
import java.time.Duration;
import java.util.concurrent.CountDownLatch;

import static org.junit.jupiter.api.Assertions.assertArrayEquals;
import static org.junit.jupiter.api.Assertions.assertEquals;
import static org.junit.jupiter.api.Assertions.assertNotNull;

@DisabledForJreRange(max = JRE.JAVA_11)
public class JdkAsyncHttpClientTests {

    private static final byte[] SHORT_BODY = "hi there".getBytes(StandardCharsets.UTF_8);
    private static final byte[] LONG_BODY = createLongBody();

    private static WireMockServer server;

    @BeforeAll
    public static void beforeClass() {
        server = new WireMockServer(WireMockConfiguration.options()
            .dynamicPort()
            .disableRequestJournal()
            .gzipDisabled(true));

        server.stubFor(
            WireMock.get("/short").willReturn(WireMock.aResponse().withBody(SHORT_BODY)));
        server.stubFor(WireMock.get("/long").willReturn(WireMock.aResponse().withBody(LONG_BODY)));
        server.stubFor(WireMock.get("/error")
            .willReturn(WireMock.aResponse().withBody("error").withStatus(500)));
        server.stubFor(
            WireMock.post("/shortPost").willReturn(WireMock.aResponse().withBody(SHORT_BODY)));
        server.start();
    }

    @AfterAll
    public static void afterClass() {
        if (server != null) {
            server.shutdown();
        }
    }

    @Test
    public void testFlowableResponseShortBodyAsByteArrayAsync() {
        checkBodyReceived(SHORT_BODY, "/short");
    }

    @Test
    public void testFlowableResponseLongBodyAsByteArrayAsync() {
        checkBodyReceived(LONG_BODY, "/long");
    }

    @Test
    public void testMultipleSubscriptionsEmitsError() {
        HttpResponse response = getResponse("/short").block();

        // Subscription:1
        StepVerifier.create(response.getBodyAsByteArray())
            .assertNext(Assertions::assertNotNull)
            .expectComplete()
            .verify(Duration.ofSeconds(20));

        // Subscription:2
        // Getting the bytes of an JDK HttpClient response closes the stream on first read.
        // Subsequent reads will return an IllegalStateException due to the stream being closed.
        StepVerifier.create(response.getBodyAsByteArray())
            .expectNextCount(0)
            .expectError(IllegalStateException.class)
            .verify(Duration.ofSeconds(20));

    }

    @Test
    public void testFlowableWhenServerReturnsBodyAndNoErrorsWhenHttp500Returned() {
        StepVerifier.create(getResponse("/error")
                .flatMap(response -> {
                    assertEquals(500, response.getStatusCode());
                    return response.getBodyAsString();
                }))
            .expectNext("error")
            .expectComplete()
            .verify(Duration.ofSeconds(20));
    }

    @Test
    public void testFlowableBackpressure() {
        StepVerifierOptions stepVerifierOptions = StepVerifierOptions.create();
        stepVerifierOptions.initialRequest(0);

        StepVerifier.create(getResponse("/long").flatMapMany(HttpResponse::getBody), stepVerifierOptions)
            .expectNextCount(0)
            .thenRequest(1)
            .expectNextCount(1)
            .thenRequest(3)
            .expectNextCount(3)
            .thenRequest(Long.MAX_VALUE)
            .thenConsumeWhile(ByteBuffer::hasRemaining)
            .verifyComplete();
    }

    @Test
    public void testRequestBodyIsErrorShouldPropagateToResponse() {
        HttpClient client = new JdkHttpClientProvider().createInstance();
        HttpRequest request = new HttpRequest(HttpMethod.POST, url(server, "/shortPost"))
            .setHeader("Content-Length", "123")
            .setBody(Flux.error(new RuntimeException("boo")));

        StepVerifier.create(client.send(request))
            .expectErrorMessage("boo")
            .verify();
    }

    @Test
    public void testRequestBodyEndsInErrorShouldPropagateToResponse() {
        HttpClient client = new JdkHttpClientProvider().createInstance();
        String contentChunk = "abcdefgh";
        int repetitions = 1000;
        HttpRequest request = new HttpRequest(HttpMethod.POST, url(server, "/shortPost"))
            .setHeader("Content-Length", String.valueOf(contentChunk.length() * (repetitions + 1)))
            .setBody(Flux.just(contentChunk)
                .repeat(repetitions)
                .map(s -> ByteBuffer.wrap(s.getBytes(StandardCharsets.UTF_8)))
                .concatWith(Flux.error(new RuntimeException("boo"))));

        try {
            StepVerifier.create(client.send(request))
                .expectErrorMessage("boo")
                .verify(Duration.ofSeconds(10));
        } catch (Exception ex) {
            assertEquals("boo", ex.getMessage());
        }
    }

    @Test
    public void testServerShutsDownSocketShouldPushErrorToContentFlowable() {
        Assertions.assertTimeout(Duration.ofMillis(5000), () -> {
            CountDownLatch latch = new CountDownLatch(1);
            try (ServerSocket ss = new ServerSocket(0)) {
                Mono.fromCallable(() -> {
                    latch.countDown();
                    Socket socket = ss.accept();
                    // give the client time to get request across
                    Thread.sleep(500);
                    // respond but don't send the complete response
                    byte[] bytes = new byte[1024];
                    int n = socket.getInputStream().read(bytes);
                    String response = "HTTP/1.1 200 OK\r\n" //
                        + "Content-Type: text/plain\r\n" //
                        + "Content-Length: 10\r\n" //
                        + "\r\n" //
                        + "zi";
                    OutputStream out = socket.getOutputStream();
                    out.write(response.getBytes());
                    out.flush();
                    // kill the socket with HTTP response body incomplete
                    socket.close();
                    return 1;
                }).subscribeOn(Schedulers.boundedElastic()).subscribe();
                //
                latch.await();
                HttpClient client = new JdkAsyncHttpClientBuilder().build();
                HttpRequest request = new HttpRequest(HttpMethod.GET,
<<<<<<< HEAD
                    new URL("http://localhost:" + ss.getLocalPort() + "/get"));

                StepVerifier.create(client.send(request))
                    .assertNext(response -> {
                        Assertions.assertEquals(200, response.getStatusCode());
                        StepVerifier.create(response.getBodyAsByteArray())
                            .verifyError(IOException.class);
                    })
                    .verifyComplete();
=======
                    new URL("http://localhost:" + ss.getLocalPort() + "/ioException"));

                HttpResponse response = client.send(request).block();

                assertNotNull(response);
                assertEquals(200, response.getStatusCode());

                StepVerifier.create(response.getBodyAsByteArray())
                    .verifyError(IOException.class);
>>>>>>> e849033d
            }
        });
    }

    @Test
    public void testConcurrentRequests() {
        int numRequests = 100; // 100 = 1GB of data read
        HttpClient client = new JdkHttpClientProvider().createInstance();

        Mono<Long> numBytesMono = Flux.range(1, numRequests)
            .parallel(25)
            .runOn(Schedulers.boundedElastic())
            .flatMap(ignored -> getResponse(client, "/long")
                .flatMapMany(HttpResponse::getBodyAsByteArray)
                .doOnNext(bytes -> assertArrayEquals(LONG_BODY, bytes)))
            .sequential()
            .map(buffer -> (long) buffer.length)
            .reduce(0L, Long::sum);

        StepVerifier.create(numBytesMono)
            .expectNext((long) numRequests * LONG_BODY.length)
            .expectComplete()
            .verify(Duration.ofSeconds(60));
    }

    private static Mono<HttpResponse> getResponse(String path) {
        HttpClient client = new JdkAsyncHttpClientBuilder().build();
        return getResponse(client, path);
    }

    private static Mono<HttpResponse> getResponse(HttpClient client, String path) {
        HttpRequest request = new HttpRequest(HttpMethod.GET, url(server, path));
        return client.send(request);
    }

    private static URL url(WireMockServer server, String path) {
        try {
            return new URL("http://localhost:" + server.port() + path);
        } catch (MalformedURLException e) {
            throw new RuntimeException(e);
        }
    }

    private static byte[] createLongBody() {
        byte[] duplicateBytes = "abcdefghijk".getBytes(StandardCharsets.UTF_8);
        byte[] longBody = new byte[duplicateBytes.length * 100000];

        for (int i = 0; i < 100000; i++) {
            System.arraycopy(duplicateBytes, 0, longBody, i * duplicateBytes.length, duplicateBytes.length);
        }

        return longBody;
    }

    private void checkBodyReceived(byte[] expectedBody, String path) {
        HttpClient client = new JdkAsyncHttpClientBuilder().build();
        StepVerifier.create(doRequest(client, path).flatMap(HttpResponse::getBodyAsByteArray))
            .assertNext(bytes -> Assertions.assertArrayEquals(expectedBody, bytes))
            .verifyComplete();
    }

    private Mono<HttpResponse> doRequest(HttpClient client, String path) {
        HttpRequest request = new HttpRequest(HttpMethod.GET, url(server, path));
        return client.send(request);
    }
}<|MERGE_RESOLUTION|>--- conflicted
+++ resolved
@@ -189,17 +189,6 @@
                 latch.await();
                 HttpClient client = new JdkAsyncHttpClientBuilder().build();
                 HttpRequest request = new HttpRequest(HttpMethod.GET,
-<<<<<<< HEAD
-                    new URL("http://localhost:" + ss.getLocalPort() + "/get"));
-
-                StepVerifier.create(client.send(request))
-                    .assertNext(response -> {
-                        Assertions.assertEquals(200, response.getStatusCode());
-                        StepVerifier.create(response.getBodyAsByteArray())
-                            .verifyError(IOException.class);
-                    })
-                    .verifyComplete();
-=======
                     new URL("http://localhost:" + ss.getLocalPort() + "/ioException"));
 
                 HttpResponse response = client.send(request).block();
@@ -209,7 +198,6 @@
 
                 StepVerifier.create(response.getBodyAsByteArray())
                     .verifyError(IOException.class);
->>>>>>> e849033d
             }
         });
     }
