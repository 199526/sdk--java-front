--- conflicted
+++ resolved
@@ -360,17 +360,10 @@
             return isClosedMono.asMono();
         }
 
-<<<<<<< HEAD
-        subscriptions.dispose();
-        if (tokenManager != null) {
-            tokenManager.close();
-        }
-=======
         final String condition = errorCondition != null ? errorCondition.toString() : NOT_APPLICABLE;
         logger.verbose("connectionId[{}], path[{}], linkName[{}] errorCondition[{}]. Setting error condition and "
                 + "disposing. {}",
             handler.getConnectionId(), entityPath, getLinkName(), condition, message);
->>>>>>> b61e2b34
 
         final Runnable closeWork = () -> {
             if (errorCondition != null && sender.getCondition() == null) {
