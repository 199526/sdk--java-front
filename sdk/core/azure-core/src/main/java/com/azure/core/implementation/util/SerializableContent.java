--- conflicted
+++ resolved
@@ -73,11 +73,7 @@
 
     @Override
     public Flux<ByteBuffer> toFluxByteBuffer() {
-<<<<<<< HEAD
-        return Mono.fromSupplier(this::toByteBuffer).flux();
-=======
         return Mono.fromSupplier(() -> ByteBuffer.wrap(toBytes())).flux();
->>>>>>> e849033d
     }
 
     private byte[] getBytes() {
