--- conflicted
+++ resolved
@@ -99,29 +99,11 @@
     <dependency>
       <groupId>com.azure</groupId>
       <artifactId>azure-identity</artifactId>
-<<<<<<< HEAD
-      <version>1.4.5</version> <!-- {x-version-update;com.azure:azure-identity;dependency} -->
-      <scope>test</scope>
-    </dependency>
-
-    <dependency>
-      <groupId>com.azure</groupId>
-      <artifactId>azure-aot-graalvm-support</artifactId>
-      <version>1.0.0-beta.1</version> <!-- {x-version-update;com.azure:azure-aot-graalvm-support;dependency} -->
-      <scope>test</scope>
-    </dependency>
-
-    <dependency>
-      <groupId>com.azure</groupId>
-      <artifactId>azure-aot-graalvm-support-netty</artifactId>
-      <version>1.0.0-beta.1</version> <!-- {x-version-update;com.azure:azure-aot-graalvm-support-netty;dependency} -->
-=======
       <version>1.4.6</version> <!-- {x-version-update;com.azure:azure-identity;dependency} -->
->>>>>>> 8d918025
       <scope>test</scope>
     </dependency>
   </dependencies>
-  
+
   <profiles>
     <profile>
       <id>native</id>
