--- conflicted
+++ resolved
@@ -62,21 +62,6 @@
       <groupId>org.springframework.boot</groupId>
       <artifactId>spring-boot-starter-test</artifactId>
       <version>2.6.3</version> <!-- {x-version-update;org.springframework.boot:spring-boot-starter-test;external_dependency} -->
-<<<<<<< HEAD
-      <scope>test</scope>
-    </dependency>
-    <dependency>
-      <groupId>org.powermock</groupId>
-      <artifactId>powermock-module-junit4</artifactId>
-      <version>2.0.9</version> <!-- {x-version-update;org.powermock:powermock-module-junit4;external_dependency} -->
-      <scope>test</scope>
-    </dependency>
-    <dependency>
-      <groupId>org.powermock</groupId>
-      <artifactId>powermock-api-mockito2</artifactId>
-      <version>2.0.9</version> <!-- {x-version-update;org.powermock:powermock-api-mockito2;external_dependency} -->
-=======
->>>>>>> 0c9e655f
       <scope>test</scope>
     </dependency>
   </dependencies>
