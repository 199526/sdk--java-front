<?xml version="1.0" encoding="UTF-8"?>
<!--
 Copyright (c) Microsoft Corporation. All rights reserved.
 Licensed under the MIT License. See License.txt in the project root for
 license information.
-->
<project xmlns="http://maven.apache.org/POM/4.0.0" xmlns:xsi="http://www.w3.org/2001/XMLSchema-instance" xsi:schemaLocation="http://maven.apache.org/POM/4.0.0 http://maven.apache.org/xsd/maven-4.0.0.xsd">
  <modelVersion>4.0.0</modelVersion>

  <parent>
    <groupId>com.azure</groupId>
    <artifactId>azure-client-sdk-parent</artifactId>
    <version>1.7.0</version> <!-- {x-version-update;com.azure:azure-client-sdk-parent;current} -->
    <relativePath>../../parents/azure-client-sdk-parent</relativePath>
  </parent>

  <groupId>com.azure.resourcemanager</groupId>
  <artifactId>azure-resourcemanager-samples</artifactId>
  <version>2.0.0-beta.1</version> <!-- {x-version-update;com.azure.resourcemanager:azure-resourcemanager-samples;current} -->

  <name>Microsoft Azure SDK for Management samples</name>
  <description>This package contains Microsoft Azure SDK for Management samples.</description>
  <url>https://github.com/Azure/azure-sdk-for-java</url>

  <licenses>
    <license>
      <name>The MIT License (MIT)</name>
      <url>http://opensource.org/licenses/MIT</url>
      <distribution>repo</distribution>
    </license>
  </licenses>

  <scm>
    <url>https://github.com/Azure/azure-sdk-for-java</url>
    <connection>scm:git:git@github.com:Azure/azure-sdk-for-java.git</connection>
    <tag>HEAD</tag>
  </scm>

  <developers>
    <developer>
      <id>microsoft</id>
      <name>Microsoft</name>
    </developer>
  </developers>

  <dependencies>
    <dependency>
      <groupId>com.azure.resourcemanager</groupId>
      <artifactId>azure-resourcemanager</artifactId>
<<<<<<< HEAD
      <version>2.12.0-beta.1</version> <!-- {x-version-update;com.azure.resourcemanager:azure-resourcemanager;current} -->
=======
      <version>2.14.0-beta.1</version> <!-- {x-version-update;com.azure.resourcemanager:azure-resourcemanager;current} -->
>>>>>>> 8d918025
    </dependency>
    <dependency>
      <groupId>com.azure</groupId>
      <artifactId>azure-core</artifactId>
      <version>1.26.0</version> <!-- {x-version-update;com.azure:azure-core;dependency} -->
    </dependency>
    <dependency>
      <groupId>com.azure</groupId>
      <artifactId>azure-identity</artifactId>
<<<<<<< HEAD
      <version>1.4.5</version> <!-- {x-version-update;com.azure:azure-identity;dependency} -->
=======
      <version>1.4.6</version> <!-- {x-version-update;com.azure:azure-identity;dependency} -->
>>>>>>> 8d918025
    </dependency>
    <dependency>
      <groupId>com.jcraft</groupId>
      <artifactId>jsch</artifactId>
      <version>0.1.55</version> <!-- {x-version-update;resourcemanager_com.jcraft:jsch;external_dependency} -->
    </dependency>
    <dependency>
      <groupId>commons-net</groupId>
      <artifactId>commons-net</artifactId>
      <version>3.6</version> <!-- {x-version-update;commons-net:commons-net;external_dependency} -->
    </dependency>
    <!-- Important!!! jgit has gzip error above 4.5 with app services -->
    <dependency>
      <groupId>org.eclipse.jgit</groupId>
      <artifactId>org.eclipse.jgit</artifactId>
      <version>4.5.7.201904151645-r</version> <!-- {x-version-update;org.eclipse.jgit:org.eclipse.jgit;external_dependency} -->
    </dependency>
    <dependency>
      <groupId>com.github.docker-java</groupId>
      <artifactId>docker-java</artifactId>
      <version>3.2.1</version>  <!-- {x-version-update;com.github.docker-java:docker-java;external_dependency} -->
    </dependency>
    <dependency>
      <groupId>org.apache.httpcomponents</groupId>
      <artifactId>httpclient</artifactId>
      <version>4.5.13</version> <!-- {x-version-update;org.apache.httpcomponents:httpclient;external_dependency} -->
    </dependency>
    <dependency>
      <groupId>org.slf4j</groupId>
      <artifactId>slf4j-simple</artifactId>
      <version>1.7.33</version> <!-- {x-version-update;org.slf4j:slf4j-simple;external_dependency} -->
    </dependency>
    <dependency>
      <groupId>com.google.guava</groupId>
      <artifactId>guava</artifactId>
      <version>30.1.1-jre</version> <!-- {x-version-update;com.google.guava:guava;external_dependency} -->
    </dependency>
    <dependency>
      <groupId>com.azure</groupId>
      <artifactId>azure-storage-blob</artifactId>
      <version>12.15.0</version> <!-- {x-version-update;com.azure:azure-storage-blob;dependency} -->
    </dependency>
    <dependency>
      <groupId>com.azure</groupId>
      <artifactId>azure-cosmos</artifactId>
      <version>4.28.0</version> <!-- {x-version-update;com.azure:azure-cosmos;dependency} -->
    </dependency>
    <dependency>
      <groupId>com.azure</groupId>
      <artifactId>azure-security-keyvault-certificates</artifactId>
      <version>4.2.7</version> <!-- {x-version-update;com.azure:azure-security-keyvault-certificates;dependency} -->
    </dependency>
    <dependency>
      <groupId>com.azure</groupId>
      <artifactId>azure-messaging-servicebus</artifactId>
      <version>7.7.0</version> <!-- {x-version-update;com.azure:azure-messaging-servicebus;dependency} -->
    </dependency>
    <dependency>
      <groupId>io.fabric8</groupId>
      <artifactId>kubernetes-client</artifactId>
      <version>5.9.0</version> <!-- {x-version-update;io.fabric8:kubernetes-client;external_dependency} -->
    </dependency>
    <dependency>
      <groupId>com.microsoft.sqlserver</groupId>
      <artifactId>mssql-jdbc</artifactId>
      <version>9.4.1.jre8</version> <!-- {x-version-update;com.microsoft.sqlserver:mssql-jdbc;external_dependency} -->
    </dependency>
    <dependency>
      <groupId>org.junit.jupiter</groupId>
      <artifactId>junit-jupiter-engine</artifactId>
      <version>5.8.2</version> <!-- {x-version-update;org.junit.jupiter:junit-jupiter-engine;external_dependency} -->
      <scope>test</scope>
    </dependency>
    <dependency>
      <groupId>org.junit.jupiter</groupId>
      <artifactId>junit-jupiter-api</artifactId>
      <version>5.8.2</version> <!-- {x-version-update;org.junit.jupiter:junit-jupiter-api;external_dependency} -->
      <scope>test</scope>
    </dependency>
    <dependency>
      <groupId>com.github.spotbugs</groupId>
      <artifactId>spotbugs-annotations</artifactId>
      <version>4.2.2</version> <!-- {x-version-update;com.github.spotbugs:spotbugs-annotations;external_dependency} -->
    </dependency>
  </dependencies>
  <profiles>
    <profile>
      <id>java8</id>
      <activation>
        <jdk>[1.8,9)</jdk>
      </activation>
      <build>
        <resources>
          <resource>
            <directory>src/main/resources</directory>
          </resource>
        </resources>
      </build>
    </profile>
    <profile>
      <id>java9plus</id>
      <activation>
        <jdk>[9,)</jdk>
      </activation>
      <build>
        <resources>
          <resource>
            <directory>src/main/resources</directory>
          </resource>
        </resources>
      </build>
    </profile>
    <profile>
      <id>azure-mgmt-sdk-test-jar</id>
      <activation>
        <property>
          <name>!maven.test.skip</name>
        </property>
      </activation>
      <dependencies>
        <dependency>
          <groupId>com.azure.resourcemanager</groupId>
          <artifactId>azure-resourcemanager-test</artifactId>
          <version>2.0.0-beta.1</version> <!-- {x-version-update;com.azure.resourcemanager:azure-resourcemanager-test;current} -->
          <scope>test</scope>
        </dependency>
      </dependencies>
    </profile>
  </profiles>
  <build>
    <plugins>
      <plugin>
        <groupId>org.apache.maven.plugins</groupId>
        <artifactId>maven-enforcer-plugin</artifactId>
        <version>3.0.0-M3</version> <!-- {x-version-update;org.apache.maven.plugins:maven-enforcer-plugin;external_dependency} -->
        <configuration>
          <rules>
            <bannedDependencies>
              <includes>
                <include>org.apache.httpcomponents:httpclient:[4.5.13]</include> <!-- {x-include-update;org.apache.httpcomponents:httpclient;external_dependency} -->
                <include>io.fabric8:kubernetes-client:[5.9.0]</include> <!-- {x-include-update;io.fabric8:kubernetes-client;external_dependency} -->
                <include>com.jcraft:jsch:[0.1.55]</include> <!-- {x-include-update;resourcemanager_com.jcraft:jsch;external_dependency} -->
                <include>org.slf4j:slf4j-simple:[1.7.33]</include> <!-- {x-include-update;org.slf4j:slf4j-simple;external_dependency} -->
                <include>com.google.guava:guava:[30.1.1-jre]</include> <!-- {x-include-update;com.google.guava:guava;external_dependency} -->
                <include>com.github.docker-java:docker-java:[3.2.1]</include> <!-- {x-include-update;com.github.docker-java:docker-java;external_dependency} -->
                <include>com.microsoft.sqlserver:mssql-jdbc:[9.4.1.jre8]</include> <!-- {x-include-update;com.microsoft.sqlserver:mssql-jdbc;external_dependency} -->
                <include>org.eclipse.jgit:org.eclipse.jgit:[4.5.7.201904151645-r]</include> <!-- {x-include-update;org.eclipse.jgit:org.eclipse.jgit;external_dependency} -->
                <include>commons-net:commons-net:[3.6]</include> <!-- {x-include-update;commons-net:commons-net;external_dependency} -->
                <include>com.github.spotbugs:spotbugs-annotations:[4.2.2]</include> <!-- {x-include-update;com.github.spotbugs:spotbugs-annotations;external_dependency} -->
              </includes>
            </bannedDependencies>
          </rules>
        </configuration>
      </plugin>
      <plugin>
        <groupId>org.jacoco</groupId>
        <artifactId>jacoco-maven-plugin</artifactId>
        <version>0.8.7</version> <!-- {x-version-update;org.jacoco:jacoco-maven-plugin;external_dependency} -->
        <configuration>
          <skip>true</skip>
        </configuration>
      </plugin>
    </plugins>
  </build>
</project><|MERGE_RESOLUTION|>--- conflicted
+++ resolved
@@ -47,11 +47,7 @@
     <dependency>
       <groupId>com.azure.resourcemanager</groupId>
       <artifactId>azure-resourcemanager</artifactId>
-<<<<<<< HEAD
-      <version>2.12.0-beta.1</version> <!-- {x-version-update;com.azure.resourcemanager:azure-resourcemanager;current} -->
-=======
       <version>2.14.0-beta.1</version> <!-- {x-version-update;com.azure.resourcemanager:azure-resourcemanager;current} -->
->>>>>>> 8d918025
     </dependency>
     <dependency>
       <groupId>com.azure</groupId>
@@ -61,11 +57,7 @@
     <dependency>
       <groupId>com.azure</groupId>
       <artifactId>azure-identity</artifactId>
-<<<<<<< HEAD
-      <version>1.4.5</version> <!-- {x-version-update;com.azure:azure-identity;dependency} -->
-=======
       <version>1.4.6</version> <!-- {x-version-update;com.azure:azure-identity;dependency} -->
->>>>>>> 8d918025
     </dependency>
     <dependency>
       <groupId>com.jcraft</groupId>
