--- conflicted
+++ resolved
@@ -37,15 +37,7 @@
 import com.azure.search.documents.indexes.models.TagScoringFunction;
 import com.azure.search.documents.indexes.models.TagScoringParameters;
 import com.azure.search.documents.indexes.models.TextWeights;
-<<<<<<< HEAD
-import reactor.core.Exceptions;
-=======
-import com.fasterxml.jackson.databind.node.ObjectNode;
-import com.fasterxml.jackson.databind.node.TextNode;
->>>>>>> 605530cd
-
-import java.io.IOException;
-import java.io.UncheckedIOException;
+
 import java.time.Duration;
 import java.util.Arrays;
 import java.util.Collections;
@@ -89,20 +81,10 @@
     }
 
     protected String setupIndexFromJsonFile(String jsonFile) {
-<<<<<<< HEAD
         SearchIndex baseIndex = SearchIndex.fromJson(DefaultJsonReader.fromBytes(TestHelpers.loadResource(jsonFile)));
         String testIndexName = testResourceNamer.randomName(baseIndex.getName(), 64);
 
         return setupIndex(TestHelpers.createTestIndex(testIndexName, baseIndex));
-=======
-        try {
-            ObjectNode jsonData = (ObjectNode) MAPPER.readTree(TestHelpers.loadResource(jsonFile));
-            jsonData.set("name", new TextNode(testResourceNamer.randomName(jsonData.get("name").asText(), 64)));
-            return setupIndex(MAPPER.treeToValue(jsonData, SearchIndex.class));
-        } catch (IOException e) {
-            throw new UncheckedIOException(e);
-        }
->>>>>>> 605530cd
     }
 
     protected String setupIndex(SearchIndex index) {
