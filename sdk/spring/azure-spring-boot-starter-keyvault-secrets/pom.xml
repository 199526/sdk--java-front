--- conflicted
+++ resolved
@@ -38,11 +38,7 @@
     <dependency>
       <groupId>com.azure</groupId>
       <artifactId>azure-security-keyvault-secrets</artifactId>
-<<<<<<< HEAD
-      <version>4.1.5</version> <!-- {x-version-update;com.azure:azure-security-keyvault-secrets;dependency} -->
-=======
       <version>4.2.0</version> <!-- {x-version-update;com.azure:azure-security-keyvault-secrets;dependency} -->
->>>>>>> 1b5a85b5
     </dependency>
   </dependencies>
   <build>
@@ -55,17 +51,10 @@
           <rules>
             <bannedDependencies>
               <includes>
-<<<<<<< HEAD
-                <include>com.microsoft.azure:azure-spring-boot:[2.3.3]</include> <!-- {x-include-update;com.microsoft.azure:azure-spring-boot;current} -->
-                <include>com.azure:azure-security-keyvault-secrets:[4.1.5]</include> <!-- {x-include-update;com.azure:azure-security-keyvault-secrets;dependency} -->
-                <include>org.springframework.boot:spring-boot-starter:[2.3.2.RELEASE]</include> <!-- {x-include-update;org.springframework.boot:spring-boot-starter;external_dependency} -->
-                <include>org.springframework.boot:spring-boot-starter-validation:[2.3.2.RELEASE]</include> <!-- {x-include-update;org.springframework.boot:spring-boot-starter-validation;external_dependency} -->
-=======
                 <include>com.microsoft.azure:azure-spring-boot:[2.4.0-beta.1]</include> <!-- {x-include-update;com.microsoft.azure:azure-spring-boot;current} -->
                 <include>com.azure:azure-security-keyvault-secrets:[4.2.0]</include> <!-- {x-include-update;com.azure:azure-security-keyvault-secrets;dependency} -->
                 <include>org.springframework.boot:spring-boot-starter:[2.3.3.RELEASE]</include> <!-- {x-include-update;org.springframework.boot:spring-boot-starter;external_dependency} -->
                 <include>org.springframework.boot:spring-boot-starter-validation:[2.3.3.RELEASE]</include> <!-- {x-include-update;org.springframework.boot:spring-boot-starter-validation;external_dependency} -->
->>>>>>> 1b5a85b5
               </includes>
             </bannedDependencies>
           </rules>
