--- conflicted
+++ resolved
@@ -13,12 +13,7 @@
 
   <groupId>com.azure</groupId>
   <artifactId>azure-storage-internal-avro</artifactId>
-<<<<<<< HEAD
-  <version>12.1.2</version> <!-- {x-version-update;com.azure:azure-storage-internal-avro;current} -->
-=======
   <version>12.2.0-beta.3</version> <!-- {x-version-update;com.azure:azure-storage-internal-avro;current} -->
->>>>>>> 3e469fee
-
   <name>Microsoft Azure internal Avro module for Storage</name>
   <description>This module contains internal use only avro parser code based for Microsoft Azure Storage client libraries.</description>
   <url>https://github.com/Azure/azure-sdk-for-java</url>
@@ -64,11 +59,7 @@
     <dependency>
       <groupId>com.azure</groupId>
       <artifactId>azure-storage-common</artifactId>
-<<<<<<< HEAD
-      <version>12.14.1</version> <!-- {x-version-update;com.azure:azure-storage-common;current} -->
-=======
       <version>12.15.0-beta.3</version> <!-- {x-version-update;com.azure:azure-storage-common;current} -->
->>>>>>> 3e469fee
     </dependency>
     <dependency>
       <groupId>io.projectreactor</groupId>
@@ -79,11 +70,7 @@
     <dependency>
       <groupId>com.azure</groupId>
       <artifactId>azure-storage-common</artifactId>
-<<<<<<< HEAD
-      <version>12.14.1</version> <!-- {x-version-update;com.azure:azure-storage-common;current} -->
-=======
       <version>12.15.0-beta.3</version> <!-- {x-version-update;com.azure:azure-storage-common;current} -->
->>>>>>> 3e469fee
       <classifier>tests</classifier>
       <type>test-jar</type>
       <scope>test</scope>
