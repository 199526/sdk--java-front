// Copyright (c) Microsoft Corporation. All rights reserved.
// Licensed under the MIT License.

package com.azure.storage.common.policy;

import com.azure.core.http.HttpHeader;
import com.azure.core.http.HttpPipelineCallContext;
<<<<<<< HEAD
import com.azure.core.http.HttpRequest;
import com.azure.core.http.HttpResponse;
import com.azure.core.http.policy.HttpPipelineSynchronousPolicy;
import com.azure.core.util.BinaryData;
import reactor.core.publisher.Flux;
=======
import com.azure.core.http.HttpPipelineNextPolicy;
import com.azure.core.http.HttpResponse;
import com.azure.core.http.policy.HttpPipelinePolicy;
>>>>>>> 06a66cff
import reactor.core.publisher.Mono;

import java.util.regex.Pattern;

/**
 * Wraps any potential error responses from the service and applies post-processing of the response's eTag header to
 * standardize the value.
 */
public class ScrubEtagPolicy extends HttpPipelineSynchronousPolicy {
    private static final Pattern QUOTE_PATTERN = Pattern.compile("\"");
    private static final String ETAG = "eTag";

    /**
     * Wraps any potential error responses from the service and applies post-processing of the response's eTag header to
     * standardize the value.
     *
     * @return an updated response with post-processing steps applied.
     */
    @Override
    protected HttpResponse afterReceivedResponse(HttpPipelineCallContext context, HttpResponse response) {
        return scrubETagHeader(response);
    }

    /*
    The service is inconsistent in whether the eTag header value has quotes. This method will check if the
    response returns an eTag value, and if it does, remove any quotes that may be present to give the user a more
    predictable format to work with.
     */
    private HttpResponse scrubETagHeader(HttpResponse unprocessedResponse) {
        HttpHeader eTagHeader = unprocessedResponse.getHeaders().get(ETAG);
        if (eTagHeader == null) {
            return unprocessedResponse;
        }

<<<<<<< HEAD
        eTag = QUOTE_PATTERN.matcher(eTag).replaceAll("");
        HttpHeaders headers = unprocessedResponse.getHeaders();
        headers.set(eTagHeader.getName(), eTag);
        return new InnerHttpResponse(unprocessedResponse, headers, unprocessedResponse.getRequest());
    }

    private static final class InnerHttpResponse extends HttpResponse {
        private final HttpResponse innerHttpResponse;
        private final HttpHeaders headers;
        InnerHttpResponse(HttpResponse innerHttpResponse, HttpHeaders headers, HttpRequest request) {
            super(request);
            this.innerHttpResponse = innerHttpResponse;
            this.headers = headers;
        }

        @Override
        public int getStatusCode() {
            return innerHttpResponse.getStatusCode();
        }

        @Override
        public String getHeaderValue(String name) {
            return innerHttpResponse.getHeaderValue(name);
        }

        @Override
        public HttpHeaders getHeaders() {
            return headers;
        }

        @Override
        public Flux<ByteBuffer> getBody() {
            return innerHttpResponse.getBody();
        }

        @Override
        public BinaryData getContent() {
            return null;
        }

        @Override
        public Mono<byte[]> getBodyAsByteArray() {
            return innerHttpResponse.getBodyAsByteArray();
        }

        @Override
        public Mono<String> getBodyAsString() {
            return innerHttpResponse.getBodyAsString();
        }
=======
        // Just mutate the unprocessed response and return it, callers won't have access to the unprocessed response
        // that was internal to the InnerHttpResponse that was previously being used.
        unprocessedResponse.getHeaders().set(eTagHeader.getName(),
            QUOTE_PATTERN.matcher(eTagHeader.getValue()).replaceAll(""));
>>>>>>> 06a66cff

        return unprocessedResponse;
    }
}<|MERGE_RESOLUTION|>--- conflicted
+++ resolved
@@ -5,18 +5,8 @@
 
 import com.azure.core.http.HttpHeader;
 import com.azure.core.http.HttpPipelineCallContext;
-<<<<<<< HEAD
-import com.azure.core.http.HttpRequest;
 import com.azure.core.http.HttpResponse;
 import com.azure.core.http.policy.HttpPipelineSynchronousPolicy;
-import com.azure.core.util.BinaryData;
-import reactor.core.publisher.Flux;
-=======
-import com.azure.core.http.HttpPipelineNextPolicy;
-import com.azure.core.http.HttpResponse;
-import com.azure.core.http.policy.HttpPipelinePolicy;
->>>>>>> 06a66cff
-import reactor.core.publisher.Mono;
 
 import java.util.regex.Pattern;
 
@@ -50,62 +40,10 @@
             return unprocessedResponse;
         }
 
-<<<<<<< HEAD
-        eTag = QUOTE_PATTERN.matcher(eTag).replaceAll("");
-        HttpHeaders headers = unprocessedResponse.getHeaders();
-        headers.set(eTagHeader.getName(), eTag);
-        return new InnerHttpResponse(unprocessedResponse, headers, unprocessedResponse.getRequest());
-    }
-
-    private static final class InnerHttpResponse extends HttpResponse {
-        private final HttpResponse innerHttpResponse;
-        private final HttpHeaders headers;
-        InnerHttpResponse(HttpResponse innerHttpResponse, HttpHeaders headers, HttpRequest request) {
-            super(request);
-            this.innerHttpResponse = innerHttpResponse;
-            this.headers = headers;
-        }
-
-        @Override
-        public int getStatusCode() {
-            return innerHttpResponse.getStatusCode();
-        }
-
-        @Override
-        public String getHeaderValue(String name) {
-            return innerHttpResponse.getHeaderValue(name);
-        }
-
-        @Override
-        public HttpHeaders getHeaders() {
-            return headers;
-        }
-
-        @Override
-        public Flux<ByteBuffer> getBody() {
-            return innerHttpResponse.getBody();
-        }
-
-        @Override
-        public BinaryData getContent() {
-            return null;
-        }
-
-        @Override
-        public Mono<byte[]> getBodyAsByteArray() {
-            return innerHttpResponse.getBodyAsByteArray();
-        }
-
-        @Override
-        public Mono<String> getBodyAsString() {
-            return innerHttpResponse.getBodyAsString();
-        }
-=======
         // Just mutate the unprocessed response and return it, callers won't have access to the unprocessed response
         // that was internal to the InnerHttpResponse that was previously being used.
         unprocessedResponse.getHeaders().set(eTagHeader.getName(),
             QUOTE_PATTERN.matcher(eTagHeader.getValue()).replaceAll(""));
->>>>>>> 06a66cff
 
         return unprocessedResponse;
     }
