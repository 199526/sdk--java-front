<?xml version="1.0" encoding="UTF-8"?>
<project xmlns="http://maven.apache.org/POM/4.0.0"
         xmlns:xsi="http://www.w3.org/2001/XMLSchema-instance"
         xsi:schemaLocation="http://maven.apache.org/POM/4.0.0 http://maven.apache.org/xsd/maven-4.0.0.xsd">
    <modelVersion>4.0.0</modelVersion>

    <groupId>com.azure.tools</groupId>
    <artifactId>azure-sdk-build-tool</artifactId>
    <packaging>maven-plugin</packaging>
    <version>1.0.0-beta.2</version> <!-- {x-version-update;com.azure.tools:azure-sdk-build-tool;current} -->

    <name>Azure SDK for Java Maven Build Tool</name>
    <description>A tool that makes working with the Azure SDK for Java more productive.</description>

    <distributionManagement>
        <snapshotRepository>
            <id>ossrh</id>
            <url>https://oss.sonatype.org/content/repositories/snapshots</url>
        </snapshotRepository>
        <repository>
            <id>ossrh</id>
            <url>https://oss.sonatype.org/service/local/staging/deploy/maven2/</url>
        </repository>
    </distributionManagement>

    <url>https://github.com/azure/azure-sdk-for-java</url>
    <organization>
        <name>Microsoft Corporation</name>
        <url>http://microsoft.com</url>
    </organization>
    <licenses>
        <license>
            <name>The MIT License (MIT)</name>
            <url>http://opensource.org/licenses/MIT</url>
            <distribution>repo</distribution>
        </license>
    </licenses>

    <developers>
        <developer>
            <id>microsoft</id>
            <name>Microsoft Corporation</name>
        </developer>
    </developers>

    <issueManagement>
        <system>GitHub</system>
        <url>https://github.com/Azure/azure-sdk-for-java/issues</url>
    </issueManagement>

    <scm>
        <url>https://github.com/Azure/azure-sdk-for-java</url>
        <connection>scm:git:https://github.com/Azure/azure-sdk-for-java.git</connection>
        <developerConnection/>
        <tag>HEAD</tag>
    </scm>

    <properties>
        <maven.compiler.source>8</maven.compiler.source>
        <maven.compiler.target>8</maven.compiler.target>
        <packageOutputDirectory>${project.build.directory}</packageOutputDirectory>
    </properties>

    <dependencies>
        <!-- Support for running as a Maven plugin -->
        <dependency>
            <groupId>org.apache.maven</groupId>
            <artifactId>maven-plugin-api</artifactId>
<<<<<<< HEAD
    <version>1.0.0-beta.2</version> <!-- {x-version-update;com.azure.tools:azure-sdk-build-tool;current} -->
=======
            <version>3.8.6</version> <!-- {x-version-update;org.apache.maven:maven-plugin-api;external_dependency} -->
>>>>>>> 75f48dd3
        </dependency>
        <dependency>
            <groupId>org.apache.maven.plugin-tools</groupId>
            <artifactId>maven-plugin-annotations</artifactId>
<<<<<<< HEAD
    <version>1.0.0-beta.2</version> <!-- {x-version-update;com.azure.tools:azure-sdk-build-tool;current} -->
=======
            <version>3.6.4</version> <!-- {x-version-update;org.apache.maven.plugin-tools:maven-plugin-annotations;external_dependency} -->
>>>>>>> 75f48dd3
        </dependency>
        <dependency>
            <groupId>org.apache.maven</groupId>
            <artifactId>maven-project</artifactId>
<<<<<<< HEAD
    <version>1.0.0-beta.2</version> <!-- {x-version-update;com.azure.tools:azure-sdk-build-tool;current} -->
=======
            <version>2.2.1</version> <!-- {x-version-update;org.apache.maven:maven-project;external_dependency} -->
>>>>>>> 75f48dd3
            <exclusions>
                <exclusion>
                    <groupId>junit</groupId>
                    <artifactId>junit</artifactId>
                </exclusion>
            </exclusions>
        </dependency>
        <dependency>
            <groupId>com.github.javaparser</groupId>
            <artifactId>javaparser-core</artifactId>
<<<<<<< HEAD
    <version>1.0.0-beta.2</version> <!-- {x-version-update;com.azure.tools:azure-sdk-build-tool;current} -->
=======
            <version>3.24.2</version> <!-- {x-version-update;com.github.javaparser:javaparser-core;external_dependency} -->
>>>>>>> 75f48dd3
        </dependency>

        <!-- Annotation scanning -->
        <dependency>
            <groupId>net.oneandone.reflections8</groupId>
            <artifactId>reflections8</artifactId>
<<<<<<< HEAD
    <version>1.0.0-beta.2</version> <!-- {x-version-update;com.azure.tools:azure-sdk-build-tool;current} -->
=======
            <version>0.11.7</version> <!-- {x-version-update;net.oneandone.reflections8:reflections8;external_dependency} -->
>>>>>>> 75f48dd3
        </dependency>

        <dependency>
            <groupId>com.azure</groupId>
            <artifactId>azure-monitor-opentelemetry-exporter</artifactId>
            <version>1.0.0-beta.5</version> <!-- {x-version-update;com.azure:azure-monitor-opentelemetry-exporter;dependency} -->
        </dependency>

        <!-- Unit Test -->
        <dependency>
            <groupId>org.junit.jupiter</groupId>
            <artifactId>junit-jupiter-api</artifactId>
            <version>5.8.2</version> <!-- {x-version-update;org.junit.jupiter:junit-jupiter-api;external_dependency} -->
            <scope>test</scope>
        </dependency>
        <dependency>
            <groupId>org.junit.jupiter</groupId>
            <artifactId>junit-jupiter-engine</artifactId>
            <version>5.8.2</version> <!-- {x-version-update;org.junit.jupiter:junit-jupiter-engine;external_dependency} -->
            <scope>test</scope>
        </dependency>
        <dependency>
            <groupId>org.junit.jupiter</groupId>
            <artifactId>junit-jupiter-params</artifactId>
            <version>5.8.2</version> <!-- {x-version-update;org.junit.jupiter:junit-jupiter-params;external_dependency} -->
            <scope>test</scope>
        </dependency>
    </dependencies>

    <build>
        <plugins>
            <plugin>
                <groupId>org.apache.maven.plugins</groupId>
                <artifactId>maven-surefire-plugin</artifactId>
                <version>3.0.0-M3</version> <!-- {x-version-update;org.apache.maven.plugins:maven-surefire-plugin;external_dependency} -->
            </plugin>
            <plugin>
                <groupId>org.apache.maven.plugins</groupId>
                <artifactId>maven-plugin-plugin</artifactId>
<<<<<<< HEAD
                <version>3.0.0-M3</version> <!-- {x-version-update;org.apache.maven.plugins:maven-surefire-plugin;external_dependency} -->
=======
                <version>3.6.4</version> <!-- {x-version-update;org.apache.maven.plugins:maven-plugin-plugin;external_dependency} -->
>>>>>>> 75f48dd3
                <executions>

                    <execution>
                        <id>mojo-descriptor</id>
                        <goals>
                            <goal>descriptor</goal>
                        </goals>
                    </execution>
                </executions>
                <configuration>
                    <goalPrefix>azure</goalPrefix>
                </configuration>
            </plugin>

            <!-- generate sources jar -->
            <plugin>
                <groupId>org.apache.maven.plugins</groupId>
                <artifactId>maven-source-plugin</artifactId>
                <version>3.0.1</version> <!-- {x-version-update;org.apache.maven.plugins:maven-source-plugin;external_dependency} -->
                <executions>
                    <execution>
                        <id>attach-sources</id>
                        <goals>
                            <goal>jar</goal>
                        </goals>
                        <configuration>
                            <outputDirectory>${packageOutputDirectory}</outputDirectory>
                        </configuration>
                    </execution>
                </executions>
            </plugin>

            <!-- Copy the pom file to output -->
            <plugin>
                <groupId>org.apache.maven.plugins</groupId>
                <artifactId>maven-antrun-plugin</artifactId>
                <version>1.8</version> <!-- {x-version-update;org.apache.maven.plugins:maven-antrun-plugin;external_dependency} -->
                <executions>
                    <execution>
                        <id>copy</id>
                        <phase>package</phase>
                        <configuration>
                            <target>
                                <copy file="${project.pomFile}" tofile="${packageOutputDirectory}/${project.build.finalName}.pom"/>
                            </target>
                        </configuration>
                        <goals>
                            <goal>run</goal>
                        </goals>
                    </execution>
                </executions>
            </plugin>

            <!-- generate javadoc jar -->
            <plugin>
                <groupId>org.apache.maven.plugins</groupId>
                <artifactId>maven-javadoc-plugin</artifactId>
                <version>3.3.1</version> <!-- {x-version-update;org.apache.maven.plugins:maven-javadoc-plugin;external_dependency} -->
                <executions>
                    <execution>
                        <id>attach-javadocs</id>
                        <goals>
                            <goal>jar</goal>
                        </goals>
                    </execution>
                </executions>
            </plugin>
        </plugins>
    </build>

</project><|MERGE_RESOLUTION|>--- conflicted
+++ resolved
@@ -2,231 +2,96 @@
 <project xmlns="http://maven.apache.org/POM/4.0.0"
          xmlns:xsi="http://www.w3.org/2001/XMLSchema-instance"
          xsi:schemaLocation="http://maven.apache.org/POM/4.0.0 http://maven.apache.org/xsd/maven-4.0.0.xsd">
-    <modelVersion>4.0.0</modelVersion>
+  <modelVersion>4.0.0</modelVersion>
 
-    <groupId>com.azure.tools</groupId>
-    <artifactId>azure-sdk-build-tool</artifactId>
-    <packaging>maven-plugin</packaging>
-    <version>1.0.0-beta.2</version> <!-- {x-version-update;com.azure.tools:azure-sdk-build-tool;current} -->
+  <groupId>com.azure.tools</groupId>
+  <artifactId>azure-maven-build-tool-test</artifactId>
+  <version>1.0.0-SNAPSHOT</version>
 
-    <name>Azure SDK for Java Maven Build Tool</name>
-    <description>A tool that makes working with the Azure SDK for Java more productive.</description>
+  <properties>
+    <maven.compiler.source>8</maven.compiler.source>
+    <maven.compiler.target>8</maven.compiler.target>
+  </properties>
 
-    <distributionManagement>
-        <snapshotRepository>
-            <id>ossrh</id>
-            <url>https://oss.sonatype.org/content/repositories/snapshots</url>
-        </snapshotRepository>
-        <repository>
-            <id>ossrh</id>
-            <url>https://oss.sonatype.org/service/local/staging/deploy/maven2/</url>
-        </repository>
-    </distributionManagement>
+  <dependencyManagement>
+    <dependencies>
+      <dependency>
+        <groupId>com.azure</groupId>
+        <artifactId>azure-sdk-bom</artifactId>
+        <version>1.0.5</version>
+        <type>pom</type>
+        <scope>import</scope>
+      </dependency>
+    </dependencies>
+  </dependencyManagement>
 
-    <url>https://github.com/azure/azure-sdk-for-java</url>
-    <organization>
-        <name>Microsoft Corporation</name>
-        <url>http://microsoft.com</url>
-    </organization>
-    <licenses>
-        <license>
-            <name>The MIT License (MIT)</name>
-            <url>http://opensource.org/licenses/MIT</url>
-            <distribution>repo</distribution>
-        </license>
-    </licenses>
+  <dependencies>
+    <dependency>
+      <groupId>com.azure</groupId>
+      <artifactId>azure-data-appconfiguration</artifactId>
+    </dependency>
 
-    <developers>
-        <developer>
-            <id>microsoft</id>
-            <name>Microsoft Corporation</name>
-        </developer>
-    </developers>
+    <dependency>
+      <groupId>com.azure</groupId>
+      <artifactId>azure-cosmos</artifactId>
+    </dependency>
 
-    <issueManagement>
-        <system>GitHub</system>
-        <url>https://github.com/Azure/azure-sdk-for-java/issues</url>
-    </issueManagement>
+    <!-- Override the bom version for this dependency -->
+    <dependency>
+      <groupId>com.azure</groupId>
+      <artifactId>azure-security-keyvault-keys</artifactId>
+      <version>4.3.6</version>
+    </dependency>
 
-    <scm>
-        <url>https://github.com/Azure/azure-sdk-for-java</url>
-        <connection>scm:git:https://github.com/Azure/azure-sdk-for-java.git</connection>
-        <developerConnection/>
-        <tag>HEAD</tag>
-    </scm>
+    <!--
+    used for testing direct dependency on track one library. It also should report transitive dependencies
+    coming from this library
+    -->
+    <dependency>
+      <groupId>com.microsoft.azure</groupId>
+      <artifactId>azure-cosmosdb</artifactId>
+      <version>2.6.13</version>
+    </dependency>
 
-    <properties>
-        <maven.compiler.source>8</maven.compiler.source>
-        <maven.compiler.target>8</maven.compiler.target>
-        <packageOutputDirectory>${project.build.directory}</packageOutputDirectory>
-    </properties>
+    <dependency>
+      <groupId>com.microsoft.azure</groupId>
+      <artifactId>azure-keyvault</artifactId>
+      <version>1.2.6</version>
+    </dependency>
 
-    <dependencies>
-        <!-- Support for running as a Maven plugin -->
-        <dependency>
-            <groupId>org.apache.maven</groupId>
-            <artifactId>maven-plugin-api</artifactId>
-<<<<<<< HEAD
-    <version>1.0.0-beta.2</version> <!-- {x-version-update;com.azure.tools:azure-sdk-build-tool;current} -->
-=======
-            <version>3.8.6</version> <!-- {x-version-update;org.apache.maven:maven-plugin-api;external_dependency} -->
->>>>>>> 75f48dd3
-        </dependency>
-        <dependency>
-            <groupId>org.apache.maven.plugin-tools</groupId>
-            <artifactId>maven-plugin-annotations</artifactId>
-<<<<<<< HEAD
-    <version>1.0.0-beta.2</version> <!-- {x-version-update;com.azure.tools:azure-sdk-build-tool;current} -->
-=======
-            <version>3.6.4</version> <!-- {x-version-update;org.apache.maven.plugin-tools:maven-plugin-annotations;external_dependency} -->
->>>>>>> 75f48dd3
-        </dependency>
-        <dependency>
-            <groupId>org.apache.maven</groupId>
-            <artifactId>maven-project</artifactId>
-<<<<<<< HEAD
-    <version>1.0.0-beta.2</version> <!-- {x-version-update;com.azure.tools:azure-sdk-build-tool;current} -->
-=======
-            <version>2.2.1</version> <!-- {x-version-update;org.apache.maven:maven-project;external_dependency} -->
->>>>>>> 75f48dd3
-            <exclusions>
-                <exclusion>
-                    <groupId>junit</groupId>
-                    <artifactId>junit</artifactId>
-                </exclusion>
-            </exclusions>
-        </dependency>
-        <dependency>
-            <groupId>com.github.javaparser</groupId>
-            <artifactId>javaparser-core</artifactId>
-<<<<<<< HEAD
-    <version>1.0.0-beta.2</version> <!-- {x-version-update;com.azure.tools:azure-sdk-build-tool;current} -->
-=======
-            <version>3.24.2</version> <!-- {x-version-update;com.github.javaparser:javaparser-core;external_dependency} -->
->>>>>>> 75f48dd3
-        </dependency>
+    <!--
+    This library has a direct dependency on com.microsoft.adal4j, a 'track one' library that we would like
+    to warn users about, if we have failOnDeprecatedMicrosoftLibraryUsage set to true
+    -->
+    <dependency>
+      <groupId>io.quarkus</groupId>
+      <artifactId>quarkus-jdbc-mssql</artifactId>
+      <version>1.13.1.Final</version>
+    </dependency>
 
-        <!-- Annotation scanning -->
-        <dependency>
-            <groupId>net.oneandone.reflections8</groupId>
-            <artifactId>reflections8</artifactId>
-<<<<<<< HEAD
-    <version>1.0.0-beta.2</version> <!-- {x-version-update;com.azure.tools:azure-sdk-build-tool;current} -->
-=======
-            <version>0.11.7</version> <!-- {x-version-update;net.oneandone.reflections8:reflections8;external_dependency} -->
->>>>>>> 75f48dd3
-        </dependency>
+    <!-- Use a beta dependency -->
+    <dependency>
+      <groupId>com.azure</groupId>
+      <artifactId>azure-monitor-opentelemetry-exporter</artifactId>
+      <version>1.0.0-beta.5</version>
+    </dependency>
+  </dependencies>
 
-        <dependency>
-            <groupId>com.azure</groupId>
-            <artifactId>azure-monitor-opentelemetry-exporter</artifactId>
-            <version>1.0.0-beta.5</version> <!-- {x-version-update;com.azure:azure-monitor-opentelemetry-exporter;dependency} -->
-        </dependency>
-
-        <!-- Unit Test -->
-        <dependency>
-            <groupId>org.junit.jupiter</groupId>
-            <artifactId>junit-jupiter-api</artifactId>
-            <version>5.8.2</version> <!-- {x-version-update;org.junit.jupiter:junit-jupiter-api;external_dependency} -->
-            <scope>test</scope>
-        </dependency>
-        <dependency>
-            <groupId>org.junit.jupiter</groupId>
-            <artifactId>junit-jupiter-engine</artifactId>
-            <version>5.8.2</version> <!-- {x-version-update;org.junit.jupiter:junit-jupiter-engine;external_dependency} -->
-            <scope>test</scope>
-        </dependency>
-        <dependency>
-            <groupId>org.junit.jupiter</groupId>
-            <artifactId>junit-jupiter-params</artifactId>
-            <version>5.8.2</version> <!-- {x-version-update;org.junit.jupiter:junit-jupiter-params;external_dependency} -->
-            <scope>test</scope>
-        </dependency>
-    </dependencies>
-
-    <build>
-        <plugins>
-            <plugin>
-                <groupId>org.apache.maven.plugins</groupId>
-                <artifactId>maven-surefire-plugin</artifactId>
-                <version>3.0.0-M3</version> <!-- {x-version-update;org.apache.maven.plugins:maven-surefire-plugin;external_dependency} -->
-            </plugin>
-            <plugin>
-                <groupId>org.apache.maven.plugins</groupId>
-                <artifactId>maven-plugin-plugin</artifactId>
-<<<<<<< HEAD
-                <version>3.0.0-M3</version> <!-- {x-version-update;org.apache.maven.plugins:maven-surefire-plugin;external_dependency} -->
-=======
-                <version>3.6.4</version> <!-- {x-version-update;org.apache.maven.plugins:maven-plugin-plugin;external_dependency} -->
->>>>>>> 75f48dd3
-                <executions>
-
-                    <execution>
-                        <id>mojo-descriptor</id>
-                        <goals>
-                            <goal>descriptor</goal>
-                        </goals>
-                    </execution>
-                </executions>
-                <configuration>
-                    <goalPrefix>azure</goalPrefix>
-                </configuration>
-            </plugin>
-
-            <!-- generate sources jar -->
-            <plugin>
-                <groupId>org.apache.maven.plugins</groupId>
-                <artifactId>maven-source-plugin</artifactId>
-                <version>3.0.1</version> <!-- {x-version-update;org.apache.maven.plugins:maven-source-plugin;external_dependency} -->
-                <executions>
-                    <execution>
-                        <id>attach-sources</id>
-                        <goals>
-                            <goal>jar</goal>
-                        </goals>
-                        <configuration>
-                            <outputDirectory>${packageOutputDirectory}</outputDirectory>
-                        </configuration>
-                    </execution>
-                </executions>
-            </plugin>
-
-            <!-- Copy the pom file to output -->
-            <plugin>
-                <groupId>org.apache.maven.plugins</groupId>
-                <artifactId>maven-antrun-plugin</artifactId>
-                <version>1.8</version> <!-- {x-version-update;org.apache.maven.plugins:maven-antrun-plugin;external_dependency} -->
-                <executions>
-                    <execution>
-                        <id>copy</id>
-                        <phase>package</phase>
-                        <configuration>
-                            <target>
-                                <copy file="${project.pomFile}" tofile="${packageOutputDirectory}/${project.build.finalName}.pom"/>
-                            </target>
-                        </configuration>
-                        <goals>
-                            <goal>run</goal>
-                        </goals>
-                    </execution>
-                </executions>
-            </plugin>
-
-            <!-- generate javadoc jar -->
-            <plugin>
-                <groupId>org.apache.maven.plugins</groupId>
-                <artifactId>maven-javadoc-plugin</artifactId>
-                <version>3.3.1</version> <!-- {x-version-update;org.apache.maven.plugins:maven-javadoc-plugin;external_dependency} -->
-                <executions>
-                    <execution>
-                        <id>attach-javadocs</id>
-                        <goals>
-                            <goal>jar</goal>
-                        </goals>
-                    </execution>
-                </executions>
-            </plugin>
-        </plugins>
-    </build>
-
+  <build>
+    <plugins>
+      <plugin>
+        <groupId>com.azure.tools</groupId>
+        <artifactId>azure-sdk-build-tool</artifactId>
+        <version>1.0.0-beta.2</version> <!-- {x-version-update;com.azure.tools:azure-sdk-build-tool;current} -->
+        <configuration>
+          <validateAzureSdkBomUsed>true</validateAzureSdkBomUsed>
+          <validateNoDeprecatedMicrosoftLibraryUsed>true</validateNoDeprecatedMicrosoftLibraryUsed>
+          <validateBomVersionsAreUsed>true</validateBomVersionsAreUsed>
+          <validateNoBetaLibraryUsed>true</validateNoBetaLibraryUsed>
+          <validateNoBetaApiUsed>true</validateNoBetaApiUsed>
+          <reportFile>./azure-sdk-usage-report.txt</reportFile>
+        </configuration>
+      </plugin>
+    </plugins>
+  </build>
 </project>