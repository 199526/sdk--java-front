--- conflicted
+++ resolved
@@ -27,11 +27,7 @@
     <dependency>
       <groupId>com.azure</groupId>
       <artifactId>azure-identity</artifactId>
-<<<<<<< HEAD
-      <version>1.2.0-beta.1</version> <!-- {x-version-update;com.azure:azure-identity;current} -->
-=======
       <version>1.2.2</version> <!-- {x-version-update;com.azure:azure-identity;current} -->
->>>>>>> 8478b5bd
     </dependency>
     <dependency>
       <groupId>com.azure</groupId>
