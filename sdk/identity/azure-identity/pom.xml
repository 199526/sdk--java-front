--- conflicted
+++ resolved
@@ -6,11 +6,7 @@
 
   <groupId>com.azure</groupId>
   <artifactId>azure-identity</artifactId>
-<<<<<<< HEAD
   <version>1.1.0-beta.1</version> <!-- {x-version-update;com.azure:azure-identity;current} -->
-=======
-  <version>1.1.0-beta.5</version> <!-- {x-version-update;com.azure:azure-identity;current} -->
->>>>>>> ef517761
 
   <name>Microsoft Azure client library for Identity</name>
   <description>This module contains client library for Microsoft Azure Identity.</description>
@@ -122,28 +118,5 @@
       <version>3.3.5.RELEASE</version> <!-- {x-version-update;io.projectreactor:reactor-test;external_dependency} -->
       <scope>test</scope>
     </dependency>
-<<<<<<< HEAD
-
-=======
-    <dependency>
-      <groupId>com.azure</groupId>
-      <artifactId>azure-core-http-netty</artifactId>
-      <version>1.5.2</version> <!-- {x-version-update;com.azure:azure-core-http-netty;dependency} -->
-      <scope>test</scope>
-    </dependency>
-    <!-- for file lock tests, ideally should be removed in the future -->
-    <dependency>
-      <groupId>com.google.code.gson</groupId>
-      <artifactId>gson</artifactId>
-      <version>2.8.5</version> <!-- {x-version-update;com.google.code.gson:gson;external_dependency} -->
-      <scope>test</scope>
-    </dependency>
-
-    <dependency>
-      <groupId>org.linguafranca.pwdb</groupId>
-      <artifactId>KeePassJava2</artifactId>
-      <version>2.1.4</version> <!-- {x-version-update;org.linguafranca.pwdb:KeePassJava2;external_dependency} -->
-    </dependency>
->>>>>>> ef517761
   </dependencies>
 </project>