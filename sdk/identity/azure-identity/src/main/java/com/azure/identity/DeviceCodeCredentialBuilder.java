// Copyright (c) Microsoft Corporation. All rights reserved.
// Licensed under the MIT License.

package com.azure.identity;

import com.azure.core.credential.TokenRequestContext;
import com.azure.identity.implementation.AuthenticationRecord;
<<<<<<< HEAD
=======
import com.azure.identity.implementation.util.IdentityConstants;
>>>>>>> 8478b5bd
import com.azure.identity.implementation.util.ValidationUtil;

import java.util.HashMap;
import java.util.function.Consumer;

/**
 * Fluent credential builder for instantiating a {@link DeviceCodeCredential}.
 *
 * @see DeviceCodeCredential
 */
public class DeviceCodeCredentialBuilder extends AadCredentialBuilderBase<DeviceCodeCredentialBuilder> {
    private Consumer<DeviceCodeInfo> challengeConsumer;
    private boolean automaticAuthentication = true;
    String clientId = IdentityConstants.DEVELOPER_SINGLE_SIGN_ON_ID;

    /**
     * Sets the consumer to meet the device code challenge.
     *
     * @param challengeConsumer A method allowing the user to meet the device code challenge.
     * @return the InteractiveBrowserCredentialBuilder itself
     */
    public DeviceCodeCredentialBuilder challengeConsumer(
        Consumer<DeviceCodeInfo> challengeConsumer) {
        this.challengeConsumer = challengeConsumer;
        return this;
    }

    /**
     * Allows to use an unprotected file specified by <code>cacheFileLocation()</code> instead of
     * Gnome keyring on Linux. This is restricted by default.
     *
     * @return An updated instance of this builder.
     */
    DeviceCodeCredentialBuilder allowUnencryptedCache() {
<<<<<<< HEAD
        this.identityClientOptions.allowUnencryptedCache();
=======
        this.identityClientOptions.setAllowUnencryptedCache(true);
>>>>>>> 8478b5bd
        return this;
    }

    /**
     * Enables the shared token cache which is disabled by default. If enabled, the credential will store tokens
     * in a cache persisted to the machine, protected to the current user, which can be shared by other credentials
     * and processes.
     *
     * @return An updated instance of this builder with if the shared token cache enabled specified.
     */
    DeviceCodeCredentialBuilder enablePersistentCache() {
        this.identityClientOptions.enablePersistentCache();
        return this;
    }

    /**
     * Sets the {@link AuthenticationRecord} captured from a previous authentication.
     *
     * @param authenticationRecord the authentication record to be configured.
     *
     * @return An updated instance of this builder with the configured authentication record.
     */
    DeviceCodeCredentialBuilder authenticationRecord(AuthenticationRecord authenticationRecord) {
        this.identityClientOptions.setAuthenticationRecord(authenticationRecord);
        return this;
    }

    /**
     * Disables the automatic authentication and prevents the {@link DeviceCodeCredential} from automatically
     * prompting the user. If automatic authentication is disabled a {@link AuthenticationRequiredException}
     * will be thrown from {@link DeviceCodeCredential#getToken(TokenRequestContext)} in the case that
     * user interaction is necessary. The application is responsible for handling this exception, and
     * calling {@link DeviceCodeCredential#authenticate()} or
     * {@link DeviceCodeCredential#authenticate(TokenRequestContext)} to authenticate the user interactively.
     *
     * @return An updated instance of this builder with automatic authentication disabled.
     */
    DeviceCodeCredentialBuilder disableAutomaticAuthentication() {
        this.automaticAuthentication = false;
        return this;
    }

    /**
     * Creates a new {@link DeviceCodeCredential} with the current configurations.
     *
     * @return a {@link DeviceCodeCredential} with the current configurations.
     */
    public DeviceCodeCredential build() {
        ValidationUtil.validate(getClass().getSimpleName(), new HashMap<String, Object>() {{
                put("clientId", clientId);
                put("challengeConsumer", challengeConsumer);
            }});
        return new DeviceCodeCredential(clientId, tenantId, challengeConsumer, automaticAuthentication,
                identityClientOptions);
    }
}<|MERGE_RESOLUTION|>--- conflicted
+++ resolved
@@ -5,10 +5,7 @@
 
 import com.azure.core.credential.TokenRequestContext;
 import com.azure.identity.implementation.AuthenticationRecord;
-<<<<<<< HEAD
-=======
 import com.azure.identity.implementation.util.IdentityConstants;
->>>>>>> 8478b5bd
 import com.azure.identity.implementation.util.ValidationUtil;
 
 import java.util.HashMap;
@@ -20,12 +17,15 @@
  * @see DeviceCodeCredential
  */
 public class DeviceCodeCredentialBuilder extends AadCredentialBuilderBase<DeviceCodeCredentialBuilder> {
-    private Consumer<DeviceCodeInfo> challengeConsumer;
+    private Consumer<DeviceCodeInfo> challengeConsumer =
+        deviceCodeInfo -> System.out.println(deviceCodeInfo.getMessage());
+
     private boolean automaticAuthentication = true;
     String clientId = IdentityConstants.DEVELOPER_SINGLE_SIGN_ON_ID;
 
     /**
-     * Sets the consumer to meet the device code challenge.
+     * Sets the consumer to meet the device code challenge. If not specified a default consumer is used which prints
+     * the device code info message to stdout.
      *
      * @param challengeConsumer A method allowing the user to meet the device code challenge.
      * @return the InteractiveBrowserCredentialBuilder itself
@@ -43,11 +43,7 @@
      * @return An updated instance of this builder.
      */
     DeviceCodeCredentialBuilder allowUnencryptedCache() {
-<<<<<<< HEAD
-        this.identityClientOptions.allowUnencryptedCache();
-=======
         this.identityClientOptions.setAllowUnencryptedCache(true);
->>>>>>> 8478b5bd
         return this;
     }
 
