--- conflicted
+++ resolved
@@ -15,17 +15,9 @@
  * The Managed Service Identity credential for Azure App Service.
  */
 @Immutable
-<<<<<<< HEAD
-class AppServiceMsiCredential {
-    private final String msiEndpoint;
-    private final String msiSecret;
-    private final IdentityClient identityClient;
-    private final String clientId;
-=======
 class AppServiceMsiCredential extends ManagedIdentityServiceCredential {
     private final String msiEndpoint;
     private final String msiSecret;
->>>>>>> 8478b5bd
     private final ClientLogger logger = new ClientLogger(AppServiceMsiCredential.class);
 
     /**
@@ -39,31 +31,11 @@
         Configuration configuration = Configuration.getGlobalConfiguration().clone();
         this.msiEndpoint = configuration.get(Configuration.PROPERTY_MSI_ENDPOINT);
         this.msiSecret = configuration.get(Configuration.PROPERTY_MSI_SECRET);
-<<<<<<< HEAD
-        this.identityClient = identityClient;
-        this.clientId = clientId;
-        if (!(msiEndpoint.startsWith("https") || msiEndpoint.startsWith("http"))) {
-            throw logger.logExceptionAsError(
-                new IllegalArgumentException("MSI Endpoint should start with 'https' or 'http' scheme."));
-        }
-    }
-
-    /**
-     * Gets the client ID of the user assigned or system assigned identity.
-     *
-     * @return The client ID of user assigned or system assigned identity.
-     */
-    public String getClientId() {
-        return this.clientId;
-    }
-
-=======
         if (msiEndpoint != null) {
             validateEndpointProtocol(this.msiEndpoint, "MSI", logger);
         }
     }
 
->>>>>>> 8478b5bd
     /**
      * Gets an access token for a token request.
      *
@@ -71,11 +43,7 @@
      * @return A publisher that emits an {@link AccessToken}.
      */
     public Mono<AccessToken> authenticate(TokenRequestContext request) {
-<<<<<<< HEAD
-        return identityClient.authenticateToManagedIdentityEndpoint(msiEndpoint, msiSecret, request);
-=======
         return identityClient.authenticateToManagedIdentityEndpoint(null, null, msiEndpoint,
             msiSecret, request);
->>>>>>> 8478b5bd
     }
 }