--- conflicted
+++ resolved
@@ -30,11 +30,12 @@
  */
 @Immutable
 public class InteractiveBrowserCredential implements TokenCredential {
-    private final int port;
+    private final Integer port;
     private final IdentityClient identityClient;
     private final AtomicReference<MsalAuthenticationAccount> cachedToken;
     private final boolean automaticAuthentication;
     private final String authorityHost;
+    private final String redirectUrl;
     private final ClientLogger logger = new ClientLogger(InteractiveBrowserCredential.class);
 
 
@@ -45,12 +46,14 @@
      * @param clientId the client ID of the application
      * @param tenantId the tenant ID of the application
      * @param port the port on which the credential will listen for the browser authentication result
+     * @param redirectUrl the redirect URL to listen on and receive security code.
      * @param automaticAuthentication indicates whether automatic authentication should be attempted or not.
      * @param identityClientOptions the options for configuring the identity client
      */
-    InteractiveBrowserCredential(String clientId, String tenantId, int port, boolean automaticAuthentication,
-                                 IdentityClientOptions identityClientOptions) {
+    InteractiveBrowserCredential(String clientId, String tenantId, Integer port, String redirectUrl,
+                                 boolean automaticAuthentication, IdentityClientOptions identityClientOptions) {
         this.port = port;
+        this.redirectUrl = redirectUrl;
         identityClient = new IdentityClientBuilder()
             .tenantId(tenantId)
             .clientId(clientId)
@@ -79,7 +82,7 @@
                              + "authentication is needed to acquire token. Call Authenticate to initiate the device "
                              + "code authentication.", request)));
             }
-            return identityClient.authenticateWithBrowserInteraction(request, port);
+            return identityClient.authenticateWithBrowserInteraction(request, port, redirectUrl);
         })).map(this::updateCache)
             .doOnNext(token -> LoggingUtil.logTokenSuccess(logger, request))
             .doOnError(error -> LoggingUtil.logTokenError(logger, request, error));
@@ -95,11 +98,7 @@
      * {@link InteractiveBrowserCredentialBuilder#enablePersistentCache()} when credential was instantiated.
      */
     Mono<AuthenticationRecord> authenticate(TokenRequestContext request) {
-<<<<<<< HEAD
-        return Mono.defer(() -> identityClient.authenticateWithBrowserInteraction(request, port))
-=======
         return Mono.defer(() -> identityClient.authenticateWithBrowserInteraction(request, port, redirectUrl))
->>>>>>> 8478b5bd
                 .map(this::updateCache)
                 .map(msalToken -> cachedToken.get().getAuthenticationRecord());
     }
@@ -123,8 +122,9 @@
     private AccessToken updateCache(MsalToken msalToken) {
         cachedToken.set(
                 new MsalAuthenticationAccount(
-                        new AuthenticationRecord(msalToken.getAuthenticationResult(),
-                                identityClient.getTenantId(), identityClient.getClientId())));
+                    new AuthenticationRecord(msalToken.getAuthenticationResult(),
+                                identityClient.getTenantId(), identityClient.getClientId()),
+                    msalToken.getAccount().getTenantProfiles()));
         return msalToken;
     }
 }