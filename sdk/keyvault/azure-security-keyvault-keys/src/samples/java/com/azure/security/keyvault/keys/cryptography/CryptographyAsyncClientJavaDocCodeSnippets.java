// Copyright (c) Microsoft Corporation. All rights reserved.
// Licensed under the MIT License.

package com.azure.security.keyvault.keys.cryptography;

import com.azure.core.credential.TokenCredential;
import com.azure.core.http.HttpClient;
import com.azure.core.http.HttpPipeline;
import com.azure.core.http.HttpPipelineBuilder;
import com.azure.core.http.policy.HttpLogDetailLevel;
import com.azure.core.http.policy.HttpLogOptions;
import com.azure.core.http.policy.RetryPolicy;
import com.azure.identity.DefaultAzureCredentialBuilder;
import com.azure.security.keyvault.keys.KeyAsyncClient;
import com.azure.security.keyvault.keys.implementation.KeyVaultCredentialPolicy;
import com.azure.security.keyvault.keys.cryptography.models.EncryptionAlgorithm;
import com.azure.security.keyvault.keys.cryptography.models.KeyWrapAlgorithm;
import com.azure.security.keyvault.keys.cryptography.models.SignatureAlgorithm;
import com.azure.security.keyvault.keys.models.JsonWebKey;

import java.security.MessageDigest;
import java.security.NoSuchAlgorithmException;
import java.util.Random;

/**
 * This class contains code samples for generating javadocs through doclets for {@link KeyAsyncClient}.
 */
public final class CryptographyAsyncClientJavaDocCodeSnippets {
    private String key1 = "key1";
    private String key2 = "key2";
    private String value1 = "val1";
    private String value2 = "val2";

    /**
     * Generates code sample for creating a {@link KeyAsyncClient}.
     *
     * @return An instance of {@link KeyAsyncClient}.
     */
    public CryptographyAsyncClient createAsyncClient() {
        // BEGIN: com.azure.security.keyvault.keys.cryptography.CryptographyAsyncClient.instantiation
        CryptographyAsyncClient cryptographyAsyncClient = new CryptographyClientBuilder()
            .keyIdentifier("<YOUR-KEY-ID>")
            .credential(new DefaultAzureCredentialBuilder().build())
            .buildAsyncClient();
        // END: com.azure.security.keyvault.keys.cryptography.CryptographyAsyncClient.instantiation
        return cryptographyAsyncClient;
    }

    /**
     * Generates code sample for creating a {@link KeyAsyncClient} with a given {@link JsonWebKey}.
     *
     * @return An instance of {@link KeyAsyncClient}.
     */
    public CryptographyAsyncClient createAsyncClientWithJsonWebKey() {
        // BEGIN: com.azure.security.keyvault.keys.cryptography.CryptographyAsyncClient.withJsonWebKey.instantiation
        JsonWebKey jsonWebKey = new JsonWebKey().setId("SampleJsonWebKey");

        CryptographyAsyncClient cryptographyAsyncClient = new CryptographyClientBuilder()
            .jsonWebKey(jsonWebKey)
            .buildAsyncClient();
        // END: com.azure.security.keyvault.keys.cryptography.CryptographyAsyncClient.withJsonWebKey.instantiation
        return cryptographyAsyncClient;
    }

    /**
     * Generates code sample for creating a {@link KeyAsyncClient} with a given {@link HttpClient}.
     *
     * @return An instance of {@link KeyAsyncClient}.
     */
    public CryptographyAsyncClient createAsyncClientWithHttpClient() {
        // BEGIN: com.azure.security.keyvault.keys.cryptography.CryptographyAsyncClient.withHttpClient.instantiation
        CryptographyAsyncClient cryptographyAsyncClient = new CryptographyClientBuilder()
            .keyIdentifier("<Your-Key-ID>")
            .httpLogOptions(new HttpLogOptions().setLogLevel(HttpLogDetailLevel.BODY_AND_HEADERS))
            .addPolicy(new KeyVaultCredentialPolicy(new DefaultAzureCredentialBuilder().build()))
            .httpClient(HttpClient.createDefault())
            .buildAsyncClient();
        // END: com.azure.security.keyvault.keys.cryptography.CryptographyAsyncClient.withHttpClient.instantiation
        return cryptographyAsyncClient;
    }

    /**
     * Generates code sample for creating a {@link KeyAsyncClient} with a given {@link HttpPipeline}.
     *
     * @return An instance of {@link KeyAsyncClient}.
     */
    public CryptographyAsyncClient createAsyncClientWithPipeline() {
        // BEGIN: com.azure.security.keyvault.keys.cryptography.CryptographyAsyncClient.withPipeline.instantiation
        HttpPipeline pipeline = new HttpPipelineBuilder()
            .policies(new KeyVaultCredentialPolicy(new DefaultAzureCredentialBuilder().build()), new RetryPolicy())
            .build();
        CryptographyAsyncClient cryptographyAsyncClient = new CryptographyClientBuilder()
            .pipeline(pipeline)
            .keyIdentifier("<YOUR-KEY-ID")
            .buildAsyncClient();
        // END: com.azure.security.keyvault.keys.cryptography.CryptographyAsyncClient.withPipeline.instantiation
        return cryptographyAsyncClient;
    }

    /**
     * Generates a code sample for using {@link CryptographyAsyncClient#getKey()}.
     */
    public void getKeySnippets() {
        CryptographyAsyncClient cryptographyAsyncClient = createAsyncClient();
        // BEGIN: com.azure.security.keyvault.keys.cryptography.CryptographyAsyncClient.getKey
        cryptographyAsyncClient.getKey()
            .subscriberContext(reactor.util.context.Context.of(key1, value1, key2, value2))
            .subscribe(key -> System.out.printf("Key is returned with name %s and id %s \n", key.getName(), key.getId()));
        // END: com.azure.security.keyvault.keys.cryptography.CryptographyAsyncClient.getKey
    }

    /**
     * Generates a code sample for using {@link CryptographyAsyncClient#getKeyWithResponse()}.
     */
    public void getKeyWithResponseSnippets() {
        CryptographyAsyncClient cryptographyAsyncClient = createAsyncClient();
        // BEGIN: com.azure.security.keyvault.keys.cryptography.CryptographyAsyncClient.getKeyWithResponse
        cryptographyAsyncClient.getKeyWithResponse()
            .subscriberContext(reactor.util.context.Context.of(key1, value1, key2, value2))
            .subscribe(keyResponse -> System.out.printf("Key is returned with name %s and id %s \n",
                keyResponse.getValue().getName(), keyResponse.getValue().getId()));
        // END: com.azure.security.keyvault.keys.cryptography.CryptographyAsyncClient.getKeyWithResponse
    }

    /**
<<<<<<< HEAD
     * Generates a code sample for using {@link CryptographyAsyncClient#encrypt(EncryptionAlgorithm, byte[])} and
     * {@link CryptographyAsyncClient#encrypt(EncryptionAlgorithm, byte[])}
=======
     * Generates code samples for using {@link CryptographyAsyncClient#encrypt(EncryptionAlgorithm, byte[])} and
     * {@link CryptographyAsyncClient#encrypt(EncryptParameters)}.
>>>>>>> 078fd233
     */
    public void encrypt() {
        CryptographyAsyncClient cryptographyAsyncClient = createAsyncClient();
        byte[] iv = {(byte) 0x1a, (byte) 0xf3, (byte) 0x8c, (byte) 0x2d, (byte) 0xc2, (byte) 0xb9, (byte) 0x6f, (byte) 0xfd, (byte) 0xd8, (byte) 0x66, (byte) 0x94, (byte) 0x09, (byte) 0x23, (byte) 0x41, (byte) 0xbc, (byte) 0x04};
        byte[] authData = {
            (byte) 0x54, (byte) 0x68, (byte) 0x65, (byte) 0x20, (byte) 0x73, (byte) 0x65, (byte) 0x63, (byte) 0x6f, (byte) 0x6e, (byte) 0x64, (byte) 0x20, (byte) 0x70, (byte) 0x72, (byte) 0x69, (byte) 0x6e, (byte) 0x63,
            (byte) 0x69, (byte) 0x70, (byte) 0x6c, (byte) 0x65, (byte) 0x20, (byte) 0x6f, (byte) 0x66, (byte) 0x20, (byte) 0x41, (byte) 0x75, (byte) 0x67, (byte) 0x75, (byte) 0x73, (byte) 0x74, (byte) 0x65, (byte) 0x20,
            (byte) 0x4b, (byte) 0x65, (byte) 0x72, (byte) 0x63, (byte) 0x6b, (byte) 0x68, (byte) 0x6f, (byte) 0x66, (byte) 0x66, (byte) 0x73
        };
        // BEGIN: com.azure.security.keyvault.keys.cryptography.CryptographyAsyncClient.encrypt#EncryptionAlgorithm-byte
<<<<<<< HEAD
        byte[] plainText = new byte[100];
        new Random(0x1234567L).nextBytes(plainText);
        cryptographyAsyncClient.encrypt(EncryptionAlgorithm.RSA_OAEP, plainText)
=======
        byte[] plaintext = new byte[100];
        new Random(0x1234567L).nextBytes(plaintext);

        cryptographyAsyncClient.encrypt(EncryptionAlgorithm.RSA_OAEP, plaintext)
>>>>>>> 078fd233
            .subscriberContext(reactor.util.context.Context.of(key1, value1, key2, value2))
            .subscribe(encryptResult ->
                System.out.printf("Received encrypted content of length %d with algorithm %s \n",
                    encryptResult.getCipherText().length, encryptResult.getAlgorithm().toString()));
        // END: com.azure.security.keyvault.keys.cryptography.CryptographyAsyncClient.encrypt#EncryptionAlgorithm-byte
<<<<<<< HEAD
    }

    /**
     * Generates a code sample for using {@link CryptographyAsyncClient#decrypt(EncryptionAlgorithm, byte[])} and
     * {@link CryptographyAsyncClient#decrypt(EncryptionAlgorithm, byte[])}
=======

        // BEGIN: com.azure.security.keyvault.keys.cryptography.CryptographyAsyncClient.encrypt#EncryptParameters
        byte[] plaintextBytes = new byte[100];

        new Random(0x1234567L).nextBytes(plaintextBytes);

        byte[] iv = {
            (byte) 0x1a, (byte) 0xf3, (byte) 0x8c, (byte) 0x2d, (byte) 0xc2, (byte) 0xb9, (byte) 0x6f, (byte) 0xfd,
            (byte) 0xd8, (byte) 0x66, (byte) 0x94, (byte) 0x09, (byte) 0x23, (byte) 0x41, (byte) 0xbc, (byte) 0x04
        };
        EncryptParameters encryptParameters = EncryptParameters.createA128CbcParameters(plaintextBytes, iv);

        cryptographyAsyncClient.encrypt(encryptParameters)
            .subscriberContext(reactor.util.context.Context.of(key1, value1, key2, value2))
            .subscribe(encryptResult ->
                System.out.printf("Received encrypted content of length %d with algorithm %s \n",
                    encryptResult.getCipherText().length, encryptResult.getAlgorithm().toString()));
        // END: com.azure.security.keyvault.keys.cryptography.CryptographyAsyncClient.encrypt#EncryptParameters
    }

    /**
     * Generates code samples for using {@link CryptographyAsyncClient#decrypt(EncryptionAlgorithm, byte[])} and
     * {@link CryptographyAsyncClient#decrypt(DecryptParameters)}.
>>>>>>> 078fd233
     */
    public void decrypt() {
        CryptographyAsyncClient cryptographyAsyncClient = createAsyncClient();
        // BEGIN: com.azure.security.keyvault.keys.cryptography.CryptographyAsyncClient.decrypt#EncryptionAlgorithm-byte
<<<<<<< HEAD
        byte[] plainText = new byte[100];
        new Random(0x1234567L).nextBytes(plainText);
        cryptographyAsyncClient.decrypt(EncryptionAlgorithm.RSA_OAEP, plainText)
=======
        byte[] ciphertext = new byte[100];

        new Random(0x1234567L).nextBytes(ciphertext);

        cryptographyAsyncClient.decrypt(EncryptionAlgorithm.RSA_OAEP, ciphertext)
>>>>>>> 078fd233
            .subscriberContext(reactor.util.context.Context.of(key1, value1, key2, value2))
            .subscribe(decryptResult ->
                System.out.printf("Received decrypted content of length %d\n", decryptResult.getPlainText().length));
        // END: com.azure.security.keyvault.keys.cryptography.CryptographyAsyncClient.decrypt#EncryptionAlgorithm-byte
<<<<<<< HEAD
=======

        // BEGIN: com.azure.security.keyvault.keys.cryptography.CryptographyAsyncClient.decrypt#DecryptParameters
        byte[] ciphertextBytes = new byte[100];

        new Random(0x1234567L).nextBytes(ciphertextBytes);

        byte[] iv = {
            (byte) 0x1a, (byte) 0xf3, (byte) 0x8c, (byte) 0x2d, (byte) 0xc2, (byte) 0xb9, (byte) 0x6f, (byte) 0xfd,
            (byte) 0xd8, (byte) 0x66, (byte) 0x94, (byte) 0x09, (byte) 0x23, (byte) 0x41, (byte) 0xbc, (byte) 0x04
        };
        DecryptParameters decryptParameters = DecryptParameters.createA128CbcParameters(ciphertextBytes, iv);

        cryptographyAsyncClient.decrypt(decryptParameters)
            .subscriberContext(reactor.util.context.Context.of(key1, value1, key2, value2))
            .subscribe(decryptResult ->
                System.out.printf("Received decrypted content of length %d\n", decryptResult.getPlainText().length));
        // END: com.azure.security.keyvault.keys.cryptography.CryptographyAsyncClient.decrypt#DecryptParameters
>>>>>>> 078fd233
    }

    /**
     * Generates a code sample for using {@link CryptographyAsyncClient#sign(SignatureAlgorithm, byte[])} and
     * {@link CryptographyAsyncClient#verify(SignatureAlgorithm, byte[], byte[])}.
     *
     * @throws NoSuchAlgorithmException when the specified algorithm doesn't exist.
     */
    public void signVerify() throws NoSuchAlgorithmException {
        CryptographyAsyncClient cryptographyAsyncClient = createAsyncClient();
        byte[] signature = new byte[100];
        // BEGIN: com.azure.security.keyvault.keys.cryptography.CryptographyAsyncClient.sign#SignatureAlgorithm-byte
        byte[] data = new byte[100];
        new Random(0x1234567L).nextBytes(data);
        MessageDigest md = MessageDigest.getInstance("SHA-256");
        md.update(data);
        byte[] digest = md.digest();
        cryptographyAsyncClient.sign(SignatureAlgorithm.ES256, digest)
            .subscriberContext(reactor.util.context.Context.of(key1, value1, key2, value2))
            .subscribe(signResult ->
                System.out.printf("Received signature of length %d with algorithm %s", signResult.getSignature().length));
        // END: com.azure.security.keyvault.keys.cryptography.CryptographyAsyncClient.sign#SignatureAlgorithm-byte

        // BEGIN: com.azure.security.keyvault.keys.cryptography.CryptographyAsyncClient.verify#SignatureAlgorithm-byte-byte
        cryptographyAsyncClient.verify(SignatureAlgorithm.ES256, digest, signature)
            .subscriberContext(reactor.util.context.Context.of(key1, value1, key2, value2))
            .subscribe(verifyResult ->
                System.out.printf("Verification status %s", verifyResult.isValid()));
        // END: com.azure.security.keyvault.keys.cryptography.CryptographyAsyncClient.verify#SignatureAlgorithm-byte-byte
    }


    /**
<<<<<<< HEAD
     * Generates a code sample for using {@link CryptographyAsyncClient#signData(SignatureAlgorithm, byte[])} and
     * {@link CryptographyAsyncClient#verifyData(SignatureAlgorithm, byte[], byte[])}
     *
     * @throws NoSuchAlgorithmException when the specified algorithm doesn't exist.
     */
    public void signDataVerifyData() throws NoSuchAlgorithmException {
        CryptographyAsyncClient cryptographyAsyncClient = createAsyncClient();
        byte[] signature = new byte[100];
        // BEGIN: com.azure.security.keyvault.keys.cryptography.CryptographyAsyncClient.signData#SignatureAlgorithm-byte
        byte[] data = new byte[100];
        new Random(0x1234567L).nextBytes(data);
        cryptographyAsyncClient.sign(SignatureAlgorithm.ES256, data)
            .subscriberContext(reactor.util.context.Context.of(key1, value1, key2, value2))
            .subscribe(signResult ->
                System.out.printf("Received signature of length %d with algorithm %s", signResult.getSignature().length));
        // END: com.azure.security.keyvault.keys.cryptography.CryptographyAsyncClient.signData#SignatureAlgorithm-byte

        // BEGIN: com.azure.security.keyvault.keys.cryptography.CryptographyAsyncClient.verifyData#SignatureAlgorithm-byte-byte
        cryptographyAsyncClient.verify(SignatureAlgorithm.ES256, data, signature)
            .subscriberContext(reactor.util.context.Context.of(key1, value1, key2, value2))
            .subscribe(verifyResult ->
                System.out.printf("Verification status %s", verifyResult.isValid()));
        // END: com.azure.security.keyvault.keys.cryptography.CryptographyAsyncClient.verifyData#SignatureAlgorithm-byte-byte
    }

    /**
=======
>>>>>>> 078fd233
     * Generates a code sample for using {@link CryptographyAsyncClient#wrapKey(KeyWrapAlgorithm, byte[])} and
     * {@link CryptographyAsyncClient#unwrapKey(KeyWrapAlgorithm, byte[])}
     */
    public void wrapKeyUnwrapKey() {
        CryptographyAsyncClient cryptographyAsyncClient = createAsyncClient();
        byte[] encryptedKey = new byte[100];
        // BEGIN: com.azure.security.keyvault.keys.cryptography.CryptographyAsyncClient.wrapKey#KeyWrapAlgorithm-byte
        byte[] key = new byte[100];
        new Random(0x1234567L).nextBytes(key);
        cryptographyAsyncClient.wrapKey(KeyWrapAlgorithm.RSA_OAEP, key)
            .subscriberContext(reactor.util.context.Context.of(key1, value1, key2, value2))
            .subscribe(keyWrapResult ->
                System.out.printf("Received encypted key of length %d with algorithm %s",
                    keyWrapResult.getEncryptedKey().length, keyWrapResult.getAlgorithm().toString()));
        // END: com.azure.security.keyvault.keys.cryptography.CryptographyAsyncClient.wrapKey#KeyWrapAlgorithm-byte

        // BEGIN: com.azure.security.keyvault.keys.cryptography.CryptographyAsyncClient.unwrapKey#KeyWrapAlgorithm-byte
        cryptographyAsyncClient.unwrapKey(KeyWrapAlgorithm.RSA_OAEP, encryptedKey)
            .subscriberContext(reactor.util.context.Context.of(key1, value1, key2, value2))
            .subscribe(keyUnwrapResult ->
                System.out.printf("Received key of length %d", keyUnwrapResult.getKey().length));
        // END: com.azure.security.keyvault.keys.cryptography.CryptographyAsyncClient.unwrapKey#KeyWrapAlgorithm-byte
    }

    /**
     * Generates a code sample for using {@link CryptographyAsyncClient#signData(SignatureAlgorithm, byte[])} and
     * {@link CryptographyAsyncClient#verifyData(SignatureAlgorithm, byte[], byte[])}.
     *
     * @throws NoSuchAlgorithmException when the specified algorithm doesn't exist.
     */
    public void signDataVerifyData() throws NoSuchAlgorithmException {
        CryptographyAsyncClient cryptographyAsyncClient = createAsyncClient();
        byte[] signature = new byte[100];
        // BEGIN: com.azure.security.keyvault.keys.cryptography.CryptographyAsyncClient.signData#SignatureAlgorithm-byte
        byte[] data = new byte[100];
        new Random(0x1234567L).nextBytes(data);

        cryptographyAsyncClient.sign(SignatureAlgorithm.ES256, data)
            .subscriberContext(reactor.util.context.Context.of(key1, value1, key2, value2))
            .subscribe(signResult ->
                System.out.printf("Received signature of length %d with algorithm %s", signResult.getSignature().length));
        // END: com.azure.security.keyvault.keys.cryptography.CryptographyAsyncClient.signData#SignatureAlgorithm-byte

        // BEGIN: com.azure.security.keyvault.keys.cryptography.CryptographyAsyncClient.verifyData#SignatureAlgorithm-byte-byte
        cryptographyAsyncClient.verify(SignatureAlgorithm.ES256, data, signature)
            .subscriberContext(reactor.util.context.Context.of(key1, value1, key2, value2))
            .subscribe(verifyResult ->
                System.out.printf("Verification status %s", verifyResult.isValid()));
        // END: com.azure.security.keyvault.keys.cryptography.CryptographyAsyncClient.verifyData#SignatureAlgorithm-byte-byte
    }

    /**
     * Implementation not provided for this method.
     *
     * @return {@code null}.
     */
    private TokenCredential getKeyVaultCredential() {
        return null;
    }
}<|MERGE_RESOLUTION|>--- conflicted
+++ resolved
@@ -10,17 +10,25 @@
 import com.azure.core.http.policy.HttpLogDetailLevel;
 import com.azure.core.http.policy.HttpLogOptions;
 import com.azure.core.http.policy.RetryPolicy;
+import com.azure.core.http.rest.Response;
 import com.azure.identity.DefaultAzureCredentialBuilder;
 import com.azure.security.keyvault.keys.KeyAsyncClient;
-import com.azure.security.keyvault.keys.implementation.KeyVaultCredentialPolicy;
+import com.azure.security.keyvault.keys.cryptography.models.DecryptResult;
+import com.azure.security.keyvault.keys.cryptography.models.EncryptResult;
 import com.azure.security.keyvault.keys.cryptography.models.EncryptionAlgorithm;
 import com.azure.security.keyvault.keys.cryptography.models.KeyWrapAlgorithm;
+import com.azure.security.keyvault.keys.cryptography.models.SignResult;
 import com.azure.security.keyvault.keys.cryptography.models.SignatureAlgorithm;
-import com.azure.security.keyvault.keys.models.JsonWebKey;
+import com.azure.security.keyvault.keys.cryptography.models.UnwrapResult;
+import com.azure.security.keyvault.keys.cryptography.models.VerifyResult;
+import com.azure.security.keyvault.keys.cryptography.models.WrapResult;
+import com.azure.security.keyvault.keys.implementation.KeyVaultCredentialPolicy;
+import com.azure.security.keyvault.keys.models.KeyVaultKey;
 
 import java.security.MessageDigest;
 import java.security.NoSuchAlgorithmException;
 import java.util.Random;
+import java.util.function.Consumer;
 
 /**
  * This class contains code samples for generating javadocs through doclets for {@link KeyAsyncClient}.
@@ -43,22 +51,6 @@
             .credential(new DefaultAzureCredentialBuilder().build())
             .buildAsyncClient();
         // END: com.azure.security.keyvault.keys.cryptography.CryptographyAsyncClient.instantiation
-        return cryptographyAsyncClient;
-    }
-
-    /**
-     * Generates code sample for creating a {@link KeyAsyncClient} with a given {@link JsonWebKey}.
-     *
-     * @return An instance of {@link KeyAsyncClient}.
-     */
-    public CryptographyAsyncClient createAsyncClientWithJsonWebKey() {
-        // BEGIN: com.azure.security.keyvault.keys.cryptography.CryptographyAsyncClient.withJsonWebKey.instantiation
-        JsonWebKey jsonWebKey = new JsonWebKey().setId("SampleJsonWebKey");
-
-        CryptographyAsyncClient cryptographyAsyncClient = new CryptographyClientBuilder()
-            .jsonWebKey(jsonWebKey)
-            .buildAsyncClient();
-        // END: com.azure.security.keyvault.keys.cryptography.CryptographyAsyncClient.withJsonWebKey.instantiation
         return cryptographyAsyncClient;
     }
 
@@ -105,7 +97,8 @@
         // BEGIN: com.azure.security.keyvault.keys.cryptography.CryptographyAsyncClient.getKey
         cryptographyAsyncClient.getKey()
             .subscriberContext(reactor.util.context.Context.of(key1, value1, key2, value2))
-            .subscribe(key -> System.out.printf("Key is returned with name %s and id %s \n", key.getName(), key.getId()));
+            .subscribe((Consumer<? super KeyVaultKey>) key ->
+                System.out.printf("Key is returned with name %s and id %s \n", key.getName(), key.getId()));
         // END: com.azure.security.keyvault.keys.cryptography.CryptographyAsyncClient.getKey
     }
 
@@ -117,19 +110,14 @@
         // BEGIN: com.azure.security.keyvault.keys.cryptography.CryptographyAsyncClient.getKeyWithResponse
         cryptographyAsyncClient.getKeyWithResponse()
             .subscriberContext(reactor.util.context.Context.of(key1, value1, key2, value2))
-            .subscribe(keyResponse -> System.out.printf("Key is returned with name %s and id %s \n",
-                keyResponse.getValue().getName(), keyResponse.getValue().getId()));
+            .subscribe((Consumer<Response<KeyVaultKey>>) keyResponse ->
+                System.out.printf("Key is returned with name %s and id %s \n", keyResponse.getValue().getName(),
+                    keyResponse.getValue().getId()));
         // END: com.azure.security.keyvault.keys.cryptography.CryptographyAsyncClient.getKeyWithResponse
     }
 
     /**
-<<<<<<< HEAD
-     * Generates a code sample for using {@link CryptographyAsyncClient#encrypt(EncryptionAlgorithm, byte[])} and
-     * {@link CryptographyAsyncClient#encrypt(EncryptionAlgorithm, byte[])}
-=======
-     * Generates code samples for using {@link CryptographyAsyncClient#encrypt(EncryptionAlgorithm, byte[])} and
-     * {@link CryptographyAsyncClient#encrypt(EncryptParameters)}.
->>>>>>> 078fd233
+     * Generates a code sample for using {@link CryptographyAsyncClient#encrypt(EncryptionAlgorithm, byte[])}.
      */
     public void encrypt() {
         CryptographyAsyncClient cryptographyAsyncClient = createAsyncClient();
@@ -140,91 +128,29 @@
             (byte) 0x4b, (byte) 0x65, (byte) 0x72, (byte) 0x63, (byte) 0x6b, (byte) 0x68, (byte) 0x6f, (byte) 0x66, (byte) 0x66, (byte) 0x73
         };
         // BEGIN: com.azure.security.keyvault.keys.cryptography.CryptographyAsyncClient.encrypt#EncryptionAlgorithm-byte
-<<<<<<< HEAD
         byte[] plainText = new byte[100];
         new Random(0x1234567L).nextBytes(plainText);
         cryptographyAsyncClient.encrypt(EncryptionAlgorithm.RSA_OAEP, plainText)
-=======
-        byte[] plaintext = new byte[100];
-        new Random(0x1234567L).nextBytes(plaintext);
-
-        cryptographyAsyncClient.encrypt(EncryptionAlgorithm.RSA_OAEP, plaintext)
->>>>>>> 078fd233
-            .subscriberContext(reactor.util.context.Context.of(key1, value1, key2, value2))
-            .subscribe(encryptResult ->
+            .subscriberContext(reactor.util.context.Context.of(key1, value1, key2, value2))
+            .subscribe((Consumer<? super EncryptResult>) encryptResult ->
                 System.out.printf("Received encrypted content of length %d with algorithm %s \n",
                     encryptResult.getCipherText().length, encryptResult.getAlgorithm().toString()));
         // END: com.azure.security.keyvault.keys.cryptography.CryptographyAsyncClient.encrypt#EncryptionAlgorithm-byte
-<<<<<<< HEAD
-    }
-
-    /**
-     * Generates a code sample for using {@link CryptographyAsyncClient#decrypt(EncryptionAlgorithm, byte[])} and
-     * {@link CryptographyAsyncClient#decrypt(EncryptionAlgorithm, byte[])}
-=======
-
-        // BEGIN: com.azure.security.keyvault.keys.cryptography.CryptographyAsyncClient.encrypt#EncryptParameters
-        byte[] plaintextBytes = new byte[100];
-
-        new Random(0x1234567L).nextBytes(plaintextBytes);
-
-        byte[] iv = {
-            (byte) 0x1a, (byte) 0xf3, (byte) 0x8c, (byte) 0x2d, (byte) 0xc2, (byte) 0xb9, (byte) 0x6f, (byte) 0xfd,
-            (byte) 0xd8, (byte) 0x66, (byte) 0x94, (byte) 0x09, (byte) 0x23, (byte) 0x41, (byte) 0xbc, (byte) 0x04
-        };
-        EncryptParameters encryptParameters = EncryptParameters.createA128CbcParameters(plaintextBytes, iv);
-
-        cryptographyAsyncClient.encrypt(encryptParameters)
-            .subscriberContext(reactor.util.context.Context.of(key1, value1, key2, value2))
-            .subscribe(encryptResult ->
-                System.out.printf("Received encrypted content of length %d with algorithm %s \n",
-                    encryptResult.getCipherText().length, encryptResult.getAlgorithm().toString()));
-        // END: com.azure.security.keyvault.keys.cryptography.CryptographyAsyncClient.encrypt#EncryptParameters
-    }
-
-    /**
-     * Generates code samples for using {@link CryptographyAsyncClient#decrypt(EncryptionAlgorithm, byte[])} and
-     * {@link CryptographyAsyncClient#decrypt(DecryptParameters)}.
->>>>>>> 078fd233
+    }
+
+    /**
+     * Generates a code sample for using {@link CryptographyAsyncClient#decrypt(EncryptionAlgorithm, byte[])}.
      */
     public void decrypt() {
         CryptographyAsyncClient cryptographyAsyncClient = createAsyncClient();
         // BEGIN: com.azure.security.keyvault.keys.cryptography.CryptographyAsyncClient.decrypt#EncryptionAlgorithm-byte
-<<<<<<< HEAD
         byte[] plainText = new byte[100];
         new Random(0x1234567L).nextBytes(plainText);
         cryptographyAsyncClient.decrypt(EncryptionAlgorithm.RSA_OAEP, plainText)
-=======
-        byte[] ciphertext = new byte[100];
-
-        new Random(0x1234567L).nextBytes(ciphertext);
-
-        cryptographyAsyncClient.decrypt(EncryptionAlgorithm.RSA_OAEP, ciphertext)
->>>>>>> 078fd233
-            .subscriberContext(reactor.util.context.Context.of(key1, value1, key2, value2))
-            .subscribe(decryptResult ->
+            .subscriberContext(reactor.util.context.Context.of(key1, value1, key2, value2))
+            .subscribe((Consumer<? super DecryptResult>) decryptResult ->
                 System.out.printf("Received decrypted content of length %d\n", decryptResult.getPlainText().length));
         // END: com.azure.security.keyvault.keys.cryptography.CryptographyAsyncClient.decrypt#EncryptionAlgorithm-byte
-<<<<<<< HEAD
-=======
-
-        // BEGIN: com.azure.security.keyvault.keys.cryptography.CryptographyAsyncClient.decrypt#DecryptParameters
-        byte[] ciphertextBytes = new byte[100];
-
-        new Random(0x1234567L).nextBytes(ciphertextBytes);
-
-        byte[] iv = {
-            (byte) 0x1a, (byte) 0xf3, (byte) 0x8c, (byte) 0x2d, (byte) 0xc2, (byte) 0xb9, (byte) 0x6f, (byte) 0xfd,
-            (byte) 0xd8, (byte) 0x66, (byte) 0x94, (byte) 0x09, (byte) 0x23, (byte) 0x41, (byte) 0xbc, (byte) 0x04
-        };
-        DecryptParameters decryptParameters = DecryptParameters.createA128CbcParameters(ciphertextBytes, iv);
-
-        cryptographyAsyncClient.decrypt(decryptParameters)
-            .subscriberContext(reactor.util.context.Context.of(key1, value1, key2, value2))
-            .subscribe(decryptResult ->
-                System.out.printf("Received decrypted content of length %d\n", decryptResult.getPlainText().length));
-        // END: com.azure.security.keyvault.keys.cryptography.CryptographyAsyncClient.decrypt#DecryptParameters
->>>>>>> 078fd233
     }
 
     /**
@@ -244,49 +170,20 @@
         byte[] digest = md.digest();
         cryptographyAsyncClient.sign(SignatureAlgorithm.ES256, digest)
             .subscriberContext(reactor.util.context.Context.of(key1, value1, key2, value2))
-            .subscribe(signResult ->
-                System.out.printf("Received signature of length %d with algorithm %s", signResult.getSignature().length));
+            .subscribe((Consumer<? super SignResult>) signResult ->
+                System.out.printf("Received signature of length %d with algorithm %s",
+                    signResult.getSignature().length, signResult.getAlgorithm()));
         // END: com.azure.security.keyvault.keys.cryptography.CryptographyAsyncClient.sign#SignatureAlgorithm-byte
 
         // BEGIN: com.azure.security.keyvault.keys.cryptography.CryptographyAsyncClient.verify#SignatureAlgorithm-byte-byte
         cryptographyAsyncClient.verify(SignatureAlgorithm.ES256, digest, signature)
             .subscriberContext(reactor.util.context.Context.of(key1, value1, key2, value2))
-            .subscribe(verifyResult ->
+            .subscribe((Consumer<? super VerifyResult>) verifyResult ->
                 System.out.printf("Verification status %s", verifyResult.isValid()));
         // END: com.azure.security.keyvault.keys.cryptography.CryptographyAsyncClient.verify#SignatureAlgorithm-byte-byte
     }
 
-
-    /**
-<<<<<<< HEAD
-     * Generates a code sample for using {@link CryptographyAsyncClient#signData(SignatureAlgorithm, byte[])} and
-     * {@link CryptographyAsyncClient#verifyData(SignatureAlgorithm, byte[], byte[])}
-     *
-     * @throws NoSuchAlgorithmException when the specified algorithm doesn't exist.
-     */
-    public void signDataVerifyData() throws NoSuchAlgorithmException {
-        CryptographyAsyncClient cryptographyAsyncClient = createAsyncClient();
-        byte[] signature = new byte[100];
-        // BEGIN: com.azure.security.keyvault.keys.cryptography.CryptographyAsyncClient.signData#SignatureAlgorithm-byte
-        byte[] data = new byte[100];
-        new Random(0x1234567L).nextBytes(data);
-        cryptographyAsyncClient.sign(SignatureAlgorithm.ES256, data)
-            .subscriberContext(reactor.util.context.Context.of(key1, value1, key2, value2))
-            .subscribe(signResult ->
-                System.out.printf("Received signature of length %d with algorithm %s", signResult.getSignature().length));
-        // END: com.azure.security.keyvault.keys.cryptography.CryptographyAsyncClient.signData#SignatureAlgorithm-byte
-
-        // BEGIN: com.azure.security.keyvault.keys.cryptography.CryptographyAsyncClient.verifyData#SignatureAlgorithm-byte-byte
-        cryptographyAsyncClient.verify(SignatureAlgorithm.ES256, data, signature)
-            .subscriberContext(reactor.util.context.Context.of(key1, value1, key2, value2))
-            .subscribe(verifyResult ->
-                System.out.printf("Verification status %s", verifyResult.isValid()));
-        // END: com.azure.security.keyvault.keys.cryptography.CryptographyAsyncClient.verifyData#SignatureAlgorithm-byte-byte
-    }
-
-    /**
-=======
->>>>>>> 078fd233
+    /**
      * Generates a code sample for using {@link CryptographyAsyncClient#wrapKey(KeyWrapAlgorithm, byte[])} and
      * {@link CryptographyAsyncClient#unwrapKey(KeyWrapAlgorithm, byte[])}
      */
@@ -298,7 +195,7 @@
         new Random(0x1234567L).nextBytes(key);
         cryptographyAsyncClient.wrapKey(KeyWrapAlgorithm.RSA_OAEP, key)
             .subscriberContext(reactor.util.context.Context.of(key1, value1, key2, value2))
-            .subscribe(keyWrapResult ->
+            .subscribe((Consumer<? super WrapResult>) keyWrapResult ->
                 System.out.printf("Received encypted key of length %d with algorithm %s",
                     keyWrapResult.getEncryptedKey().length, keyWrapResult.getAlgorithm().toString()));
         // END: com.azure.security.keyvault.keys.cryptography.CryptographyAsyncClient.wrapKey#KeyWrapAlgorithm-byte
@@ -306,7 +203,7 @@
         // BEGIN: com.azure.security.keyvault.keys.cryptography.CryptographyAsyncClient.unwrapKey#KeyWrapAlgorithm-byte
         cryptographyAsyncClient.unwrapKey(KeyWrapAlgorithm.RSA_OAEP, encryptedKey)
             .subscriberContext(reactor.util.context.Context.of(key1, value1, key2, value2))
-            .subscribe(keyUnwrapResult ->
+            .subscribe((Consumer<? super UnwrapResult>) keyUnwrapResult ->
                 System.out.printf("Received key of length %d", keyUnwrapResult.getKey().length));
         // END: com.azure.security.keyvault.keys.cryptography.CryptographyAsyncClient.unwrapKey#KeyWrapAlgorithm-byte
     }
@@ -326,14 +223,15 @@
 
         cryptographyAsyncClient.sign(SignatureAlgorithm.ES256, data)
             .subscriberContext(reactor.util.context.Context.of(key1, value1, key2, value2))
-            .subscribe(signResult ->
-                System.out.printf("Received signature of length %d with algorithm %s", signResult.getSignature().length));
+            .subscribe((Consumer<? super SignResult>) signResult ->
+                System.out.printf("Received signature of length %d with algorithm %s",
+                    signResult.getSignature().length, signResult.getAlgorithm()));
         // END: com.azure.security.keyvault.keys.cryptography.CryptographyAsyncClient.signData#SignatureAlgorithm-byte
 
         // BEGIN: com.azure.security.keyvault.keys.cryptography.CryptographyAsyncClient.verifyData#SignatureAlgorithm-byte-byte
         cryptographyAsyncClient.verify(SignatureAlgorithm.ES256, data, signature)
             .subscriberContext(reactor.util.context.Context.of(key1, value1, key2, value2))
-            .subscribe(verifyResult ->
+            .subscribe((Consumer<? super VerifyResult>) verifyResult ->
                 System.out.printf("Verification status %s", verifyResult.isValid()));
         // END: com.azure.security.keyvault.keys.cryptography.CryptographyAsyncClient.verifyData#SignatureAlgorithm-byte-byte
     }
