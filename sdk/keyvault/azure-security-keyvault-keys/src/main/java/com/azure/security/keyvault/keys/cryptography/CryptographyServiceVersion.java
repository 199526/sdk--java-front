// Copyright (c) Microsoft Corporation. All rights reserved.
// Licensed under the MIT License.

package com.azure.security.keyvault.keys.cryptography;

import com.azure.core.util.ServiceVersion;

/**
 * The versions of Azure Key Vault Cryptography supported by this client library.
 */
public enum CryptographyServiceVersion implements ServiceVersion {
    /**
     * Service version {@code 7.0}.
     */
    V7_0("7.0"),

    /**
     * Service version {@code 7.1}.
     */
    V7_1("7.1"),
<<<<<<< HEAD
    V7_2("7.2");
=======

    /**
     * Service version {@code 7.2}.
     */
    V7_2("7.2"),

    /**
     * Service version {@code 7.3-preview}.
     */
    V7_3_PREVIEW("7.3-preview");
>>>>>>> cf64e7e9

    private final String version;

    CryptographyServiceVersion(String version) {
        this.version = version;
    }

    /**
     * {@inheritDoc}
     */
    @Override
    public String getVersion() {
        return this.version;
    }

    /**
     * Gets the latest service version supported by this client library
     *
     * @return the latest {@link CryptographyServiceVersion}
     */
    public static CryptographyServiceVersion getLatest() {
        return V7_2;
    }
}<|MERGE_RESOLUTION|>--- conflicted
+++ resolved
@@ -18,20 +18,11 @@
      * Service version {@code 7.1}.
      */
     V7_1("7.1"),
-<<<<<<< HEAD
-    V7_2("7.2");
-=======
 
     /**
      * Service version {@code 7.2}.
      */
-    V7_2("7.2"),
-
-    /**
-     * Service version {@code 7.3-preview}.
-     */
-    V7_3_PREVIEW("7.3-preview");
->>>>>>> cf64e7e9
+    V7_2("7.2");
 
     private final String version;
 
