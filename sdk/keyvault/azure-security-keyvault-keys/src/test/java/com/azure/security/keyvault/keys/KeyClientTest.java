// Copyright (c) Microsoft Corporation. All rights reserved.
// Licensed under the MIT License.

package com.azure.security.keyvault.keys;

import com.azure.core.exception.ResourceModifiedException;
import com.azure.core.exception.ResourceNotFoundException;
import com.azure.core.http.HttpClient;
import com.azure.core.http.HttpPipeline;
import com.azure.core.util.polling.PollResponse;
import com.azure.core.util.polling.SyncPoller;
import com.azure.security.keyvault.keys.models.CreateKeyOptions;
import com.azure.security.keyvault.keys.models.DeletedKey;
import com.azure.security.keyvault.keys.models.KeyProperties;
import com.azure.security.keyvault.keys.models.KeyType;
import com.azure.security.keyvault.keys.models.KeyVaultKey;
<<<<<<< HEAD
=======
import com.azure.security.keyvault.keys.models.ReleaseKeyResult;
import org.junit.jupiter.api.Assumptions;
import org.junit.jupiter.api.condition.DisabledIfSystemProperty;
>>>>>>> cf64e7e9
import org.junit.jupiter.params.ParameterizedTest;
import org.junit.jupiter.params.provider.MethodSource;

import java.net.HttpURLConnection;
import java.time.Duration;
import java.util.ArrayList;
import java.util.HashMap;
import java.util.List;

import static com.azure.security.keyvault.keys.cryptography.TestHelper.DISPLAY_NAME_WITH_ARGUMENTS;
import static org.junit.jupiter.api.Assertions.assertEquals;
import static org.junit.jupiter.api.Assertions.assertNotNull;
import static org.junit.jupiter.api.Assertions.assertTrue;
import static org.mockito.Mockito.spy;
import static org.mockito.Mockito.when;

public class KeyClientTest extends KeyClientTestBase {
    protected KeyClient client;

    @Override
    protected void beforeTest() {
        beforeTestSetup();
    }

    protected void createKeyClient(HttpClient httpClient, KeyServiceVersion serviceVersion) {
        HttpPipeline httpPipeline = getHttpPipeline(httpClient);
        KeyAsyncClient asyncClient = spy(new KeyClientBuilder()
            .vaultUrl(getEndpoint())
            .pipeline(httpPipeline)
            .serviceVersion(serviceVersion)
            .buildAsyncClient());

        if (interceptorManager.isPlaybackMode()) {
            when(asyncClient.getDefaultPollingInterval()).thenReturn(Duration.ofMillis(10));
        }

        client = new KeyClient(asyncClient);
    }

    /**
     * Tests that a key can be created in the key vault.
     */
    @ParameterizedTest(name = DISPLAY_NAME_WITH_ARGUMENTS)
    @MethodSource("getTestParameters")
    public void setKey(HttpClient httpClient, KeyServiceVersion serviceVersion) {
        createKeyClient(httpClient, serviceVersion);
        setKeyRunner((expected) -> assertKeyEquals(expected, client.createKey(expected)));
    }

    /**
     * Tests that an RSA key is created.
     */
    @ParameterizedTest(name = DISPLAY_NAME_WITH_ARGUMENTS)
    @MethodSource("getTestParameters")
    public void createRsaKey(HttpClient httpClient, KeyServiceVersion serviceVersion) {
        createKeyClient(httpClient, serviceVersion);
        createRsaKeyRunner((expected) -> assertKeyEquals(expected, client.createRsaKey(expected)));
    }

    /**
     * Tests that an attempt to create a key with empty string name throws an error.
     */
    @ParameterizedTest(name = DISPLAY_NAME_WITH_ARGUMENTS)
    @MethodSource("getTestParameters")
    public void setKeyEmptyName(HttpClient httpClient, KeyServiceVersion serviceVersion) {
        createKeyClient(httpClient, serviceVersion);

        final KeyType keyType;

        if (runManagedHsmTest) {
            keyType = KeyType.RSA_HSM;
        } else {
            keyType = KeyType.RSA;
        }

        assertRestException(() -> client.createKey("", keyType), ResourceModifiedException.class,
            HttpURLConnection.HTTP_BAD_REQUEST);
    }

    /**
     * Tests that we cannot create keys when key type is null.
     */
    @ParameterizedTest(name = DISPLAY_NAME_WITH_ARGUMENTS)
    @MethodSource("getTestParameters")
    public void setKeyNullType(HttpClient httpClient, KeyServiceVersion serviceVersion) {
        createKeyClient(httpClient, serviceVersion);
        setKeyEmptyValueRunner((key) -> {
            assertRestException(() -> client.createKey(key.getName(), key.getKeyType()), ResourceModifiedException.class, HttpURLConnection.HTTP_BAD_REQUEST);
        });
    }

    /**
     * Verifies that an exception is thrown when null key object is passed for creation.
     */
    @ParameterizedTest(name = DISPLAY_NAME_WITH_ARGUMENTS)
    @MethodSource("getTestParameters")
    public void setKeyNull(HttpClient httpClient, KeyServiceVersion serviceVersion) {
        createKeyClient(httpClient, serviceVersion);
        assertRunnableThrowsException(() -> client.createKey(null), NullPointerException.class);
        assertRunnableThrowsException(() -> client.createKey(null), NullPointerException.class);
    }

    /**
     * Tests that a key is able to be updated when it exists.
     */
    @ParameterizedTest(name = DISPLAY_NAME_WITH_ARGUMENTS)
    @MethodSource("getTestParameters")
    public void updateKey(HttpClient httpClient, KeyServiceVersion serviceVersion) {
        createKeyClient(httpClient, serviceVersion);
        updateKeyRunner((original, updated) -> {
            assertKeyEquals(original, client.createKey(original));
            KeyVaultKey keyToUpdate = client.getKey(original.getName());
            client.updateKeyProperties(keyToUpdate.getProperties().setExpiresOn(updated.getExpiresOn()));
            assertKeyEquals(updated, client.getKey(original.getName()));
        });
    }

    /**
     * Tests that a key is able to be updated when it is disabled.
     */
    @ParameterizedTest(name = DISPLAY_NAME_WITH_ARGUMENTS)
    @MethodSource("getTestParameters")
    public void updateDisabledKey(HttpClient httpClient, KeyServiceVersion serviceVersion) {
        createKeyClient(httpClient, serviceVersion);
        updateDisabledKeyRunner((original, updated) -> {
            assertKeyEquals(original, client.createKey(original));
            KeyVaultKey keyToUpdate = client.getKey(original.getName());
            client.updateKeyProperties(keyToUpdate.getProperties().setExpiresOn(updated.getExpiresOn()));
            assertKeyEquals(updated, client.getKey(original.getName()));
        });
    }

    /**
     * Tests that an existing key can be retrieved.
     */
    @ParameterizedTest(name = DISPLAY_NAME_WITH_ARGUMENTS)
    @MethodSource("getTestParameters")
    public void getKey(HttpClient httpClient, KeyServiceVersion serviceVersion) {
        createKeyClient(httpClient, serviceVersion);
        getKeyRunner((original) -> {
            client.createKey(original);
            assertKeyEquals(original, client.getKey(original.getName()));
        });
    }

    /**
     * Tests that a specific version of the key can be retrieved.
     */
    @ParameterizedTest(name = DISPLAY_NAME_WITH_ARGUMENTS)
    @MethodSource("getTestParameters")
    public void getKeySpecificVersion(HttpClient httpClient, KeyServiceVersion serviceVersion) {
        createKeyClient(httpClient, serviceVersion);
        getKeySpecificVersionRunner((key, keyWithNewVal) -> {
            KeyVaultKey keyVersionOne = client.createKey(key);
            KeyVaultKey keyVersionTwo = client.createKey(keyWithNewVal);
            assertKeyEquals(key, client.getKey(keyVersionOne.getName(), keyVersionOne.getProperties().getVersion()));
            assertKeyEquals(keyWithNewVal, client.getKey(keyVersionTwo.getName(), keyVersionTwo.getProperties().getVersion()));
        });
    }

    /**
     * Tests that an attempt to get a non-existing key throws an error.
     */
    @ParameterizedTest(name = DISPLAY_NAME_WITH_ARGUMENTS)
    @MethodSource("getTestParameters")
    public void getKeyNotFound(HttpClient httpClient, KeyServiceVersion serviceVersion) {
        createKeyClient(httpClient, serviceVersion);
        assertRestException(() -> client.getKey("non-existing"),  ResourceNotFoundException.class, HttpURLConnection.HTTP_NOT_FOUND);
    }

    /**
     * Tests that an existing key can be deleted.
     */
    @ParameterizedTest(name = DISPLAY_NAME_WITH_ARGUMENTS)
    @MethodSource("getTestParameters")
    public void deleteKey(HttpClient httpClient, KeyServiceVersion serviceVersion) {
        createKeyClient(httpClient, serviceVersion);
        deleteKeyRunner((keyToDelete) -> {
            sleepInRecordMode(30000);
            assertKeyEquals(keyToDelete,  client.createKey(keyToDelete));

            SyncPoller<DeletedKey, Void> deletedKeyPoller = client.beginDeleteKey(keyToDelete.getName());

            PollResponse<DeletedKey> pollResponse = deletedKeyPoller.poll();
            DeletedKey deletedKey = pollResponse.getValue();

            // Key is being deleted on server.
            while (!pollResponse.getStatus().isComplete()) {
                sleepInRecordMode(10000);
                pollResponse = deletedKeyPoller.poll();
            }

            assertNotNull(deletedKey.getDeletedOn());
            assertNotNull(deletedKey.getRecoveryId());
            assertNotNull(deletedKey.getScheduledPurgeDate());
            assertEquals(keyToDelete.getName(), deletedKey.getName());
        });
    }

    @ParameterizedTest(name = DISPLAY_NAME_WITH_ARGUMENTS)
    @MethodSource("getTestParameters")
    public void deleteKeyNotFound(HttpClient httpClient, KeyServiceVersion serviceVersion) {
        createKeyClient(httpClient, serviceVersion);
        assertRestException(() -> client.beginDeleteKey("non-existing"), ResourceNotFoundException.class, HttpURLConnection.HTTP_NOT_FOUND);
    }

    /**
     * Tests that an attempt to retrieve a non existing deleted key throws an error on a soft-delete enabled vault.
     */
    @ParameterizedTest(name = DISPLAY_NAME_WITH_ARGUMENTS)
    @MethodSource("getTestParameters")
    public void getDeletedKeyNotFound(HttpClient httpClient, KeyServiceVersion serviceVersion) {
        createKeyClient(httpClient, serviceVersion);
        assertRestException(() -> client.getDeletedKey("non-existing"),  ResourceNotFoundException.class, HttpURLConnection.HTTP_NOT_FOUND);
    }


    /**
     * Tests that a deleted key can be recovered on a soft-delete enabled vault.
     */
    @ParameterizedTest(name = DISPLAY_NAME_WITH_ARGUMENTS)
    @MethodSource("getTestParameters")
    public void recoverDeletedKey(HttpClient httpClient, KeyServiceVersion serviceVersion) {
        createKeyClient(httpClient, serviceVersion);
        recoverDeletedKeyRunner((keyToDeleteAndRecover) -> {
            assertKeyEquals(keyToDeleteAndRecover, client.createKey(keyToDeleteAndRecover));
            SyncPoller<DeletedKey, Void> poller = client.beginDeleteKey(keyToDeleteAndRecover.getName());
            PollResponse<DeletedKey> pollResponse = poller.poll();
            while (!pollResponse.getStatus().isComplete()) {
                sleepInRecordMode(1000);
                pollResponse = poller.poll();
            }
            assertNotNull(pollResponse.getValue());

            SyncPoller<KeyVaultKey, Void> recoverPoller = client.beginRecoverDeletedKey(keyToDeleteAndRecover.getName());
            PollResponse<KeyVaultKey> recoverPollResponse = recoverPoller.poll();

            KeyVaultKey recoveredKey = recoverPollResponse.getValue();
            //
            recoverPollResponse = recoverPoller.poll();
            while (!recoverPollResponse.getStatus().isComplete()) {
                sleepInRecordMode(1000);
                recoverPollResponse = recoverPoller.poll();
            }

            assertEquals(keyToDeleteAndRecover.getName(), recoveredKey.getName());
            assertEquals(keyToDeleteAndRecover.getNotBefore(), recoveredKey.getProperties().getNotBefore());
            assertEquals(keyToDeleteAndRecover.getExpiresOn(), recoveredKey.getProperties().getExpiresOn());
        });
    }

    /**
     * Tests that an attempt to recover a non existing deleted key throws an error on a soft-delete enabled vault.
     */
    @ParameterizedTest(name = DISPLAY_NAME_WITH_ARGUMENTS)
    @MethodSource("getTestParameters")
    public void recoverDeletedKeyNotFound(HttpClient httpClient, KeyServiceVersion serviceVersion) {
        createKeyClient(httpClient, serviceVersion);
        assertRestException(() -> client.beginRecoverDeletedKey("non-existing"), ResourceNotFoundException.class, HttpURLConnection.HTTP_NOT_FOUND);
    }

    /**
     * Tests that a key can be backed up in the key vault.
     */
    @ParameterizedTest(name = DISPLAY_NAME_WITH_ARGUMENTS)
    @MethodSource("getTestParameters")
    public void backupKey(HttpClient httpClient, KeyServiceVersion serviceVersion) {
        createKeyClient(httpClient, serviceVersion);
        backupKeyRunner((keyToBackup) -> {
            assertKeyEquals(keyToBackup, client.createKey(keyToBackup));
            byte[] backupBytes = (client.backupKey(keyToBackup.getName()));
            assertNotNull(backupBytes);
            assertTrue(backupBytes.length > 0);
        });
    }

    /**
     * Tests that an attempt to backup a non existing key throws an error.
     */
    @ParameterizedTest(name = DISPLAY_NAME_WITH_ARGUMENTS)
    @MethodSource("getTestParameters")
    public void backupKeyNotFound(HttpClient httpClient, KeyServiceVersion serviceVersion) {
        createKeyClient(httpClient, serviceVersion);
        assertRestException(() -> client.backupKey("non-existing"),  ResourceNotFoundException.class, HttpURLConnection.HTTP_NOT_FOUND);
    }

    /**
     * Tests that a key can be backed up in the key vault.
     */
    @ParameterizedTest(name = DISPLAY_NAME_WITH_ARGUMENTS)
    @MethodSource("getTestParameters")
    public void restoreKey(HttpClient httpClient, KeyServiceVersion serviceVersion) {
        createKeyClient(httpClient, serviceVersion);
        restoreKeyRunner((keyToBackupAndRestore) -> {
            assertKeyEquals(keyToBackupAndRestore, client.createKey(keyToBackupAndRestore));
            byte[] backupBytes = (client.backupKey(keyToBackupAndRestore.getName()));
            assertNotNull(backupBytes);
            assertTrue(backupBytes.length > 0);

            SyncPoller<DeletedKey, Void> poller = client.beginDeleteKey(keyToBackupAndRestore.getName());
            PollResponse<DeletedKey> pollResponse = poller.poll();

            while (!pollResponse.getStatus().isComplete()) {
                sleepInRecordMode(1000);
                pollResponse = poller.poll();
            }

            client.purgeDeletedKey(keyToBackupAndRestore.getName());
            pollOnKeyPurge(keyToBackupAndRestore.getName());
            sleepInRecordMode(60000);
            KeyVaultKey restoredKey = client.restoreKeyBackup(backupBytes);
            assertEquals(keyToBackupAndRestore.getName(), restoredKey.getName());
            assertEquals(keyToBackupAndRestore.getExpiresOn(), restoredKey.getProperties().getExpiresOn());
        });
    }

    /**
     * Tests that an attempt to restore a key from malformed backup bytes throws an error.
     */
    @ParameterizedTest(name = DISPLAY_NAME_WITH_ARGUMENTS)
    @MethodSource("getTestParameters")
    public void restoreKeyFromMalformedBackup(HttpClient httpClient, KeyServiceVersion serviceVersion) {
        createKeyClient(httpClient, serviceVersion);
        byte[] keyBackupBytes = "non-existing".getBytes();
        assertRestException(() -> client.restoreKeyBackup(keyBackupBytes), ResourceModifiedException.class, HttpURLConnection.HTTP_BAD_REQUEST);
    }

    /**
     * Tests that keys can be listed in the key vault.
     */
    @ParameterizedTest(name = DISPLAY_NAME_WITH_ARGUMENTS)
    @MethodSource("getTestParameters")
    public void listKeys(HttpClient httpClient, KeyServiceVersion serviceVersion) {
        createKeyClient(httpClient, serviceVersion);
        listKeysRunner((keys) -> {
            HashMap<String, CreateKeyOptions> keysToList = keys;
            for (CreateKeyOptions key :  keysToList.values()) {
                assertKeyEquals(key, client.createKey(key));
                sleepInRecordMode(5000);
            }

            for (KeyProperties actualKey : client.listPropertiesOfKeys()) {
                if (keys.containsKey(actualKey.getName())) {
                    CreateKeyOptions expectedKey = keys.get(actualKey.getName());
                    assertEquals(expectedKey.getExpiresOn(), actualKey.getExpiresOn());
                    assertEquals(expectedKey.getNotBefore(), actualKey.getNotBefore());
                    keys.remove(actualKey.getName());
                }
            }
            assertEquals(0, keys.size());
        });
    }

    /**
     * Tests that a deleted key can be retrieved on a soft-delete enabled vault.
     */
    @ParameterizedTest(name = DISPLAY_NAME_WITH_ARGUMENTS)
    @MethodSource("getTestParameters")
    public void getDeletedKey(HttpClient httpClient, KeyServiceVersion serviceVersion) {
        createKeyClient(httpClient, serviceVersion);
        getDeletedKeyRunner((keyToDeleteAndGet) -> {
            assertKeyEquals(keyToDeleteAndGet, client.createKey(keyToDeleteAndGet));
            SyncPoller<DeletedKey, Void> poller = client.beginDeleteKey(keyToDeleteAndGet.getName());
            PollResponse<DeletedKey>  pollResponse = poller.poll();
            while (!pollResponse.getStatus().isComplete()) {
                sleepInRecordMode(1000);
                pollResponse = poller.poll();
            }
            sleepInRecordMode(30000);
            DeletedKey deletedKey = client.getDeletedKey(keyToDeleteAndGet.getName());
            assertNotNull(deletedKey.getDeletedOn());
            assertNotNull(deletedKey.getRecoveryId());
            assertNotNull(deletedKey.getScheduledPurgeDate());
            assertEquals(keyToDeleteAndGet.getName(), deletedKey.getName());
        });
    }

    /**
     * Tests that deleted keys can be listed in the key vault.
     */
    @ParameterizedTest(name = DISPLAY_NAME_WITH_ARGUMENTS)
    @MethodSource("getTestParameters")
    public void listDeletedKeys(HttpClient httpClient, KeyServiceVersion serviceVersion) {
        createKeyClient(httpClient, serviceVersion);

        if (!interceptorManager.isPlaybackMode()) {
            return;
        }

        listDeletedKeysRunner((keys) -> {
            HashMap<String, CreateKeyOptions> keysToDelete = keys;

            for (CreateKeyOptions key : keysToDelete.values()) {
                assertKeyEquals(key, client.createKey(key));
            }

            for (CreateKeyOptions key : keysToDelete.values()) {
                SyncPoller<DeletedKey, Void> poller = client.beginDeleteKey(key.getName());
                PollResponse<DeletedKey> pollResponse = poller.poll();
                while (!pollResponse.getStatus().isComplete()) {
                    sleepInRecordMode(1000);
                    pollResponse = poller.poll();
                }
            }

            sleepInRecordMode(300000);

            Iterable<DeletedKey> deletedKeys = client.listDeletedKeys();
            assertTrue(deletedKeys.iterator().hasNext());

            for (DeletedKey deletedKey : deletedKeys) {
                assertNotNull(deletedKey.getDeletedOn());
                assertNotNull(deletedKey.getRecoveryId());
            }
        });
    }

    /**
     * Tests that key versions can be listed in the key vault.
     */
    @ParameterizedTest(name = DISPLAY_NAME_WITH_ARGUMENTS)
    @MethodSource("getTestParameters")
    public void listKeyVersions(HttpClient httpClient, KeyServiceVersion serviceVersion) {
        createKeyClient(httpClient, serviceVersion);
        listKeyVersionsRunner((keys) -> {
            List<CreateKeyOptions> keyVersions = keys;
            String keyName = null;
            for (CreateKeyOptions key : keyVersions) {
                keyName = key.getName();
                sleepInRecordMode(4000);
                assertKeyEquals(key, client.createKey(key));
            }

            Iterable<KeyProperties> keyVersionsOutput =  client.listPropertiesOfKeyVersions(keyName);
            List<KeyProperties> keyVersionsList = new ArrayList<>();
            keyVersionsOutput.forEach(keyVersionsList::add);
            assertEquals(keyVersions.size(), keyVersionsList.size());
        });
    }

    /**
<<<<<<< HEAD
     * Tests that an RSA key with a public exponent can be created in the key vault.
     */
    @ParameterizedTest(name = DISPLAY_NAME_WITH_ARGUMENTS)
    @MethodSource("getTestParameters")
    public void createRsaKeyWithPublicExponent(HttpClient httpClient, KeyServiceVersion serviceVersion) {
=======
     * Tests that an existing key can be released.
     */
    @ParameterizedTest(name = DISPLAY_NAME_WITH_ARGUMENTS)
    @MethodSource("getTestParameters")
    public void releaseKey(HttpClient httpClient, KeyServiceVersion serviceVersion) {
        // TODO: Remove assumption once Key Vault allows for creating exportable keys.
        Assumptions.assumeTrue(runManagedHsmTest);

        createKeyClient(httpClient, serviceVersion);
        releaseKeyRunner((keyToRelease, attestationUrl) -> {
            assertKeyEquals(keyToRelease,  client.createRsaKey(keyToRelease));

            String target = "testAttestationToken";

            if (getTestMode() != TestMode.PLAYBACK) {
                if (!attestationUrl.endsWith("/")) {
                    attestationUrl = attestationUrl + "/";
                }

                try {
                    target = getAttestationToken(attestationUrl + "generate-test-token");
                } catch (IOException e) {
                    fail("Found error when deserializing attestation token.", e);
                }
            }

            ReleaseKeyResult releaseKeyResult = client.releaseKey(keyToRelease.getName(), target);

            assertNotNull(releaseKeyResult.getValue());
        });
    }

    /**
     * Tests that fetching the key rotation policy of a non-existent key throws.
     */
    @ParameterizedTest(name = DISPLAY_NAME_WITH_ARGUMENTS)
    @MethodSource("getTestParameters")
    @DisabledIfSystemProperty(named = "IS_SKIP_ROTATION_POLICY_TEST", matches = "true")
    public void getKeyRotationPolicyOfNonExistentKey(HttpClient httpClient, KeyServiceVersion serviceVersion) {
        createKeyClient(httpClient, serviceVersion);

        String keyName = testResourceNamer.randomName("nonExistentKey", 20);

        assertThrows(ResourceNotFoundException.class, () -> client.getKeyRotationPolicy(keyName));
    }

    /**
     * Tests that fetching the key rotation policy of a non-existent key throws.
     */
    @ParameterizedTest(name = DISPLAY_NAME_WITH_ARGUMENTS)
    @MethodSource("getTestParameters")
    @DisabledIfSystemProperty(named = "IS_SKIP_ROTATION_POLICY_TEST", matches = "true")
    public void getKeyRotationPolicyWithNoPolicySet(HttpClient httpClient, KeyServiceVersion serviceVersion) {
        // Key Rotation is not yet enabled in Managed HSM.
        Assumptions.assumeTrue(!isHsmEnabled);

        createKeyClient(httpClient, serviceVersion);

        String keyName = testResourceNamer.randomName("rotateKey", 20);

        client.createRsaKey(new CreateRsaKeyOptions(keyName));

        KeyRotationPolicy keyRotationPolicy = client.getKeyRotationPolicy(keyName);

        assertNotNull(keyRotationPolicy);
        assertNull(keyRotationPolicy.getId());
        assertNull(keyRotationPolicy.getCreatedOn());
        assertNull(keyRotationPolicy.getUpdatedOn());
        assertNull(keyRotationPolicy.getExpiryTime());
        assertEquals(1, keyRotationPolicy.getLifetimeActions().size());
        assertEquals(KeyRotationPolicyAction.NOTIFY, keyRotationPolicy.getLifetimeActions().get(0).getType());
        assertEquals("P30D", keyRotationPolicy.getLifetimeActions().get(0).getTimeBeforeExpiry());
        assertNull(keyRotationPolicy.getLifetimeActions().get(0).getTimeAfterCreate());
    }

    /**
     * Tests that fetching the key rotation policy of a non-existent key throws.
     */
    @ParameterizedTest(name = DISPLAY_NAME_WITH_ARGUMENTS)
    @MethodSource("getTestParameters")
    @DisabledIfSystemProperty(named = "IS_SKIP_ROTATION_POLICY_TEST", matches = "true")
    public void updateGetKeyRotationPolicyWithMinimumProperties(HttpClient httpClient, KeyServiceVersion serviceVersion) {
        // Key Rotation is not yet enabled in Managed HSM.
        Assumptions.assumeTrue(!isHsmEnabled);

        createKeyClient(httpClient, serviceVersion);
        updateGetKeyRotationPolicyWithMinimumPropertiesRunner((keyName, keyRotationPolicyProperties) -> {
            client.createRsaKey(new CreateRsaKeyOptions(keyName));

            KeyRotationPolicy updatedKeyRotationPolicy =
                client.updateKeyRotationPolicy(keyName, keyRotationPolicyProperties);
            KeyRotationPolicy retrievedKeyRotationPolicy = client.getKeyRotationPolicy(keyName);

            assertKeyVaultRotationPolicyEquals(updatedKeyRotationPolicy, retrievedKeyRotationPolicy);
        });
    }

    /**
     * Tests that an key rotation policy can be updated with all possible properties, then retrieves it.
     */
    @ParameterizedTest(name = DISPLAY_NAME_WITH_ARGUMENTS)
    @MethodSource("getTestParameters")
    @DisabledIfSystemProperty(named = "IS_SKIP_ROTATION_POLICY_TEST", matches = "true")
    public void updateGetKeyRotationPolicyWithAllProperties(HttpClient httpClient, KeyServiceVersion serviceVersion) {
        // Key Rotation is not yet enabled in Managed HSM.
        Assumptions.assumeTrue(!isHsmEnabled);

>>>>>>> cf64e7e9
        createKeyClient(httpClient, serviceVersion);
        createRsaKeyWithPublicExponentRunner((createRsaKeyOptions) -> {
            KeyVaultKey rsaKey = client.createRsaKey(createRsaKeyOptions);

            assertKeyEquals(createRsaKeyOptions, rsaKey);
            // TODO: Investigate why the KV service sets the JWK's "e" parameter to "AQAB" instead of "Aw".
            /*assertEquals(BigInteger.valueOf(createRsaKeyOptions.getPublicExponent()),
                toBigInteger(rsaKey.getKey().getE()));*/
            assertEquals(createRsaKeyOptions.getKeySize(), rsaKey.getKey().getN().length * 8);
        });
    }

<<<<<<< HEAD
=======
    /**
     * Tests that a key can be rotated.
     */
    @ParameterizedTest(name = DISPLAY_NAME_WITH_ARGUMENTS)
    @MethodSource("getTestParameters")
    @DisabledIfSystemProperty(named = "IS_SKIP_ROTATION_POLICY_TEST", matches = "true")
    public void rotateKey(HttpClient httpClient, KeyServiceVersion serviceVersion) {
        // Key Rotation is not yet enabled in Managed HSM.
        Assumptions.assumeTrue(!isHsmEnabled);

        createKeyClient(httpClient, serviceVersion);

        String keyName = testResourceNamer.randomName("rotateKey", 20);
        KeyVaultKey createdKey = client.createRsaKey(new CreateRsaKeyOptions(keyName));
        KeyVaultKey rotatedKey = client.rotateKey(keyName);

        assertEquals(createdKey.getName(), rotatedKey.getName());
        assertEquals(createdKey.getProperties().getTags(), rotatedKey.getProperties().getTags());
    }

    /**
     * Tests that a {@link CryptographyClient} can be created for a given key and version using a {@link KeyClient}.
     */
    @ParameterizedTest(name = DISPLAY_NAME_WITH_ARGUMENTS)
    @MethodSource("getTestParameters")
    public void getCryptographyClient(HttpClient httpClient, KeyServiceVersion serviceVersion) {
        createKeyClient(httpClient, serviceVersion);

        CryptographyClient cryptographyClient = client.getCryptographyClient("myKey");

        assertNotNull(cryptographyClient);
    }

    /**
     * Tests that a {@link CryptographyClient} can be created for a given key using a {@link KeyClient}. Also tests
     * that cryptographic operations can be performed with said cryptography client.
     */
    @ParameterizedTest(name = DISPLAY_NAME_WITH_ARGUMENTS)
    @MethodSource("getTestParameters")
    public void getCryptographyClientAndEncryptDecrypt(HttpClient httpClient, KeyServiceVersion serviceVersion) {
        createKeyClient(httpClient, serviceVersion);

        setKeyRunner((createKeyOptions) -> {
            assertKeyEquals(createKeyOptions, client.createKey(createKeyOptions));

            CryptographyClient cryptographyClient = client.getCryptographyClient(createKeyOptions.getName());

            assertNotNull(cryptographyClient);

            byte[] plaintext = "myPlaintext".getBytes();
            byte[] ciphertext = cryptographyClient.encrypt(EncryptionAlgorithm.RSA_OAEP, plaintext).getCipherText();
            byte[] decryptedText = cryptographyClient.decrypt(EncryptionAlgorithm.RSA_OAEP, ciphertext).getPlainText();

            assertArrayEquals(plaintext, decryptedText);
        });
    }

    /**
     * Tests that a {@link CryptographyClient} can be created for a given key and version using a {@link KeyClient}.
     */
    @ParameterizedTest(name = DISPLAY_NAME_WITH_ARGUMENTS)
    @MethodSource("getTestParameters")
    public void getCryptographyClientWithKeyVersion(HttpClient httpClient, KeyServiceVersion serviceVersion) {
        createKeyClient(httpClient, serviceVersion);

        CryptographyClient cryptographyClient =
            client.getCryptographyClient("myKey", "6A385B124DEF4096AF1361A85B16C204");

        assertNotNull(cryptographyClient);
    }

    /**
     * Tests that a {@link CryptographyClient} can be created for a given key using a {@link KeyClient}.
     */
    @ParameterizedTest(name = DISPLAY_NAME_WITH_ARGUMENTS)
    @MethodSource("getTestParameters")
    public void getCryptographyClientWithEmptyKeyVersion(HttpClient httpClient, KeyServiceVersion serviceVersion) {
        createKeyClient(httpClient, serviceVersion);

        CryptographyClient cryptographyClient = client.getCryptographyClient("myKey", "");

        assertNotNull(cryptographyClient);
    }

    /**
     * Tests that a {@link CryptographyClient} can be created for a given key using a {@link KeyClient}.
     */
    @ParameterizedTest(name = DISPLAY_NAME_WITH_ARGUMENTS)
    @MethodSource("getTestParameters")
    public void getCryptographyClientWithNullKeyVersion(HttpClient httpClient, KeyServiceVersion serviceVersion) {
        createKeyClient(httpClient, serviceVersion);

        CryptographyClient cryptographyClient = client.getCryptographyClient("myKey", null);

        assertNotNull(cryptographyClient);
    }

>>>>>>> cf64e7e9
    private void pollOnKeyPurge(String keyName) {
        int pendingPollCount = 0;
        while (pendingPollCount < 10) {
            DeletedKey deletedKey = null;
            try {
                deletedKey = client.getDeletedKey(keyName);
            } catch (ResourceNotFoundException e) {
            }
            if (deletedKey != null) {
                sleepInRecordMode(2000);
                pendingPollCount += 1;
                continue;
            } else {
                return;
            }
        }
        System.err.printf("Deleted Key %s was not purged \n", keyName);
    }
}<|MERGE_RESOLUTION|>--- conflicted
+++ resolved
@@ -9,17 +9,12 @@
 import com.azure.core.http.HttpPipeline;
 import com.azure.core.util.polling.PollResponse;
 import com.azure.core.util.polling.SyncPoller;
+import com.azure.security.keyvault.keys.implementation.KeyVaultCredentialPolicy;
 import com.azure.security.keyvault.keys.models.CreateKeyOptions;
 import com.azure.security.keyvault.keys.models.DeletedKey;
 import com.azure.security.keyvault.keys.models.KeyProperties;
 import com.azure.security.keyvault.keys.models.KeyType;
 import com.azure.security.keyvault.keys.models.KeyVaultKey;
-<<<<<<< HEAD
-=======
-import com.azure.security.keyvault.keys.models.ReleaseKeyResult;
-import org.junit.jupiter.api.Assumptions;
-import org.junit.jupiter.api.condition.DisabledIfSystemProperty;
->>>>>>> cf64e7e9
 import org.junit.jupiter.params.ParameterizedTest;
 import org.junit.jupiter.params.provider.MethodSource;
 
@@ -45,7 +40,11 @@
     }
 
     protected void createKeyClient(HttpClient httpClient, KeyServiceVersion serviceVersion) {
-        HttpPipeline httpPipeline = getHttpPipeline(httpClient);
+        createKeyClient(httpClient, serviceVersion, null);
+    }
+
+    protected void createKeyClient(HttpClient httpClient, KeyServiceVersion serviceVersion, String testTenantId) {
+        HttpPipeline httpPipeline = getHttpPipeline(httpClient, testTenantId);
         KeyAsyncClient asyncClient = spy(new KeyClientBuilder()
             .vaultUrl(getEndpoint())
             .pipeline(httpPipeline)
@@ -70,6 +69,19 @@
     }
 
     /**
+     * Tests that a key can be created in the key vault while using a different tenant ID than the one that will be
+     * provided in the authentication challenge.
+     */
+    @ParameterizedTest(name = DISPLAY_NAME_WITH_ARGUMENTS)
+    @MethodSource("getTestParameters")
+    public void setKeyWithMultipleTenants(HttpClient httpClient, KeyServiceVersion serviceVersion) {
+        createKeyClient(httpClient, serviceVersion, testResourceNamer.randomUuid());
+        setKeyRunner((expected) -> assertKeyEquals(expected, client.createKey(expected)));
+        KeyVaultCredentialPolicy.clearCache(); // Ensure we don't have anything cached and try again.
+        setKeyRunner((expected) -> assertKeyEquals(expected, client.createKey(expected)));
+    }
+
+    /**
      * Tests that an RSA key is created.
      */
     @ParameterizedTest(name = DISPLAY_NAME_WITH_ARGUMENTS)
@@ -129,11 +141,15 @@
     @MethodSource("getTestParameters")
     public void updateKey(HttpClient httpClient, KeyServiceVersion serviceVersion) {
         createKeyClient(httpClient, serviceVersion);
-        updateKeyRunner((original, updated) -> {
-            assertKeyEquals(original, client.createKey(original));
-            KeyVaultKey keyToUpdate = client.getKey(original.getName());
-            client.updateKeyProperties(keyToUpdate.getProperties().setExpiresOn(updated.getExpiresOn()));
-            assertKeyEquals(updated, client.getKey(original.getName()));
+        updateKeyRunner((createKeyOptions, updateKeyOptions) -> {
+            KeyVaultKey createdKey = client.createKey(createKeyOptions);
+
+            assertKeyEquals(createKeyOptions, createdKey);
+
+            KeyVaultKey updatedKey =
+                client.updateKeyProperties(createdKey.getProperties().setExpiresOn(updateKeyOptions.getExpiresOn()));
+
+            assertKeyEquals(updateKeyOptions, updatedKey);
         });
     }
 
@@ -144,11 +160,15 @@
     @MethodSource("getTestParameters")
     public void updateDisabledKey(HttpClient httpClient, KeyServiceVersion serviceVersion) {
         createKeyClient(httpClient, serviceVersion);
-        updateDisabledKeyRunner((original, updated) -> {
-            assertKeyEquals(original, client.createKey(original));
-            KeyVaultKey keyToUpdate = client.getKey(original.getName());
-            client.updateKeyProperties(keyToUpdate.getProperties().setExpiresOn(updated.getExpiresOn()));
-            assertKeyEquals(updated, client.getKey(original.getName()));
+        updateDisabledKeyRunner((createKeyOptions, updateKeyOptions) -> {
+            KeyVaultKey createdKey = client.createKey(createKeyOptions);
+
+            assertKeyEquals(createKeyOptions, createdKey);
+
+            KeyVaultKey updatedKey =
+                client.updateKeyProperties(createdKey.getProperties().setExpiresOn(updateKeyOptions.getExpiresOn()));
+
+            assertKeyEquals(updateKeyOptions, updatedKey);
         });
     }
 
@@ -460,234 +480,6 @@
         });
     }
 
-    /**
-<<<<<<< HEAD
-     * Tests that an RSA key with a public exponent can be created in the key vault.
-     */
-    @ParameterizedTest(name = DISPLAY_NAME_WITH_ARGUMENTS)
-    @MethodSource("getTestParameters")
-    public void createRsaKeyWithPublicExponent(HttpClient httpClient, KeyServiceVersion serviceVersion) {
-=======
-     * Tests that an existing key can be released.
-     */
-    @ParameterizedTest(name = DISPLAY_NAME_WITH_ARGUMENTS)
-    @MethodSource("getTestParameters")
-    public void releaseKey(HttpClient httpClient, KeyServiceVersion serviceVersion) {
-        // TODO: Remove assumption once Key Vault allows for creating exportable keys.
-        Assumptions.assumeTrue(runManagedHsmTest);
-
-        createKeyClient(httpClient, serviceVersion);
-        releaseKeyRunner((keyToRelease, attestationUrl) -> {
-            assertKeyEquals(keyToRelease,  client.createRsaKey(keyToRelease));
-
-            String target = "testAttestationToken";
-
-            if (getTestMode() != TestMode.PLAYBACK) {
-                if (!attestationUrl.endsWith("/")) {
-                    attestationUrl = attestationUrl + "/";
-                }
-
-                try {
-                    target = getAttestationToken(attestationUrl + "generate-test-token");
-                } catch (IOException e) {
-                    fail("Found error when deserializing attestation token.", e);
-                }
-            }
-
-            ReleaseKeyResult releaseKeyResult = client.releaseKey(keyToRelease.getName(), target);
-
-            assertNotNull(releaseKeyResult.getValue());
-        });
-    }
-
-    /**
-     * Tests that fetching the key rotation policy of a non-existent key throws.
-     */
-    @ParameterizedTest(name = DISPLAY_NAME_WITH_ARGUMENTS)
-    @MethodSource("getTestParameters")
-    @DisabledIfSystemProperty(named = "IS_SKIP_ROTATION_POLICY_TEST", matches = "true")
-    public void getKeyRotationPolicyOfNonExistentKey(HttpClient httpClient, KeyServiceVersion serviceVersion) {
-        createKeyClient(httpClient, serviceVersion);
-
-        String keyName = testResourceNamer.randomName("nonExistentKey", 20);
-
-        assertThrows(ResourceNotFoundException.class, () -> client.getKeyRotationPolicy(keyName));
-    }
-
-    /**
-     * Tests that fetching the key rotation policy of a non-existent key throws.
-     */
-    @ParameterizedTest(name = DISPLAY_NAME_WITH_ARGUMENTS)
-    @MethodSource("getTestParameters")
-    @DisabledIfSystemProperty(named = "IS_SKIP_ROTATION_POLICY_TEST", matches = "true")
-    public void getKeyRotationPolicyWithNoPolicySet(HttpClient httpClient, KeyServiceVersion serviceVersion) {
-        // Key Rotation is not yet enabled in Managed HSM.
-        Assumptions.assumeTrue(!isHsmEnabled);
-
-        createKeyClient(httpClient, serviceVersion);
-
-        String keyName = testResourceNamer.randomName("rotateKey", 20);
-
-        client.createRsaKey(new CreateRsaKeyOptions(keyName));
-
-        KeyRotationPolicy keyRotationPolicy = client.getKeyRotationPolicy(keyName);
-
-        assertNotNull(keyRotationPolicy);
-        assertNull(keyRotationPolicy.getId());
-        assertNull(keyRotationPolicy.getCreatedOn());
-        assertNull(keyRotationPolicy.getUpdatedOn());
-        assertNull(keyRotationPolicy.getExpiryTime());
-        assertEquals(1, keyRotationPolicy.getLifetimeActions().size());
-        assertEquals(KeyRotationPolicyAction.NOTIFY, keyRotationPolicy.getLifetimeActions().get(0).getType());
-        assertEquals("P30D", keyRotationPolicy.getLifetimeActions().get(0).getTimeBeforeExpiry());
-        assertNull(keyRotationPolicy.getLifetimeActions().get(0).getTimeAfterCreate());
-    }
-
-    /**
-     * Tests that fetching the key rotation policy of a non-existent key throws.
-     */
-    @ParameterizedTest(name = DISPLAY_NAME_WITH_ARGUMENTS)
-    @MethodSource("getTestParameters")
-    @DisabledIfSystemProperty(named = "IS_SKIP_ROTATION_POLICY_TEST", matches = "true")
-    public void updateGetKeyRotationPolicyWithMinimumProperties(HttpClient httpClient, KeyServiceVersion serviceVersion) {
-        // Key Rotation is not yet enabled in Managed HSM.
-        Assumptions.assumeTrue(!isHsmEnabled);
-
-        createKeyClient(httpClient, serviceVersion);
-        updateGetKeyRotationPolicyWithMinimumPropertiesRunner((keyName, keyRotationPolicyProperties) -> {
-            client.createRsaKey(new CreateRsaKeyOptions(keyName));
-
-            KeyRotationPolicy updatedKeyRotationPolicy =
-                client.updateKeyRotationPolicy(keyName, keyRotationPolicyProperties);
-            KeyRotationPolicy retrievedKeyRotationPolicy = client.getKeyRotationPolicy(keyName);
-
-            assertKeyVaultRotationPolicyEquals(updatedKeyRotationPolicy, retrievedKeyRotationPolicy);
-        });
-    }
-
-    /**
-     * Tests that an key rotation policy can be updated with all possible properties, then retrieves it.
-     */
-    @ParameterizedTest(name = DISPLAY_NAME_WITH_ARGUMENTS)
-    @MethodSource("getTestParameters")
-    @DisabledIfSystemProperty(named = "IS_SKIP_ROTATION_POLICY_TEST", matches = "true")
-    public void updateGetKeyRotationPolicyWithAllProperties(HttpClient httpClient, KeyServiceVersion serviceVersion) {
-        // Key Rotation is not yet enabled in Managed HSM.
-        Assumptions.assumeTrue(!isHsmEnabled);
-
->>>>>>> cf64e7e9
-        createKeyClient(httpClient, serviceVersion);
-        createRsaKeyWithPublicExponentRunner((createRsaKeyOptions) -> {
-            KeyVaultKey rsaKey = client.createRsaKey(createRsaKeyOptions);
-
-            assertKeyEquals(createRsaKeyOptions, rsaKey);
-            // TODO: Investigate why the KV service sets the JWK's "e" parameter to "AQAB" instead of "Aw".
-            /*assertEquals(BigInteger.valueOf(createRsaKeyOptions.getPublicExponent()),
-                toBigInteger(rsaKey.getKey().getE()));*/
-            assertEquals(createRsaKeyOptions.getKeySize(), rsaKey.getKey().getN().length * 8);
-        });
-    }
-
-<<<<<<< HEAD
-=======
-    /**
-     * Tests that a key can be rotated.
-     */
-    @ParameterizedTest(name = DISPLAY_NAME_WITH_ARGUMENTS)
-    @MethodSource("getTestParameters")
-    @DisabledIfSystemProperty(named = "IS_SKIP_ROTATION_POLICY_TEST", matches = "true")
-    public void rotateKey(HttpClient httpClient, KeyServiceVersion serviceVersion) {
-        // Key Rotation is not yet enabled in Managed HSM.
-        Assumptions.assumeTrue(!isHsmEnabled);
-
-        createKeyClient(httpClient, serviceVersion);
-
-        String keyName = testResourceNamer.randomName("rotateKey", 20);
-        KeyVaultKey createdKey = client.createRsaKey(new CreateRsaKeyOptions(keyName));
-        KeyVaultKey rotatedKey = client.rotateKey(keyName);
-
-        assertEquals(createdKey.getName(), rotatedKey.getName());
-        assertEquals(createdKey.getProperties().getTags(), rotatedKey.getProperties().getTags());
-    }
-
-    /**
-     * Tests that a {@link CryptographyClient} can be created for a given key and version using a {@link KeyClient}.
-     */
-    @ParameterizedTest(name = DISPLAY_NAME_WITH_ARGUMENTS)
-    @MethodSource("getTestParameters")
-    public void getCryptographyClient(HttpClient httpClient, KeyServiceVersion serviceVersion) {
-        createKeyClient(httpClient, serviceVersion);
-
-        CryptographyClient cryptographyClient = client.getCryptographyClient("myKey");
-
-        assertNotNull(cryptographyClient);
-    }
-
-    /**
-     * Tests that a {@link CryptographyClient} can be created for a given key using a {@link KeyClient}. Also tests
-     * that cryptographic operations can be performed with said cryptography client.
-     */
-    @ParameterizedTest(name = DISPLAY_NAME_WITH_ARGUMENTS)
-    @MethodSource("getTestParameters")
-    public void getCryptographyClientAndEncryptDecrypt(HttpClient httpClient, KeyServiceVersion serviceVersion) {
-        createKeyClient(httpClient, serviceVersion);
-
-        setKeyRunner((createKeyOptions) -> {
-            assertKeyEquals(createKeyOptions, client.createKey(createKeyOptions));
-
-            CryptographyClient cryptographyClient = client.getCryptographyClient(createKeyOptions.getName());
-
-            assertNotNull(cryptographyClient);
-
-            byte[] plaintext = "myPlaintext".getBytes();
-            byte[] ciphertext = cryptographyClient.encrypt(EncryptionAlgorithm.RSA_OAEP, plaintext).getCipherText();
-            byte[] decryptedText = cryptographyClient.decrypt(EncryptionAlgorithm.RSA_OAEP, ciphertext).getPlainText();
-
-            assertArrayEquals(plaintext, decryptedText);
-        });
-    }
-
-    /**
-     * Tests that a {@link CryptographyClient} can be created for a given key and version using a {@link KeyClient}.
-     */
-    @ParameterizedTest(name = DISPLAY_NAME_WITH_ARGUMENTS)
-    @MethodSource("getTestParameters")
-    public void getCryptographyClientWithKeyVersion(HttpClient httpClient, KeyServiceVersion serviceVersion) {
-        createKeyClient(httpClient, serviceVersion);
-
-        CryptographyClient cryptographyClient =
-            client.getCryptographyClient("myKey", "6A385B124DEF4096AF1361A85B16C204");
-
-        assertNotNull(cryptographyClient);
-    }
-
-    /**
-     * Tests that a {@link CryptographyClient} can be created for a given key using a {@link KeyClient}.
-     */
-    @ParameterizedTest(name = DISPLAY_NAME_WITH_ARGUMENTS)
-    @MethodSource("getTestParameters")
-    public void getCryptographyClientWithEmptyKeyVersion(HttpClient httpClient, KeyServiceVersion serviceVersion) {
-        createKeyClient(httpClient, serviceVersion);
-
-        CryptographyClient cryptographyClient = client.getCryptographyClient("myKey", "");
-
-        assertNotNull(cryptographyClient);
-    }
-
-    /**
-     * Tests that a {@link CryptographyClient} can be created for a given key using a {@link KeyClient}.
-     */
-    @ParameterizedTest(name = DISPLAY_NAME_WITH_ARGUMENTS)
-    @MethodSource("getTestParameters")
-    public void getCryptographyClientWithNullKeyVersion(HttpClient httpClient, KeyServiceVersion serviceVersion) {
-        createKeyClient(httpClient, serviceVersion);
-
-        CryptographyClient cryptographyClient = client.getCryptographyClient("myKey", null);
-
-        assertNotNull(cryptographyClient);
-    }
-
->>>>>>> cf64e7e9
     private void pollOnKeyPurge(String keyName) {
         int pendingPollCount = 0;
         while (pendingPollCount < 10) {
