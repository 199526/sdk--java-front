--- conflicted
+++ resolved
@@ -33,11 +33,7 @@
         <dependency>
           <groupId>com.azure</groupId>
           <artifactId>azure-security-keyvault-keys</artifactId>
-<<<<<<< HEAD
           <version>4.4.0-beta.1</version> <!-- {x-version-update;com.azure:azure-security-keyvault-keys;current} -->
-=======
-          <version>4.4.0-beta.4</version> <!-- {x-version-update;com.azure:azure-security-keyvault-keys;current} -->
->>>>>>> a9ae08ca
         </dependency>
         <dependency>
           <groupId>com.azure</groupId>
