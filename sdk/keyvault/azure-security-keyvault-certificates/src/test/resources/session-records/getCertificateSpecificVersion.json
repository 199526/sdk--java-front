{
  "networkCallRecords" : [ {
    "Method" : "POST",
<<<<<<< HEAD
    "Uri" : "https://cameravault.vault.azure.net/certificates/testCertificate9/create?api-version=7.0",
    "Headers" : {
      "User-Agent" : "azsdk-java-Azure-Keyvault/4.0.0-beta.6 (11.0.5; Mac OS X 10.14.3)",
=======
    "Uri" : "https://REDACTED.vault.azure.net/certificates/testCertificate9/create?api-version=7.1",
    "Headers" : {
      "User-Agent" : "azsdk-java-client_name/client_version (11.0.6; Windows 10; 10.0)",
>>>>>>> d795fdaf
      "Content-Type" : "application/json"
    },
    "Response" : {
      "X-Content-Type-Options" : "nosniff",
      "Pragma" : "no-cache",
      "StatusCode" : "202",
<<<<<<< HEAD
      "Date" : "Tue, 03 Dec 2019 13:06:17 GMT",
=======
      "Date" : "Tue, 04 Aug 2020 00:56:48 GMT",
>>>>>>> d795fdaf
      "Strict-Transport-Security" : "max-age=31536000;includeSubDomains",
      "Retry-After" : "0",
      "Cache-Control" : "no-cache",
      "X-AspNet-Version" : "4.0.30319",
<<<<<<< HEAD
      "x-ms-keyvault-region" : "centralus",
      "x-ms-keyvault-network-info" : "addr=182.68.240.118;act_addr_fam=InterNetwork;",
      "Expires" : "-1",
      "Content-Length" : "841",
      "x-ms-request-id" : "24065540-a5e1-4f37-aa8c-d5d88ab9e707",
      "x-ms-keyvault-service-version" : "1.1.0.883",
      "Body" : "{\"id\":\"https://cameravault.vault.azure.net/certificates/testCertificate9/pending\",\"issuer\":{\"name\":\"Self\"},\"csr\":\"MIIBVDCB3AIBADASMRAwDgYDVQQDEwdkZWZhdWx0MHYwEAYHKoZIzj0CAQYFK4EEACIDYgAEpD7uw1TM1INQKJG4C3DUH99bYAlwgn4/AqQ/BUuiQdbm2ywukIZVzxu0Fcxr/9AtCCJQaq0xPdMbnDuwWe8Gw/7AVMJXcGhKYQse/pACPyladxM13BaNXMcsb9J98vMjoEswSQYJKoZIhvcNAQkOMTwwOjAOBgNVHQ8BAf8EBAMCAgwwHQYDVR0lBBYwFAYIKwYBBQUHAwEGCCsGAQUFBwMCMAkGA1UdEwQCMAAwCgYIKoZIzj0EAwMDZwAwZAIwOZJN1/qVqBqGhFCA8eqbC2HnST9lbvgnKt+YfV/f1h05dobt17ItIIuNAvSjaZonAjBLm0/XwXgaZXB+O14GgZCpviIIjj7VibmrKG60ECexIdo39RmOkQ+bGBxIpC9Wirg=\",\"cancellation_requested\":false,\"status\":\"inProgress\",\"status_details\":\"Pending certificate created. Certificate request is in progress. This may take some time based on the issuer provider. Please check again later.\",\"request_id\":\"fbd388ad71144fa6ac7ca3ec5cbc3307\"}",
      "X-Powered-By" : "ASP.NET",
      "Content-Type" : "application/json; charset=utf-8",
      "Location" : "https://cameravault.vault.azure.net/certificates/testCertificate9/pending?api-version=7.0&request_id=fbd388ad71144fa6ac7ca3ec5cbc3307"
=======
      "x-ms-keyvault-region" : "westus",
      "x-ms-keyvault-network-info" : "conn_type=Ipv4;addr=174.127.169.154;act_addr_fam=InterNetwork;",
      "Expires" : "-1",
      "Content-Length" : "845",
      "x-ms-request-id" : "fae494f0-25b1-499c-ac0d-703a14b084ba",
      "x-ms-keyvault-service-version" : "1.1.10.0",
      "Body" : "{\"id\":\"https://azure-kv-tests2.vault.azure.net/certificates/testCertificate9/pending\",\"issuer\":{\"name\":\"Self\"},\"csr\":\"MIIBVTCB3AIBADASMRAwDgYDVQQDEwdkZWZhdWx0MHYwEAYHKoZIzj0CAQYFK4EEACIDYgAE/Lb1mLXMS2PXKHuWTueQYe9Y2wFcQvGYglXAugWGdMf52Btm2YvRmU4kkgz6aBQuvVy9lOTXu4VpxX9Mnj1eizSG0FIbxIftG8MOue+0TrpQ69qHGMyOT2lpb79k8clnoEswSQYJKoZIhvcNAQkOMTwwOjAOBgNVHQ8BAf8EBAMCAgwwHQYDVR0lBBYwFAYIKwYBBQUHAwEGCCsGAQUFBwMCMAkGA1UdEwQCMAAwCgYIKoZIzj0EAwMDaAAwZQIxAJNYSvjAq3SytSQdYBQTCyQK4xlJRSYgABiJ4dL/KZMRpw1UoTWSbBqbZnnO3J+ehQIwUE/RL2Bnet1fg0i6cbruO/N0AGmXsQ2SNi99nEqkdDuvdsqxIT40nb3x4xOaERke\",\"cancellation_requested\":false,\"status\":\"inProgress\",\"status_details\":\"Pending certificate created. Certificate request is in progress. This may take some time based on the issuer provider. Please check again later.\",\"request_id\":\"daa4c8e1dcb24d16add7c0a0adc340e4\"}",
      "X-Powered-By" : "ASP.NET",
      "Content-Type" : "application/json; charset=utf-8",
      "Location" : "https://azure-kv-tests2.vault.azure.net/certificates/testCertificate9/pending?api-version=7.1&request_id=daa4c8e1dcb24d16add7c0a0adc340e4"
>>>>>>> d795fdaf
    },
    "Exception" : null
  }, {
    "Method" : "GET",
<<<<<<< HEAD
    "Uri" : "https://cameravault.vault.azure.net/certificates/testCertificate9/pending?api-version=7.0",
    "Headers" : {
      "User-Agent" : "azsdk-java-Azure-Keyvault/4.0.0-beta.6 (11.0.5; Mac OS X 10.14.3)",
=======
    "Uri" : "https://REDACTED.vault.azure.net/certificates/testCertificate9/pending?api-version=7.1",
    "Headers" : {
      "User-Agent" : "azsdk-java-client_name/client_version (11.0.6; Windows 10; 10.0)",
>>>>>>> d795fdaf
      "Content-Type" : "application/json"
    },
    "Response" : {
      "X-Content-Type-Options" : "nosniff",
      "Pragma" : "no-cache",
      "StatusCode" : "200",
<<<<<<< HEAD
      "Date" : "Tue, 03 Dec 2019 13:06:18 GMT",
=======
      "Date" : "Tue, 04 Aug 2020 00:56:49 GMT",
>>>>>>> d795fdaf
      "Strict-Transport-Security" : "max-age=31536000;includeSubDomains",
      "Retry-After" : "0",
      "Cache-Control" : "no-cache",
      "X-AspNet-Version" : "4.0.30319",
<<<<<<< HEAD
      "x-ms-keyvault-region" : "centralus",
      "x-ms-keyvault-network-info" : "addr=182.68.240.118;act_addr_fam=InterNetwork;",
      "Expires" : "-1",
      "Content-Length" : "841",
      "x-ms-request-id" : "097dc2d3-a986-4af5-b444-5c3ef4467275",
      "x-ms-keyvault-service-version" : "1.1.0.883",
      "Body" : "{\"id\":\"https://cameravault.vault.azure.net/certificates/testCertificate9/pending\",\"issuer\":{\"name\":\"Self\"},\"csr\":\"MIIBVDCB3AIBADASMRAwDgYDVQQDEwdkZWZhdWx0MHYwEAYHKoZIzj0CAQYFK4EEACIDYgAEpD7uw1TM1INQKJG4C3DUH99bYAlwgn4/AqQ/BUuiQdbm2ywukIZVzxu0Fcxr/9AtCCJQaq0xPdMbnDuwWe8Gw/7AVMJXcGhKYQse/pACPyladxM13BaNXMcsb9J98vMjoEswSQYJKoZIhvcNAQkOMTwwOjAOBgNVHQ8BAf8EBAMCAgwwHQYDVR0lBBYwFAYIKwYBBQUHAwEGCCsGAQUFBwMCMAkGA1UdEwQCMAAwCgYIKoZIzj0EAwMDZwAwZAIwOZJN1/qVqBqGhFCA8eqbC2HnST9lbvgnKt+YfV/f1h05dobt17ItIIuNAvSjaZonAjBLm0/XwXgaZXB+O14GgZCpviIIjj7VibmrKG60ECexIdo39RmOkQ+bGBxIpC9Wirg=\",\"cancellation_requested\":false,\"status\":\"inProgress\",\"status_details\":\"Pending certificate created. Certificate request is in progress. This may take some time based on the issuer provider. Please check again later.\",\"request_id\":\"fbd388ad71144fa6ac7ca3ec5cbc3307\"}",
=======
      "x-ms-keyvault-region" : "westus",
      "x-ms-keyvault-network-info" : "conn_type=Ipv4;addr=174.127.169.154;act_addr_fam=InterNetwork;",
      "Expires" : "-1",
      "Content-Length" : "845",
      "x-ms-request-id" : "54fff422-b029-4172-9337-9a7d1a10a7dc",
      "x-ms-keyvault-service-version" : "1.1.10.0",
      "Body" : "{\"id\":\"https://azure-kv-tests2.vault.azure.net/certificates/testCertificate9/pending\",\"issuer\":{\"name\":\"Self\"},\"csr\":\"MIIBVTCB3AIBADASMRAwDgYDVQQDEwdkZWZhdWx0MHYwEAYHKoZIzj0CAQYFK4EEACIDYgAE/Lb1mLXMS2PXKHuWTueQYe9Y2wFcQvGYglXAugWGdMf52Btm2YvRmU4kkgz6aBQuvVy9lOTXu4VpxX9Mnj1eizSG0FIbxIftG8MOue+0TrpQ69qHGMyOT2lpb79k8clnoEswSQYJKoZIhvcNAQkOMTwwOjAOBgNVHQ8BAf8EBAMCAgwwHQYDVR0lBBYwFAYIKwYBBQUHAwEGCCsGAQUFBwMCMAkGA1UdEwQCMAAwCgYIKoZIzj0EAwMDaAAwZQIxAJNYSvjAq3SytSQdYBQTCyQK4xlJRSYgABiJ4dL/KZMRpw1UoTWSbBqbZnnO3J+ehQIwUE/RL2Bnet1fg0i6cbruO/N0AGmXsQ2SNi99nEqkdDuvdsqxIT40nb3x4xOaERke\",\"cancellation_requested\":false,\"status\":\"inProgress\",\"status_details\":\"Pending certificate created. Certificate request is in progress. This may take some time based on the issuer provider. Please check again later.\",\"request_id\":\"daa4c8e1dcb24d16add7c0a0adc340e4\"}",
>>>>>>> d795fdaf
      "X-Powered-By" : "ASP.NET",
      "Content-Type" : "application/json; charset=utf-8"
    },
    "Exception" : null
  }, {
    "Method" : "GET",
<<<<<<< HEAD
    "Uri" : "https://cameravault.vault.azure.net/certificates/testCertificate9/pending?api-version=7.0",
    "Headers" : {
      "User-Agent" : "azsdk-java-Azure-Keyvault/4.0.0-beta.6 (11.0.5; Mac OS X 10.14.3)",
=======
    "Uri" : "https://REDACTED.vault.azure.net/certificates/testCertificate9/pending?api-version=7.1",
    "Headers" : {
      "User-Agent" : "azsdk-java-client_name/client_version (11.0.6; Windows 10; 10.0)",
>>>>>>> d795fdaf
      "Content-Type" : "application/json"
    },
    "Response" : {
      "X-Content-Type-Options" : "nosniff",
      "Pragma" : "no-cache",
      "StatusCode" : "200",
<<<<<<< HEAD
      "Date" : "Tue, 03 Dec 2019 13:06:19 GMT",
=======
      "Date" : "Tue, 04 Aug 2020 00:56:50 GMT",
>>>>>>> d795fdaf
      "Strict-Transport-Security" : "max-age=31536000;includeSubDomains",
      "Retry-After" : "0",
      "Cache-Control" : "no-cache",
      "X-AspNet-Version" : "4.0.30319",
<<<<<<< HEAD
      "x-ms-keyvault-region" : "centralus",
      "x-ms-keyvault-network-info" : "addr=182.68.240.118;act_addr_fam=InterNetwork;",
      "Expires" : "-1",
      "Content-Length" : "841",
      "x-ms-request-id" : "63c5d996-3f8d-4e7d-882a-395ca0fb2d6e",
      "x-ms-keyvault-service-version" : "1.1.0.883",
      "Body" : "{\"id\":\"https://cameravault.vault.azure.net/certificates/testCertificate9/pending\",\"issuer\":{\"name\":\"Self\"},\"csr\":\"MIIBVDCB3AIBADASMRAwDgYDVQQDEwdkZWZhdWx0MHYwEAYHKoZIzj0CAQYFK4EEACIDYgAEpD7uw1TM1INQKJG4C3DUH99bYAlwgn4/AqQ/BUuiQdbm2ywukIZVzxu0Fcxr/9AtCCJQaq0xPdMbnDuwWe8Gw/7AVMJXcGhKYQse/pACPyladxM13BaNXMcsb9J98vMjoEswSQYJKoZIhvcNAQkOMTwwOjAOBgNVHQ8BAf8EBAMCAgwwHQYDVR0lBBYwFAYIKwYBBQUHAwEGCCsGAQUFBwMCMAkGA1UdEwQCMAAwCgYIKoZIzj0EAwMDZwAwZAIwOZJN1/qVqBqGhFCA8eqbC2HnST9lbvgnKt+YfV/f1h05dobt17ItIIuNAvSjaZonAjBLm0/XwXgaZXB+O14GgZCpviIIjj7VibmrKG60ECexIdo39RmOkQ+bGBxIpC9Wirg=\",\"cancellation_requested\":false,\"status\":\"inProgress\",\"status_details\":\"Pending certificate created. Certificate request is in progress. This may take some time based on the issuer provider. Please check again later.\",\"request_id\":\"fbd388ad71144fa6ac7ca3ec5cbc3307\"}",
=======
      "x-ms-keyvault-region" : "westus",
      "x-ms-keyvault-network-info" : "conn_type=Ipv4;addr=174.127.169.154;act_addr_fam=InterNetwork;",
      "Expires" : "-1",
      "Content-Length" : "845",
      "x-ms-request-id" : "0f828fd6-5395-4084-ab49-28449a29141c",
      "x-ms-keyvault-service-version" : "1.1.10.0",
      "Body" : "{\"id\":\"https://azure-kv-tests2.vault.azure.net/certificates/testCertificate9/pending\",\"issuer\":{\"name\":\"Self\"},\"csr\":\"MIIBVTCB3AIBADASMRAwDgYDVQQDEwdkZWZhdWx0MHYwEAYHKoZIzj0CAQYFK4EEACIDYgAE/Lb1mLXMS2PXKHuWTueQYe9Y2wFcQvGYglXAugWGdMf52Btm2YvRmU4kkgz6aBQuvVy9lOTXu4VpxX9Mnj1eizSG0FIbxIftG8MOue+0TrpQ69qHGMyOT2lpb79k8clnoEswSQYJKoZIhvcNAQkOMTwwOjAOBgNVHQ8BAf8EBAMCAgwwHQYDVR0lBBYwFAYIKwYBBQUHAwEGCCsGAQUFBwMCMAkGA1UdEwQCMAAwCgYIKoZIzj0EAwMDaAAwZQIxAJNYSvjAq3SytSQdYBQTCyQK4xlJRSYgABiJ4dL/KZMRpw1UoTWSbBqbZnnO3J+ehQIwUE/RL2Bnet1fg0i6cbruO/N0AGmXsQ2SNi99nEqkdDuvdsqxIT40nb3x4xOaERke\",\"cancellation_requested\":false,\"status\":\"inProgress\",\"status_details\":\"Pending certificate created. Certificate request is in progress. This may take some time based on the issuer provider. Please check again later.\",\"request_id\":\"daa4c8e1dcb24d16add7c0a0adc340e4\"}",
>>>>>>> d795fdaf
      "X-Powered-By" : "ASP.NET",
      "Content-Type" : "application/json; charset=utf-8"
    },
    "Exception" : null
  }, {
    "Method" : "GET",
<<<<<<< HEAD
    "Uri" : "https://cameravault.vault.azure.net/certificates/testCertificate9/pending?api-version=7.0",
    "Headers" : {
      "User-Agent" : "azsdk-java-Azure-Keyvault/4.0.0-beta.6 (11.0.5; Mac OS X 10.14.3)",
=======
    "Uri" : "https://REDACTED.vault.azure.net/certificates/testCertificate9/pending?api-version=7.1",
    "Headers" : {
      "User-Agent" : "azsdk-java-client_name/client_version (11.0.6; Windows 10; 10.0)",
>>>>>>> d795fdaf
      "Content-Type" : "application/json"
    },
    "Response" : {
      "X-Content-Type-Options" : "nosniff",
      "Pragma" : "no-cache",
      "StatusCode" : "200",
<<<<<<< HEAD
      "Date" : "Tue, 03 Dec 2019 13:06:21 GMT",
=======
      "Date" : "Tue, 04 Aug 2020 00:56:51 GMT",
>>>>>>> d795fdaf
      "Strict-Transport-Security" : "max-age=31536000;includeSubDomains",
      "Retry-After" : "0",
      "Cache-Control" : "no-cache",
      "X-AspNet-Version" : "4.0.30319",
<<<<<<< HEAD
      "x-ms-keyvault-region" : "centralus",
      "x-ms-keyvault-network-info" : "addr=182.68.240.118;act_addr_fam=InterNetwork;",
      "Expires" : "-1",
      "Content-Length" : "841",
      "x-ms-request-id" : "3dbb02f9-4f0e-4e15-9dce-b9979abc0cfd",
      "x-ms-keyvault-service-version" : "1.1.0.883",
      "Body" : "{\"id\":\"https://cameravault.vault.azure.net/certificates/testCertificate9/pending\",\"issuer\":{\"name\":\"Self\"},\"csr\":\"MIIBVDCB3AIBADASMRAwDgYDVQQDEwdkZWZhdWx0MHYwEAYHKoZIzj0CAQYFK4EEACIDYgAEpD7uw1TM1INQKJG4C3DUH99bYAlwgn4/AqQ/BUuiQdbm2ywukIZVzxu0Fcxr/9AtCCJQaq0xPdMbnDuwWe8Gw/7AVMJXcGhKYQse/pACPyladxM13BaNXMcsb9J98vMjoEswSQYJKoZIhvcNAQkOMTwwOjAOBgNVHQ8BAf8EBAMCAgwwHQYDVR0lBBYwFAYIKwYBBQUHAwEGCCsGAQUFBwMCMAkGA1UdEwQCMAAwCgYIKoZIzj0EAwMDZwAwZAIwOZJN1/qVqBqGhFCA8eqbC2HnST9lbvgnKt+YfV/f1h05dobt17ItIIuNAvSjaZonAjBLm0/XwXgaZXB+O14GgZCpviIIjj7VibmrKG60ECexIdo39RmOkQ+bGBxIpC9Wirg=\",\"cancellation_requested\":false,\"status\":\"inProgress\",\"status_details\":\"Pending certificate created. Certificate request is in progress. This may take some time based on the issuer provider. Please check again later.\",\"request_id\":\"fbd388ad71144fa6ac7ca3ec5cbc3307\"}",
=======
      "x-ms-keyvault-region" : "westus",
      "x-ms-keyvault-network-info" : "conn_type=Ipv4;addr=174.127.169.154;act_addr_fam=InterNetwork;",
      "Expires" : "-1",
      "Content-Length" : "845",
      "x-ms-request-id" : "b4902d64-51de-4881-8898-700e8e740ace",
      "x-ms-keyvault-service-version" : "1.1.10.0",
      "Body" : "{\"id\":\"https://azure-kv-tests2.vault.azure.net/certificates/testCertificate9/pending\",\"issuer\":{\"name\":\"Self\"},\"csr\":\"MIIBVTCB3AIBADASMRAwDgYDVQQDEwdkZWZhdWx0MHYwEAYHKoZIzj0CAQYFK4EEACIDYgAE/Lb1mLXMS2PXKHuWTueQYe9Y2wFcQvGYglXAugWGdMf52Btm2YvRmU4kkgz6aBQuvVy9lOTXu4VpxX9Mnj1eizSG0FIbxIftG8MOue+0TrpQ69qHGMyOT2lpb79k8clnoEswSQYJKoZIhvcNAQkOMTwwOjAOBgNVHQ8BAf8EBAMCAgwwHQYDVR0lBBYwFAYIKwYBBQUHAwEGCCsGAQUFBwMCMAkGA1UdEwQCMAAwCgYIKoZIzj0EAwMDaAAwZQIxAJNYSvjAq3SytSQdYBQTCyQK4xlJRSYgABiJ4dL/KZMRpw1UoTWSbBqbZnnO3J+ehQIwUE/RL2Bnet1fg0i6cbruO/N0AGmXsQ2SNi99nEqkdDuvdsqxIT40nb3x4xOaERke\",\"cancellation_requested\":false,\"status\":\"inProgress\",\"status_details\":\"Pending certificate created. Certificate request is in progress. This may take some time based on the issuer provider. Please check again later.\",\"request_id\":\"daa4c8e1dcb24d16add7c0a0adc340e4\"}",
>>>>>>> d795fdaf
      "X-Powered-By" : "ASP.NET",
      "Content-Type" : "application/json; charset=utf-8"
    },
    "Exception" : null
  }, {
    "Method" : "GET",
<<<<<<< HEAD
    "Uri" : "https://cameravault.vault.azure.net/certificates/testCertificate9/pending?api-version=7.0",
    "Headers" : {
      "User-Agent" : "azsdk-java-Azure-Keyvault/4.0.0-beta.6 (11.0.5; Mac OS X 10.14.3)",
=======
    "Uri" : "https://REDACTED.vault.azure.net/certificates/testCertificate9/pending?api-version=7.1",
    "Headers" : {
      "User-Agent" : "azsdk-java-client_name/client_version (11.0.6; Windows 10; 10.0)",
>>>>>>> d795fdaf
      "Content-Type" : "application/json"
    },
    "Response" : {
      "X-Content-Type-Options" : "nosniff",
      "Pragma" : "no-cache",
      "StatusCode" : "200",
<<<<<<< HEAD
      "Date" : "Tue, 03 Dec 2019 13:06:22 GMT",
=======
      "Date" : "Tue, 04 Aug 2020 00:56:52 GMT",
>>>>>>> d795fdaf
      "Strict-Transport-Security" : "max-age=31536000;includeSubDomains",
      "Retry-After" : "0",
      "Cache-Control" : "no-cache",
      "X-AspNet-Version" : "4.0.30319",
<<<<<<< HEAD
      "x-ms-keyvault-region" : "centralus",
      "x-ms-keyvault-network-info" : "addr=182.68.240.118;act_addr_fam=InterNetwork;",
      "Expires" : "-1",
      "Content-Length" : "841",
      "x-ms-request-id" : "05ae4f78-d5a5-4cf9-9417-2b742a8963fc",
      "x-ms-keyvault-service-version" : "1.1.0.883",
      "Body" : "{\"id\":\"https://cameravault.vault.azure.net/certificates/testCertificate9/pending\",\"issuer\":{\"name\":\"Self\"},\"csr\":\"MIIBVDCB3AIBADASMRAwDgYDVQQDEwdkZWZhdWx0MHYwEAYHKoZIzj0CAQYFK4EEACIDYgAEpD7uw1TM1INQKJG4C3DUH99bYAlwgn4/AqQ/BUuiQdbm2ywukIZVzxu0Fcxr/9AtCCJQaq0xPdMbnDuwWe8Gw/7AVMJXcGhKYQse/pACPyladxM13BaNXMcsb9J98vMjoEswSQYJKoZIhvcNAQkOMTwwOjAOBgNVHQ8BAf8EBAMCAgwwHQYDVR0lBBYwFAYIKwYBBQUHAwEGCCsGAQUFBwMCMAkGA1UdEwQCMAAwCgYIKoZIzj0EAwMDZwAwZAIwOZJN1/qVqBqGhFCA8eqbC2HnST9lbvgnKt+YfV/f1h05dobt17ItIIuNAvSjaZonAjBLm0/XwXgaZXB+O14GgZCpviIIjj7VibmrKG60ECexIdo39RmOkQ+bGBxIpC9Wirg=\",\"cancellation_requested\":false,\"status\":\"inProgress\",\"status_details\":\"Pending certificate created. Certificate request is in progress. This may take some time based on the issuer provider. Please check again later.\",\"request_id\":\"fbd388ad71144fa6ac7ca3ec5cbc3307\"}",
=======
      "x-ms-keyvault-region" : "westus",
      "x-ms-keyvault-network-info" : "conn_type=Ipv4;addr=174.127.169.154;act_addr_fam=InterNetwork;",
      "Expires" : "-1",
      "Content-Length" : "845",
      "x-ms-request-id" : "bd9c1846-53b5-47e0-b467-2c1e351d51f7",
      "x-ms-keyvault-service-version" : "1.1.10.0",
      "Body" : "{\"id\":\"https://azure-kv-tests2.vault.azure.net/certificates/testCertificate9/pending\",\"issuer\":{\"name\":\"Self\"},\"csr\":\"MIIBVTCB3AIBADASMRAwDgYDVQQDEwdkZWZhdWx0MHYwEAYHKoZIzj0CAQYFK4EEACIDYgAE/Lb1mLXMS2PXKHuWTueQYe9Y2wFcQvGYglXAugWGdMf52Btm2YvRmU4kkgz6aBQuvVy9lOTXu4VpxX9Mnj1eizSG0FIbxIftG8MOue+0TrpQ69qHGMyOT2lpb79k8clnoEswSQYJKoZIhvcNAQkOMTwwOjAOBgNVHQ8BAf8EBAMCAgwwHQYDVR0lBBYwFAYIKwYBBQUHAwEGCCsGAQUFBwMCMAkGA1UdEwQCMAAwCgYIKoZIzj0EAwMDaAAwZQIxAJNYSvjAq3SytSQdYBQTCyQK4xlJRSYgABiJ4dL/KZMRpw1UoTWSbBqbZnnO3J+ehQIwUE/RL2Bnet1fg0i6cbruO/N0AGmXsQ2SNi99nEqkdDuvdsqxIT40nb3x4xOaERke\",\"cancellation_requested\":false,\"status\":\"inProgress\",\"status_details\":\"Pending certificate created. Certificate request is in progress. This may take some time based on the issuer provider. Please check again later.\",\"request_id\":\"daa4c8e1dcb24d16add7c0a0adc340e4\"}",
>>>>>>> d795fdaf
      "X-Powered-By" : "ASP.NET",
      "Content-Type" : "application/json; charset=utf-8"
    },
    "Exception" : null
  }, {
    "Method" : "GET",
<<<<<<< HEAD
    "Uri" : "https://cameravault.vault.azure.net/certificates/testCertificate9/pending?api-version=7.0",
    "Headers" : {
      "User-Agent" : "azsdk-java-Azure-Keyvault/4.0.0-beta.6 (11.0.5; Mac OS X 10.14.3)",
=======
    "Uri" : "https://REDACTED.vault.azure.net/certificates/testCertificate9/pending?api-version=7.1",
    "Headers" : {
      "User-Agent" : "azsdk-java-client_name/client_version (11.0.6; Windows 10; 10.0)",
>>>>>>> d795fdaf
      "Content-Type" : "application/json"
    },
    "Response" : {
      "X-Content-Type-Options" : "nosniff",
      "Pragma" : "no-cache",
      "StatusCode" : "200",
<<<<<<< HEAD
      "Date" : "Tue, 03 Dec 2019 13:06:23 GMT",
=======
      "Date" : "Tue, 04 Aug 2020 00:56:53 GMT",
>>>>>>> d795fdaf
      "Strict-Transport-Security" : "max-age=31536000;includeSubDomains",
      "Retry-After" : "0",
      "Cache-Control" : "no-cache",
      "X-AspNet-Version" : "4.0.30319",
<<<<<<< HEAD
      "x-ms-keyvault-region" : "centralus",
      "x-ms-keyvault-network-info" : "addr=182.68.240.118;act_addr_fam=InterNetwork;",
      "Expires" : "-1",
      "Content-Length" : "841",
      "x-ms-request-id" : "608b1915-476f-4c00-b332-8a5a09ac4cf7",
      "x-ms-keyvault-service-version" : "1.1.0.883",
      "Body" : "{\"id\":\"https://cameravault.vault.azure.net/certificates/testCertificate9/pending\",\"issuer\":{\"name\":\"Self\"},\"csr\":\"MIIBVDCB3AIBADASMRAwDgYDVQQDEwdkZWZhdWx0MHYwEAYHKoZIzj0CAQYFK4EEACIDYgAEpD7uw1TM1INQKJG4C3DUH99bYAlwgn4/AqQ/BUuiQdbm2ywukIZVzxu0Fcxr/9AtCCJQaq0xPdMbnDuwWe8Gw/7AVMJXcGhKYQse/pACPyladxM13BaNXMcsb9J98vMjoEswSQYJKoZIhvcNAQkOMTwwOjAOBgNVHQ8BAf8EBAMCAgwwHQYDVR0lBBYwFAYIKwYBBQUHAwEGCCsGAQUFBwMCMAkGA1UdEwQCMAAwCgYIKoZIzj0EAwMDZwAwZAIwOZJN1/qVqBqGhFCA8eqbC2HnST9lbvgnKt+YfV/f1h05dobt17ItIIuNAvSjaZonAjBLm0/XwXgaZXB+O14GgZCpviIIjj7VibmrKG60ECexIdo39RmOkQ+bGBxIpC9Wirg=\",\"cancellation_requested\":false,\"status\":\"inProgress\",\"status_details\":\"Pending certificate created. Certificate request is in progress. This may take some time based on the issuer provider. Please check again later.\",\"request_id\":\"fbd388ad71144fa6ac7ca3ec5cbc3307\"}",
=======
      "x-ms-keyvault-region" : "westus",
      "x-ms-keyvault-network-info" : "conn_type=Ipv4;addr=174.127.169.154;act_addr_fam=InterNetwork;",
      "Expires" : "-1",
      "Content-Length" : "845",
      "x-ms-request-id" : "7fbcbeb1-6535-4455-be75-ca1c2ad545bf",
      "x-ms-keyvault-service-version" : "1.1.10.0",
      "Body" : "{\"id\":\"https://azure-kv-tests2.vault.azure.net/certificates/testCertificate9/pending\",\"issuer\":{\"name\":\"Self\"},\"csr\":\"MIIBVTCB3AIBADASMRAwDgYDVQQDEwdkZWZhdWx0MHYwEAYHKoZIzj0CAQYFK4EEACIDYgAE/Lb1mLXMS2PXKHuWTueQYe9Y2wFcQvGYglXAugWGdMf52Btm2YvRmU4kkgz6aBQuvVy9lOTXu4VpxX9Mnj1eizSG0FIbxIftG8MOue+0TrpQ69qHGMyOT2lpb79k8clnoEswSQYJKoZIhvcNAQkOMTwwOjAOBgNVHQ8BAf8EBAMCAgwwHQYDVR0lBBYwFAYIKwYBBQUHAwEGCCsGAQUFBwMCMAkGA1UdEwQCMAAwCgYIKoZIzj0EAwMDaAAwZQIxAJNYSvjAq3SytSQdYBQTCyQK4xlJRSYgABiJ4dL/KZMRpw1UoTWSbBqbZnnO3J+ehQIwUE/RL2Bnet1fg0i6cbruO/N0AGmXsQ2SNi99nEqkdDuvdsqxIT40nb3x4xOaERke\",\"cancellation_requested\":false,\"status\":\"inProgress\",\"status_details\":\"Pending certificate created. Certificate request is in progress. This may take some time based on the issuer provider. Please check again later.\",\"request_id\":\"daa4c8e1dcb24d16add7c0a0adc340e4\"}",
>>>>>>> d795fdaf
      "X-Powered-By" : "ASP.NET",
      "Content-Type" : "application/json; charset=utf-8"
    },
    "Exception" : null
  }, {
    "Method" : "GET",
<<<<<<< HEAD
    "Uri" : "https://cameravault.vault.azure.net/certificates/testCertificate9/pending?api-version=7.0",
    "Headers" : {
      "User-Agent" : "azsdk-java-Azure-Keyvault/4.0.0-beta.6 (11.0.5; Mac OS X 10.14.3)",
=======
    "Uri" : "https://REDACTED.vault.azure.net/certificates/testCertificate9/pending?api-version=7.1",
    "Headers" : {
      "User-Agent" : "azsdk-java-client_name/client_version (11.0.6; Windows 10; 10.0)",
>>>>>>> d795fdaf
      "Content-Type" : "application/json"
    },
    "Response" : {
      "X-Content-Type-Options" : "nosniff",
      "Pragma" : "no-cache",
      "StatusCode" : "200",
<<<<<<< HEAD
      "Date" : "Tue, 03 Dec 2019 13:06:24 GMT",
=======
      "Date" : "Tue, 04 Aug 2020 00:56:54 GMT",
>>>>>>> d795fdaf
      "Strict-Transport-Security" : "max-age=31536000;includeSubDomains",
      "Retry-After" : "0",
      "Cache-Control" : "no-cache",
      "X-AspNet-Version" : "4.0.30319",
<<<<<<< HEAD
      "x-ms-keyvault-region" : "centralus",
      "x-ms-keyvault-network-info" : "addr=182.68.240.118;act_addr_fam=InterNetwork;",
      "Expires" : "-1",
      "Content-Length" : "841",
      "x-ms-request-id" : "4bbc5cc5-fef0-4908-9317-b45d72802137",
      "x-ms-keyvault-service-version" : "1.1.0.883",
      "Body" : "{\"id\":\"https://cameravault.vault.azure.net/certificates/testCertificate9/pending\",\"issuer\":{\"name\":\"Self\"},\"csr\":\"MIIBVDCB3AIBADASMRAwDgYDVQQDEwdkZWZhdWx0MHYwEAYHKoZIzj0CAQYFK4EEACIDYgAEpD7uw1TM1INQKJG4C3DUH99bYAlwgn4/AqQ/BUuiQdbm2ywukIZVzxu0Fcxr/9AtCCJQaq0xPdMbnDuwWe8Gw/7AVMJXcGhKYQse/pACPyladxM13BaNXMcsb9J98vMjoEswSQYJKoZIhvcNAQkOMTwwOjAOBgNVHQ8BAf8EBAMCAgwwHQYDVR0lBBYwFAYIKwYBBQUHAwEGCCsGAQUFBwMCMAkGA1UdEwQCMAAwCgYIKoZIzj0EAwMDZwAwZAIwOZJN1/qVqBqGhFCA8eqbC2HnST9lbvgnKt+YfV/f1h05dobt17ItIIuNAvSjaZonAjBLm0/XwXgaZXB+O14GgZCpviIIjj7VibmrKG60ECexIdo39RmOkQ+bGBxIpC9Wirg=\",\"cancellation_requested\":false,\"status\":\"inProgress\",\"status_details\":\"Pending certificate created. Certificate request is in progress. This may take some time based on the issuer provider. Please check again later.\",\"request_id\":\"fbd388ad71144fa6ac7ca3ec5cbc3307\"}",
=======
      "x-ms-keyvault-region" : "westus",
      "x-ms-keyvault-network-info" : "conn_type=Ipv4;addr=174.127.169.154;act_addr_fam=InterNetwork;",
      "Expires" : "-1",
      "Content-Length" : "845",
      "x-ms-request-id" : "ab45f3a3-0c3b-47bf-8def-e06c20e2b9cc",
      "x-ms-keyvault-service-version" : "1.1.10.0",
      "Body" : "{\"id\":\"https://azure-kv-tests2.vault.azure.net/certificates/testCertificate9/pending\",\"issuer\":{\"name\":\"Self\"},\"csr\":\"MIIBVTCB3AIBADASMRAwDgYDVQQDEwdkZWZhdWx0MHYwEAYHKoZIzj0CAQYFK4EEACIDYgAE/Lb1mLXMS2PXKHuWTueQYe9Y2wFcQvGYglXAugWGdMf52Btm2YvRmU4kkgz6aBQuvVy9lOTXu4VpxX9Mnj1eizSG0FIbxIftG8MOue+0TrpQ69qHGMyOT2lpb79k8clnoEswSQYJKoZIhvcNAQkOMTwwOjAOBgNVHQ8BAf8EBAMCAgwwHQYDVR0lBBYwFAYIKwYBBQUHAwEGCCsGAQUFBwMCMAkGA1UdEwQCMAAwCgYIKoZIzj0EAwMDaAAwZQIxAJNYSvjAq3SytSQdYBQTCyQK4xlJRSYgABiJ4dL/KZMRpw1UoTWSbBqbZnnO3J+ehQIwUE/RL2Bnet1fg0i6cbruO/N0AGmXsQ2SNi99nEqkdDuvdsqxIT40nb3x4xOaERke\",\"cancellation_requested\":false,\"status\":\"inProgress\",\"status_details\":\"Pending certificate created. Certificate request is in progress. This may take some time based on the issuer provider. Please check again later.\",\"request_id\":\"daa4c8e1dcb24d16add7c0a0adc340e4\"}",
>>>>>>> d795fdaf
      "X-Powered-By" : "ASP.NET",
      "Content-Type" : "application/json; charset=utf-8"
    },
    "Exception" : null
  }, {
    "Method" : "GET",
<<<<<<< HEAD
    "Uri" : "https://cameravault.vault.azure.net/certificates/testCertificate9/pending?api-version=7.0",
    "Headers" : {
      "User-Agent" : "azsdk-java-Azure-Keyvault/4.0.0-beta.6 (11.0.5; Mac OS X 10.14.3)",
=======
    "Uri" : "https://REDACTED.vault.azure.net/certificates/testCertificate9/pending?api-version=7.1",
    "Headers" : {
      "User-Agent" : "azsdk-java-client_name/client_version (11.0.6; Windows 10; 10.0)",
>>>>>>> d795fdaf
      "Content-Type" : "application/json"
    },
    "Response" : {
      "X-Content-Type-Options" : "nosniff",
      "Pragma" : "no-cache",
      "StatusCode" : "200",
<<<<<<< HEAD
      "Date" : "Tue, 03 Dec 2019 13:06:27 GMT",
=======
      "Date" : "Tue, 04 Aug 2020 00:56:55 GMT",
>>>>>>> d795fdaf
      "Strict-Transport-Security" : "max-age=31536000;includeSubDomains",
      "Retry-After" : "0",
      "Cache-Control" : "no-cache",
      "X-AspNet-Version" : "4.0.30319",
<<<<<<< HEAD
      "x-ms-keyvault-region" : "centralus",
      "x-ms-keyvault-network-info" : "addr=182.68.240.118;act_addr_fam=InterNetwork;",
      "Expires" : "-1",
      "Content-Length" : "841",
      "x-ms-request-id" : "c82b5921-a043-4271-a96c-7b731875710e",
      "x-ms-keyvault-service-version" : "1.1.0.883",
      "Body" : "{\"id\":\"https://cameravault.vault.azure.net/certificates/testCertificate9/pending\",\"issuer\":{\"name\":\"Self\"},\"csr\":\"MIIBVDCB3AIBADASMRAwDgYDVQQDEwdkZWZhdWx0MHYwEAYHKoZIzj0CAQYFK4EEACIDYgAEpD7uw1TM1INQKJG4C3DUH99bYAlwgn4/AqQ/BUuiQdbm2ywukIZVzxu0Fcxr/9AtCCJQaq0xPdMbnDuwWe8Gw/7AVMJXcGhKYQse/pACPyladxM13BaNXMcsb9J98vMjoEswSQYJKoZIhvcNAQkOMTwwOjAOBgNVHQ8BAf8EBAMCAgwwHQYDVR0lBBYwFAYIKwYBBQUHAwEGCCsGAQUFBwMCMAkGA1UdEwQCMAAwCgYIKoZIzj0EAwMDZwAwZAIwOZJN1/qVqBqGhFCA8eqbC2HnST9lbvgnKt+YfV/f1h05dobt17ItIIuNAvSjaZonAjBLm0/XwXgaZXB+O14GgZCpviIIjj7VibmrKG60ECexIdo39RmOkQ+bGBxIpC9Wirg=\",\"cancellation_requested\":false,\"status\":\"inProgress\",\"status_details\":\"Pending certificate created. Certificate request is in progress. This may take some time based on the issuer provider. Please check again later.\",\"request_id\":\"fbd388ad71144fa6ac7ca3ec5cbc3307\"}",
=======
      "x-ms-keyvault-region" : "westus",
      "x-ms-keyvault-network-info" : "conn_type=Ipv4;addr=174.127.169.154;act_addr_fam=InterNetwork;",
      "Expires" : "-1",
      "Content-Length" : "845",
      "x-ms-request-id" : "896e4ac7-3f07-4fa5-8c4d-19a8ba1e2f05",
      "x-ms-keyvault-service-version" : "1.1.10.0",
      "Body" : "{\"id\":\"https://azure-kv-tests2.vault.azure.net/certificates/testCertificate9/pending\",\"issuer\":{\"name\":\"Self\"},\"csr\":\"MIIBVTCB3AIBADASMRAwDgYDVQQDEwdkZWZhdWx0MHYwEAYHKoZIzj0CAQYFK4EEACIDYgAE/Lb1mLXMS2PXKHuWTueQYe9Y2wFcQvGYglXAugWGdMf52Btm2YvRmU4kkgz6aBQuvVy9lOTXu4VpxX9Mnj1eizSG0FIbxIftG8MOue+0TrpQ69qHGMyOT2lpb79k8clnoEswSQYJKoZIhvcNAQkOMTwwOjAOBgNVHQ8BAf8EBAMCAgwwHQYDVR0lBBYwFAYIKwYBBQUHAwEGCCsGAQUFBwMCMAkGA1UdEwQCMAAwCgYIKoZIzj0EAwMDaAAwZQIxAJNYSvjAq3SytSQdYBQTCyQK4xlJRSYgABiJ4dL/KZMRpw1UoTWSbBqbZnnO3J+ehQIwUE/RL2Bnet1fg0i6cbruO/N0AGmXsQ2SNi99nEqkdDuvdsqxIT40nb3x4xOaERke\",\"cancellation_requested\":false,\"status\":\"inProgress\",\"status_details\":\"Pending certificate created. Certificate request is in progress. This may take some time based on the issuer provider. Please check again later.\",\"request_id\":\"daa4c8e1dcb24d16add7c0a0adc340e4\"}",
>>>>>>> d795fdaf
      "X-Powered-By" : "ASP.NET",
      "Content-Type" : "application/json; charset=utf-8"
    },
    "Exception" : null
  }, {
    "Method" : "GET",
<<<<<<< HEAD
    "Uri" : "https://cameravault.vault.azure.net/certificates/testCertificate9/pending?api-version=7.0",
    "Headers" : {
      "User-Agent" : "azsdk-java-Azure-Keyvault/4.0.0-beta.6 (11.0.5; Mac OS X 10.14.3)",
=======
    "Uri" : "https://REDACTED.vault.azure.net/certificates/testCertificate9/pending?api-version=7.1",
    "Headers" : {
      "User-Agent" : "azsdk-java-client_name/client_version (11.0.6; Windows 10; 10.0)",
>>>>>>> d795fdaf
      "Content-Type" : "application/json"
    },
    "Response" : {
      "X-Content-Type-Options" : "nosniff",
      "Pragma" : "no-cache",
      "StatusCode" : "200",
<<<<<<< HEAD
      "Date" : "Tue, 03 Dec 2019 13:06:28 GMT",
=======
      "Date" : "Tue, 04 Aug 2020 00:56:56 GMT",
>>>>>>> d795fdaf
      "Strict-Transport-Security" : "max-age=31536000;includeSubDomains",
      "Retry-After" : "0",
      "Cache-Control" : "no-cache",
      "X-AspNet-Version" : "4.0.30319",
<<<<<<< HEAD
      "x-ms-keyvault-region" : "centralus",
      "x-ms-keyvault-network-info" : "addr=182.68.240.118;act_addr_fam=InterNetwork;",
      "Expires" : "-1",
      "Content-Length" : "841",
      "x-ms-request-id" : "d396e5c9-74b7-495f-af46-9d501edfd38f",
      "x-ms-keyvault-service-version" : "1.1.0.883",
      "Body" : "{\"id\":\"https://cameravault.vault.azure.net/certificates/testCertificate9/pending\",\"issuer\":{\"name\":\"Self\"},\"csr\":\"MIIBVDCB3AIBADASMRAwDgYDVQQDEwdkZWZhdWx0MHYwEAYHKoZIzj0CAQYFK4EEACIDYgAEpD7uw1TM1INQKJG4C3DUH99bYAlwgn4/AqQ/BUuiQdbm2ywukIZVzxu0Fcxr/9AtCCJQaq0xPdMbnDuwWe8Gw/7AVMJXcGhKYQse/pACPyladxM13BaNXMcsb9J98vMjoEswSQYJKoZIhvcNAQkOMTwwOjAOBgNVHQ8BAf8EBAMCAgwwHQYDVR0lBBYwFAYIKwYBBQUHAwEGCCsGAQUFBwMCMAkGA1UdEwQCMAAwCgYIKoZIzj0EAwMDZwAwZAIwOZJN1/qVqBqGhFCA8eqbC2HnST9lbvgnKt+YfV/f1h05dobt17ItIIuNAvSjaZonAjBLm0/XwXgaZXB+O14GgZCpviIIjj7VibmrKG60ECexIdo39RmOkQ+bGBxIpC9Wirg=\",\"cancellation_requested\":false,\"status\":\"inProgress\",\"status_details\":\"Pending certificate created. Certificate request is in progress. This may take some time based on the issuer provider. Please check again later.\",\"request_id\":\"fbd388ad71144fa6ac7ca3ec5cbc3307\"}",
=======
      "x-ms-keyvault-region" : "westus",
      "x-ms-keyvault-network-info" : "conn_type=Ipv4;addr=174.127.169.154;act_addr_fam=InterNetwork;",
      "Expires" : "-1",
      "Content-Length" : "845",
      "x-ms-request-id" : "3bb7c8a4-9bb4-4a0c-8604-0549c13c6f15",
      "x-ms-keyvault-service-version" : "1.1.10.0",
      "Body" : "{\"id\":\"https://azure-kv-tests2.vault.azure.net/certificates/testCertificate9/pending\",\"issuer\":{\"name\":\"Self\"},\"csr\":\"MIIBVTCB3AIBADASMRAwDgYDVQQDEwdkZWZhdWx0MHYwEAYHKoZIzj0CAQYFK4EEACIDYgAE/Lb1mLXMS2PXKHuWTueQYe9Y2wFcQvGYglXAugWGdMf52Btm2YvRmU4kkgz6aBQuvVy9lOTXu4VpxX9Mnj1eizSG0FIbxIftG8MOue+0TrpQ69qHGMyOT2lpb79k8clnoEswSQYJKoZIhvcNAQkOMTwwOjAOBgNVHQ8BAf8EBAMCAgwwHQYDVR0lBBYwFAYIKwYBBQUHAwEGCCsGAQUFBwMCMAkGA1UdEwQCMAAwCgYIKoZIzj0EAwMDaAAwZQIxAJNYSvjAq3SytSQdYBQTCyQK4xlJRSYgABiJ4dL/KZMRpw1UoTWSbBqbZnnO3J+ehQIwUE/RL2Bnet1fg0i6cbruO/N0AGmXsQ2SNi99nEqkdDuvdsqxIT40nb3x4xOaERke\",\"cancellation_requested\":false,\"status\":\"inProgress\",\"status_details\":\"Pending certificate created. Certificate request is in progress. This may take some time based on the issuer provider. Please check again later.\",\"request_id\":\"daa4c8e1dcb24d16add7c0a0adc340e4\"}",
>>>>>>> d795fdaf
      "X-Powered-By" : "ASP.NET",
      "Content-Type" : "application/json; charset=utf-8"
    },
    "Exception" : null
  }, {
    "Method" : "GET",
<<<<<<< HEAD
    "Uri" : "https://cameravault.vault.azure.net/certificates/testCertificate9/pending?api-version=7.0",
    "Headers" : {
      "User-Agent" : "azsdk-java-Azure-Keyvault/4.0.0-beta.6 (11.0.5; Mac OS X 10.14.3)",
      "Content-Type" : "application/json"
    },
    "Response" : {
      "Server" : "Microsoft-IIS/10.0",
      "X-Content-Type-Options" : "nosniff",
      "Pragma" : "no-cache",
      "StatusCode" : "200",
      "Date" : "Tue, 03 Dec 2019 13:06:29 GMT",
      "Strict-Transport-Security" : "max-age=31536000;includeSubDomains",
      "Retry-After" : "0",
      "Cache-Control" : "no-cache",
      "X-AspNet-Version" : "4.0.30319",
      "x-ms-keyvault-region" : "centralus",
      "x-ms-keyvault-network-info" : "addr=182.68.240.118;act_addr_fam=InterNetwork;",
      "Expires" : "-1",
      "Content-Length" : "841",
      "x-ms-request-id" : "ecbb9b36-984d-42a9-8dac-9cd220f69d0f",
      "x-ms-keyvault-service-version" : "1.1.0.883",
      "Body" : "{\"id\":\"https://cameravault.vault.azure.net/certificates/testCertificate9/pending\",\"issuer\":{\"name\":\"Self\"},\"csr\":\"MIIBVDCB3AIBADASMRAwDgYDVQQDEwdkZWZhdWx0MHYwEAYHKoZIzj0CAQYFK4EEACIDYgAEpD7uw1TM1INQKJG4C3DUH99bYAlwgn4/AqQ/BUuiQdbm2ywukIZVzxu0Fcxr/9AtCCJQaq0xPdMbnDuwWe8Gw/7AVMJXcGhKYQse/pACPyladxM13BaNXMcsb9J98vMjoEswSQYJKoZIhvcNAQkOMTwwOjAOBgNVHQ8BAf8EBAMCAgwwHQYDVR0lBBYwFAYIKwYBBQUHAwEGCCsGAQUFBwMCMAkGA1UdEwQCMAAwCgYIKoZIzj0EAwMDZwAwZAIwOZJN1/qVqBqGhFCA8eqbC2HnST9lbvgnKt+YfV/f1h05dobt17ItIIuNAvSjaZonAjBLm0/XwXgaZXB+O14GgZCpviIIjj7VibmrKG60ECexIdo39RmOkQ+bGBxIpC9Wirg=\",\"cancellation_requested\":false,\"status\":\"inProgress\",\"status_details\":\"Pending certificate created. Certificate request is in progress. This may take some time based on the issuer provider. Please check again later.\",\"request_id\":\"fbd388ad71144fa6ac7ca3ec5cbc3307\"}",
      "X-Powered-By" : "ASP.NET",
      "Content-Type" : "application/json; charset=utf-8"
    },
    "Exception" : null
  }, {
    "Method" : "GET",
    "Uri" : "https://cameravault.vault.azure.net/certificates/testCertificate9/pending?api-version=7.0",
    "Headers" : {
      "User-Agent" : "azsdk-java-Azure-Keyvault/4.0.0-beta.6 (11.0.5; Mac OS X 10.14.3)",
      "Content-Type" : "application/json"
    },
    "Response" : {
      "Server" : "Microsoft-IIS/10.0",
      "X-Content-Type-Options" : "nosniff",
      "Pragma" : "no-cache",
      "retry-after" : "0",
      "StatusCode" : "200",
      "Date" : "Tue, 03 Dec 2019 13:06:30 GMT",
      "Strict-Transport-Security" : "max-age=31536000;includeSubDomains",
      "Cache-Control" : "no-cache",
      "X-AspNet-Version" : "4.0.30319",
      "x-ms-keyvault-region" : "centralus",
      "x-ms-keyvault-network-info" : "addr=182.68.240.118;act_addr_fam=InterNetwork;",
      "Expires" : "-1",
      "Content-Length" : "753",
      "x-ms-request-id" : "7623e7df-2f86-47cb-abec-ac041d744a90",
      "x-ms-keyvault-service-version" : "1.1.0.883",
      "Body" : "{\"id\":\"https://cameravault.vault.azure.net/certificates/testCertificate9/pending\",\"issuer\":{\"name\":\"Self\"},\"csr\":\"MIIBVDCB3AIBADASMRAwDgYDVQQDEwdkZWZhdWx0MHYwEAYHKoZIzj0CAQYFK4EEACIDYgAEpD7uw1TM1INQKJG4C3DUH99bYAlwgn4/AqQ/BUuiQdbm2ywukIZVzxu0Fcxr/9AtCCJQaq0xPdMbnDuwWe8Gw/7AVMJXcGhKYQse/pACPyladxM13BaNXMcsb9J98vMjoEswSQYJKoZIhvcNAQkOMTwwOjAOBgNVHQ8BAf8EBAMCAgwwHQYDVR0lBBYwFAYIKwYBBQUHAwEGCCsGAQUFBwMCMAkGA1UdEwQCMAAwCgYIKoZIzj0EAwMDZwAwZAIwOZJN1/qVqBqGhFCA8eqbC2HnST9lbvgnKt+YfV/f1h05dobt17ItIIuNAvSjaZonAjBLm0/XwXgaZXB+O14GgZCpviIIjj7VibmrKG60ECexIdo39RmOkQ+bGBxIpC9Wirg=\",\"cancellation_requested\":false,\"status\":\"completed\",\"target\":\"https://cameravault.vault.azure.net/certificates/testCertificate9\",\"request_id\":\"fbd388ad71144fa6ac7ca3ec5cbc3307\"}",
      "X-Powered-By" : "ASP.NET",
      "Content-Type" : "application/json; charset=utf-8"
    },
    "Exception" : null
  }, {
    "Method" : "GET",
    "Uri" : "https://cameravault.vault.azure.net/certificates/testCertificate9/?api-version=7.0",
    "Headers" : {
      "User-Agent" : "azsdk-java-Azure-Keyvault/4.0.0-beta.6 (11.0.5; Mac OS X 10.14.3)",
      "Content-Type" : "application/json"
    },
    "Response" : {
      "Server" : "Microsoft-IIS/10.0",
      "X-Content-Type-Options" : "nosniff",
      "Pragma" : "no-cache",
      "retry-after" : "0",
      "StatusCode" : "200",
      "Date" : "Tue, 03 Dec 2019 13:06:31 GMT",
      "Strict-Transport-Security" : "max-age=31536000;includeSubDomains",
      "Cache-Control" : "no-cache",
      "X-AspNet-Version" : "4.0.30319",
      "x-ms-keyvault-region" : "centralus",
      "x-ms-keyvault-network-info" : "addr=182.68.240.118;act_addr_fam=InterNetwork;",
      "Expires" : "-1",
      "Content-Length" : "1879",
      "x-ms-request-id" : "3edfc8c5-7d45-4b72-9fc2-42a34a80d91e",
      "x-ms-keyvault-service-version" : "1.1.0.883",
      "Body" : "{\"id\":\"https://cameravault.vault.azure.net/certificates/testCertificate9/3394af1d0710459dafb10086ebc09a0b\",\"kid\":\"https://cameravault.vault.azure.net/keys/testCertificate9/3394af1d0710459dafb10086ebc09a0b\",\"sid\":\"https://cameravault.vault.azure.net/secrets/testCertificate9/3394af1d0710459dafb10086ebc09a0b\",\"x5t\":\"j-2vuAWVzIYG3xLfSth4sMwLmC4\",\"cer\":\"MIIB2jCCAWGgAwIBAgIQZlcJSffbTw+q7OvrO0FbnjAKBggqhkjOPQQDAzASMRAwDgYDVQQDEwdkZWZhdWx0MB4XDTE5MTIwMzEyNTYzMFoXDTIxMTIwMzEzMDYzMFowEjEQMA4GA1UEAxMHZGVmYXVsdDB2MBAGByqGSM49AgEGBSuBBAAiA2IABKQ+7sNUzNSDUCiRuAtw1B/fW2AJcIJ+PwKkPwVLokHW5tssLpCGVc8btBXMa//QLQgiUGqtMT3TG5w7sFnvBsP+wFTCV3BoSmELHv6QAj8pWncTNdwWjVzHLG/SffLzI6N8MHowDgYDVR0PAQH/BAQDAgIMMAkGA1UdEwQCMAAwHQYDVR0lBBYwFAYIKwYBBQUHAwEGCCsGAQUFBwMCMB8GA1UdIwQYMBaAFLW4ioCgDblYbL6o9x3iKlk9tkyJMB0GA1UdDgQWBBS1uIqAoA25WGy+qPcd4ipZPbZMiTAKBggqhkjOPQQDAwNnADBkAjAi+LdSolS7qsE16o0bzjvNGh8UZv2EM0adUTXnQMAjDQv9A0GxZjFm4zs5wjkfXJYCMEV1dfjcdntZc94enpsTtWgiIwTu85x9oAOGZZzHuzcK+uGdZDBijf08YNgohGnirw==\",\"attributes\":{\"enabled\":true,\"nbf\":1575377790,\"exp\":1638536790,\"created\":1575378390,\"updated\":1575378390,\"recoveryLevel\":\"Recoverable+Purgeable\"},\"policy\":{\"id\":\"https://cameravault.vault.azure.net/certificates/testCertificate9/policy\",\"key_props\":{\"exportable\":true,\"kty\":\"EC\",\"key_size\":384,\"reuse_key\":true,\"crv\":\"P-384\"},\"secret_props\":{\"contentType\":\"application/x-pkcs12\"},\"x509_props\":{\"subject\":\"CN=default\",\"sans\":{},\"ekus\":[\"1.3.6.1.5.5.7.3.1\",\"1.3.6.1.5.5.7.3.2\"],\"key_usage\":[\"keyAgreement\",\"keyCertSign\"],\"validity_months\":24,\"basic_constraints\":{\"ca\":false}},\"lifetime_actions\":[{\"trigger\":{\"days_before_expiry\":40},\"action\":{\"action_type\":\"AutoRenew\"}}],\"issuer\":{\"name\":\"Self\",\"cert_transparency\":false},\"attributes\":{\"enabled\":true,\"created\":1575378377,\"updated\":1575378377}},\"pending\":{\"id\":\"https://cameravault.vault.azure.net/certificates/testCertificate9/pending\"}}",
      "X-Powered-By" : "ASP.NET",
      "Content-Type" : "application/json; charset=utf-8"
    },
    "Exception" : null
  }, {
    "Method" : "GET",
    "Uri" : "https://cameravault.vault.azure.net/certificates/testCertificate9/3394af1d0710459dafb10086ebc09a0b?api-version=7.0",
    "Headers" : {
      "User-Agent" : "azsdk-java-Azure-Keyvault/4.0.0-beta.6 (11.0.5; Mac OS X 10.14.3)",
      "Content-Type" : "application/json"
    },
    "Response" : {
      "Server" : "Microsoft-IIS/10.0",
=======
    "Uri" : "https://REDACTED.vault.azure.net/certificates/testCertificate9/pending?api-version=7.1",
    "Headers" : {
      "User-Agent" : "azsdk-java-client_name/client_version (11.0.6; Windows 10; 10.0)",
      "Content-Type" : "application/json"
    },
    "Response" : {
>>>>>>> d795fdaf
      "X-Content-Type-Options" : "nosniff",
      "Pragma" : "no-cache",
      "retry-after" : "0",
      "StatusCode" : "200",
<<<<<<< HEAD
      "Date" : "Tue, 03 Dec 2019 13:06:31 GMT",
      "Strict-Transport-Security" : "max-age=31536000;includeSubDomains",
      "Cache-Control" : "no-cache",
      "X-AspNet-Version" : "4.0.30319",
      "x-ms-keyvault-region" : "centralus",
      "x-ms-keyvault-network-info" : "addr=182.68.240.118;act_addr_fam=InterNetwork;",
      "Expires" : "-1",
      "Content-Length" : "1139",
      "x-ms-request-id" : "73e29af4-22b0-4525-bf1b-20ddffc5f0a0",
      "x-ms-keyvault-service-version" : "1.1.0.883",
      "Body" : "{\"id\":\"https://cameravault.vault.azure.net/certificates/testCertificate9/3394af1d0710459dafb10086ebc09a0b\",\"kid\":\"https://cameravault.vault.azure.net/keys/testCertificate9/3394af1d0710459dafb10086ebc09a0b\",\"sid\":\"https://cameravault.vault.azure.net/secrets/testCertificate9/3394af1d0710459dafb10086ebc09a0b\",\"x5t\":\"j-2vuAWVzIYG3xLfSth4sMwLmC4\",\"cer\":\"MIIB2jCCAWGgAwIBAgIQZlcJSffbTw+q7OvrO0FbnjAKBggqhkjOPQQDAzASMRAwDgYDVQQDEwdkZWZhdWx0MB4XDTE5MTIwMzEyNTYzMFoXDTIxMTIwMzEzMDYzMFowEjEQMA4GA1UEAxMHZGVmYXVsdDB2MBAGByqGSM49AgEGBSuBBAAiA2IABKQ+7sNUzNSDUCiRuAtw1B/fW2AJcIJ+PwKkPwVLokHW5tssLpCGVc8btBXMa//QLQgiUGqtMT3TG5w7sFnvBsP+wFTCV3BoSmELHv6QAj8pWncTNdwWjVzHLG/SffLzI6N8MHowDgYDVR0PAQH/BAQDAgIMMAkGA1UdEwQCMAAwHQYDVR0lBBYwFAYIKwYBBQUHAwEGCCsGAQUFBwMCMB8GA1UdIwQYMBaAFLW4ioCgDblYbL6o9x3iKlk9tkyJMB0GA1UdDgQWBBS1uIqAoA25WGy+qPcd4ipZPbZMiTAKBggqhkjOPQQDAwNnADBkAjAi+LdSolS7qsE16o0bzjvNGh8UZv2EM0adUTXnQMAjDQv9A0GxZjFm4zs5wjkfXJYCMEV1dfjcdntZc94enpsTtWgiIwTu85x9oAOGZZzHuzcK+uGdZDBijf08YNgohGnirw==\",\"attributes\":{\"enabled\":true,\"nbf\":1575377790,\"exp\":1638536790,\"created\":1575378390,\"updated\":1575378390,\"recoveryLevel\":\"Recoverable+Purgeable\"}}",
      "X-Powered-By" : "ASP.NET",
      "Content-Type" : "application/json; charset=utf-8"
    },
    "Exception" : null
  }, {
    "Method" : "DELETE",
    "Uri" : "https://cameravault.vault.azure.net/certificates/testCertificate9?api-version=7.0",
    "Headers" : {
      "User-Agent" : "azsdk-java-Azure-Keyvault/4.0.0-beta.6 (11.0.5; Mac OS X 10.14.3)",
      "Content-Type" : "application/json"
    },
    "Response" : {
      "Server" : "Microsoft-IIS/10.0",
      "X-Content-Type-Options" : "nosniff",
      "Pragma" : "no-cache",
      "retry-after" : "0",
      "StatusCode" : "200",
      "Date" : "Tue, 03 Dec 2019 13:06:31 GMT",
      "Strict-Transport-Security" : "max-age=31536000;includeSubDomains",
      "Cache-Control" : "no-cache",
      "X-AspNet-Version" : "4.0.30319",
      "x-ms-keyvault-region" : "centralus",
      "x-ms-keyvault-network-info" : "addr=182.68.240.118;act_addr_fam=InterNetwork;",
      "Expires" : "-1",
      "Content-Length" : "2024",
      "x-ms-request-id" : "0eeff6dd-f967-4d8b-a95f-7a0af0c24314",
      "x-ms-keyvault-service-version" : "1.1.0.883",
      "Body" : "{\"recoveryId\":\"https://cameravault.vault.azure.net/deletedcertificates/testCertificate9\",\"deletedDate\":1575378392,\"scheduledPurgeDate\":1583154392,\"id\":\"https://cameravault.vault.azure.net/certificates/testCertificate9/3394af1d0710459dafb10086ebc09a0b\",\"kid\":\"https://cameravault.vault.azure.net/keys/testCertificate9/3394af1d0710459dafb10086ebc09a0b\",\"sid\":\"https://cameravault.vault.azure.net/secrets/testCertificate9/3394af1d0710459dafb10086ebc09a0b\",\"x5t\":\"j-2vuAWVzIYG3xLfSth4sMwLmC4\",\"cer\":\"MIIB2jCCAWGgAwIBAgIQZlcJSffbTw+q7OvrO0FbnjAKBggqhkjOPQQDAzASMRAwDgYDVQQDEwdkZWZhdWx0MB4XDTE5MTIwMzEyNTYzMFoXDTIxMTIwMzEzMDYzMFowEjEQMA4GA1UEAxMHZGVmYXVsdDB2MBAGByqGSM49AgEGBSuBBAAiA2IABKQ+7sNUzNSDUCiRuAtw1B/fW2AJcIJ+PwKkPwVLokHW5tssLpCGVc8btBXMa//QLQgiUGqtMT3TG5w7sFnvBsP+wFTCV3BoSmELHv6QAj8pWncTNdwWjVzHLG/SffLzI6N8MHowDgYDVR0PAQH/BAQDAgIMMAkGA1UdEwQCMAAwHQYDVR0lBBYwFAYIKwYBBQUHAwEGCCsGAQUFBwMCMB8GA1UdIwQYMBaAFLW4ioCgDblYbL6o9x3iKlk9tkyJMB0GA1UdDgQWBBS1uIqAoA25WGy+qPcd4ipZPbZMiTAKBggqhkjOPQQDAwNnADBkAjAi+LdSolS7qsE16o0bzjvNGh8UZv2EM0adUTXnQMAjDQv9A0GxZjFm4zs5wjkfXJYCMEV1dfjcdntZc94enpsTtWgiIwTu85x9oAOGZZzHuzcK+uGdZDBijf08YNgohGnirw==\",\"attributes\":{\"enabled\":true,\"nbf\":1575377790,\"exp\":1638536790,\"created\":1575378390,\"updated\":1575378390,\"recoveryLevel\":\"Recoverable+Purgeable\"},\"policy\":{\"id\":\"https://cameravault.vault.azure.net/certificates/testCertificate9/policy\",\"key_props\":{\"exportable\":true,\"kty\":\"EC\",\"key_size\":384,\"reuse_key\":true,\"crv\":\"P-384\"},\"secret_props\":{\"contentType\":\"application/x-pkcs12\"},\"x509_props\":{\"subject\":\"CN=default\",\"sans\":{},\"ekus\":[\"1.3.6.1.5.5.7.3.1\",\"1.3.6.1.5.5.7.3.2\"],\"key_usage\":[\"keyAgreement\",\"keyCertSign\"],\"validity_months\":24,\"basic_constraints\":{\"ca\":false}},\"lifetime_actions\":[{\"trigger\":{\"days_before_expiry\":40},\"action\":{\"action_type\":\"AutoRenew\"}}],\"issuer\":{\"name\":\"Self\",\"cert_transparency\":false},\"attributes\":{\"enabled\":true,\"created\":1575378377,\"updated\":1575378377}},\"pending\":{\"id\":\"https://cameravault.vault.azure.net/certificates/testCertificate9/pending\"}}",
      "X-Powered-By" : "ASP.NET",
      "Content-Type" : "application/json; charset=utf-8"
    },
    "Exception" : null
  }, {
    "Method" : "GET",
    "Uri" : "https://cameravault.vault.azure.net/deletedcertificates/testCertificate9?api-version=7.0",
    "Headers" : {
      "User-Agent" : "azsdk-java-Azure-Keyvault/4.0.0-beta.6 (11.0.5; Mac OS X 10.14.3)",
      "Content-Type" : "application/json"
    },
    "Response" : {
      "Server" : "Microsoft-IIS/10.0",
      "X-Content-Type-Options" : "nosniff",
      "Pragma" : "no-cache",
      "retry-after" : "0",
      "StatusCode" : "404",
      "Date" : "Tue, 03 Dec 2019 13:06:32 GMT",
      "Strict-Transport-Security" : "max-age=31536000;includeSubDomains",
      "Cache-Control" : "no-cache",
      "X-AspNet-Version" : "4.0.30319",
      "x-ms-keyvault-region" : "centralus",
      "x-ms-keyvault-network-info" : "addr=182.68.240.118;act_addr_fam=InterNetwork;",
      "Expires" : "-1",
      "Content-Length" : "100",
      "x-ms-request-id" : "f64d47f6-a5e4-4e02-8114-7f240f8f030c",
      "x-ms-keyvault-service-version" : "1.1.0.883",
      "Body" : "{\"error\":{\"code\":\"CertificateNotFound\",\"message\":\"Deleted Certificate not found: testCertificate9\"}}",
      "X-Powered-By" : "ASP.NET",
      "Content-Type" : "application/json; charset=utf-8"
    },
    "Exception" : null
  }, {
    "Method" : "GET",
    "Uri" : "https://cameravault.vault.azure.net/deletedcertificates/testCertificate9?api-version=7.0",
    "Headers" : {
      "User-Agent" : "azsdk-java-Azure-Keyvault/4.0.0-beta.6 (11.0.5; Mac OS X 10.14.3)",
      "Content-Type" : "application/json"
    },
    "Response" : {
      "Server" : "Microsoft-IIS/10.0",
      "X-Content-Type-Options" : "nosniff",
      "Pragma" : "no-cache",
      "retry-after" : "0",
      "StatusCode" : "404",
      "Date" : "Tue, 03 Dec 2019 13:06:33 GMT",
      "Strict-Transport-Security" : "max-age=31536000;includeSubDomains",
      "Cache-Control" : "no-cache",
      "X-AspNet-Version" : "4.0.30319",
      "x-ms-keyvault-region" : "centralus",
      "x-ms-keyvault-network-info" : "addr=182.68.240.118;act_addr_fam=InterNetwork;",
      "Expires" : "-1",
      "Content-Length" : "100",
      "x-ms-request-id" : "46d82725-e82f-4e7c-b8f9-8931687d04ba",
      "x-ms-keyvault-service-version" : "1.1.0.883",
      "Body" : "{\"error\":{\"code\":\"CertificateNotFound\",\"message\":\"Deleted Certificate not found: testCertificate9\"}}",
      "X-Powered-By" : "ASP.NET",
      "Content-Type" : "application/json; charset=utf-8"
    },
    "Exception" : null
  }, {
    "Method" : "GET",
    "Uri" : "https://cameravault.vault.azure.net/deletedcertificates/testCertificate9?api-version=7.0",
    "Headers" : {
      "User-Agent" : "azsdk-java-Azure-Keyvault/4.0.0-beta.6 (11.0.5; Mac OS X 10.14.3)",
      "Content-Type" : "application/json"
    },
    "Response" : {
      "Server" : "Microsoft-IIS/10.0",
      "X-Content-Type-Options" : "nosniff",
      "Pragma" : "no-cache",
      "retry-after" : "0",
      "StatusCode" : "404",
      "Date" : "Tue, 03 Dec 2019 13:06:35 GMT",
      "Strict-Transport-Security" : "max-age=31536000;includeSubDomains",
      "Cache-Control" : "no-cache",
      "X-AspNet-Version" : "4.0.30319",
      "x-ms-keyvault-region" : "centralus",
      "x-ms-keyvault-network-info" : "addr=182.68.240.118;act_addr_fam=InterNetwork;",
      "Expires" : "-1",
      "Content-Length" : "100",
      "x-ms-request-id" : "d5e8e60d-5b6f-4db2-894e-299c93c5de70",
      "x-ms-keyvault-service-version" : "1.1.0.883",
      "Body" : "{\"error\":{\"code\":\"CertificateNotFound\",\"message\":\"Deleted Certificate not found: testCertificate9\"}}",
      "X-Powered-By" : "ASP.NET",
      "Content-Type" : "application/json; charset=utf-8"
    },
    "Exception" : null
  }, {
    "Method" : "GET",
    "Uri" : "https://cameravault.vault.azure.net/deletedcertificates/testCertificate9?api-version=7.0",
    "Headers" : {
      "User-Agent" : "azsdk-java-Azure-Keyvault/4.0.0-beta.6 (11.0.5; Mac OS X 10.14.3)",
      "Content-Type" : "application/json"
    },
    "Response" : {
      "Server" : "Microsoft-IIS/10.0",
      "X-Content-Type-Options" : "nosniff",
      "Pragma" : "no-cache",
      "retry-after" : "0",
      "StatusCode" : "404",
      "Date" : "Tue, 03 Dec 2019 13:06:36 GMT",
      "Strict-Transport-Security" : "max-age=31536000;includeSubDomains",
      "Cache-Control" : "no-cache",
      "X-AspNet-Version" : "4.0.30319",
      "x-ms-keyvault-region" : "centralus",
      "x-ms-keyvault-network-info" : "addr=182.68.240.118;act_addr_fam=InterNetwork;",
      "Expires" : "-1",
      "Content-Length" : "100",
      "x-ms-request-id" : "bf67afdd-44e3-46d1-9438-b284108ea8b4",
      "x-ms-keyvault-service-version" : "1.1.0.883",
      "Body" : "{\"error\":{\"code\":\"CertificateNotFound\",\"message\":\"Deleted Certificate not found: testCertificate9\"}}",
      "X-Powered-By" : "ASP.NET",
      "Content-Type" : "application/json; charset=utf-8"
    },
    "Exception" : null
  }, {
    "Method" : "GET",
    "Uri" : "https://cameravault.vault.azure.net/deletedcertificates/testCertificate9?api-version=7.0",
    "Headers" : {
      "User-Agent" : "azsdk-java-Azure-Keyvault/4.0.0-beta.6 (11.0.5; Mac OS X 10.14.3)",
      "Content-Type" : "application/json"
    },
    "Response" : {
      "Server" : "Microsoft-IIS/10.0",
      "X-Content-Type-Options" : "nosniff",
      "Pragma" : "no-cache",
      "retry-after" : "0",
      "StatusCode" : "404",
      "Date" : "Tue, 03 Dec 2019 13:06:37 GMT",
      "Strict-Transport-Security" : "max-age=31536000;includeSubDomains",
      "Cache-Control" : "no-cache",
      "X-AspNet-Version" : "4.0.30319",
      "x-ms-keyvault-region" : "centralus",
      "x-ms-keyvault-network-info" : "addr=182.68.240.118;act_addr_fam=InterNetwork;",
      "Expires" : "-1",
      "Content-Length" : "100",
      "x-ms-request-id" : "e066fda5-38bb-4d34-a1aa-c8d2cd44418c",
      "x-ms-keyvault-service-version" : "1.1.0.883",
      "Body" : "{\"error\":{\"code\":\"CertificateNotFound\",\"message\":\"Deleted Certificate not found: testCertificate9\"}}",
=======
      "Date" : "Tue, 04 Aug 2020 00:56:57 GMT",
      "Strict-Transport-Security" : "max-age=31536000;includeSubDomains",
      "Cache-Control" : "no-cache",
      "X-AspNet-Version" : "4.0.30319",
      "x-ms-keyvault-region" : "westus",
      "x-ms-keyvault-network-info" : "conn_type=Ipv4;addr=174.127.169.154;act_addr_fam=InterNetwork;",
      "Expires" : "-1",
      "Content-Length" : "761",
      "x-ms-request-id" : "82dc8547-ca05-46f3-9e12-ed8fcc1cc2c1",
      "x-ms-keyvault-service-version" : "1.1.10.0",
      "Body" : "{\"id\":\"https://azure-kv-tests2.vault.azure.net/certificates/testCertificate9/pending\",\"issuer\":{\"name\":\"Self\"},\"csr\":\"MIIBVTCB3AIBADASMRAwDgYDVQQDEwdkZWZhdWx0MHYwEAYHKoZIzj0CAQYFK4EEACIDYgAE/Lb1mLXMS2PXKHuWTueQYe9Y2wFcQvGYglXAugWGdMf52Btm2YvRmU4kkgz6aBQuvVy9lOTXu4VpxX9Mnj1eizSG0FIbxIftG8MOue+0TrpQ69qHGMyOT2lpb79k8clnoEswSQYJKoZIhvcNAQkOMTwwOjAOBgNVHQ8BAf8EBAMCAgwwHQYDVR0lBBYwFAYIKwYBBQUHAwEGCCsGAQUFBwMCMAkGA1UdEwQCMAAwCgYIKoZIzj0EAwMDaAAwZQIxAJNYSvjAq3SytSQdYBQTCyQK4xlJRSYgABiJ4dL/KZMRpw1UoTWSbBqbZnnO3J+ehQIwUE/RL2Bnet1fg0i6cbruO/N0AGmXsQ2SNi99nEqkdDuvdsqxIT40nb3x4xOaERke\",\"cancellation_requested\":false,\"status\":\"completed\",\"target\":\"https://azure-kv-tests2.vault.azure.net/certificates/testCertificate9\",\"request_id\":\"daa4c8e1dcb24d16add7c0a0adc340e4\"}",
>>>>>>> d795fdaf
      "X-Powered-By" : "ASP.NET",
      "Content-Type" : "application/json; charset=utf-8"
    },
    "Exception" : null
  }, {
    "Method" : "GET",
<<<<<<< HEAD
    "Uri" : "https://cameravault.vault.azure.net/deletedcertificates/testCertificate9?api-version=7.0",
    "Headers" : {
      "User-Agent" : "azsdk-java-Azure-Keyvault/4.0.0-beta.6 (11.0.5; Mac OS X 10.14.3)",
      "Content-Type" : "application/json"
    },
    "Response" : {
      "Server" : "Microsoft-IIS/10.0",
      "X-Content-Type-Options" : "nosniff",
      "Pragma" : "no-cache",
      "retry-after" : "0",
      "StatusCode" : "404",
      "Date" : "Tue, 03 Dec 2019 13:06:39 GMT",
      "Strict-Transport-Security" : "max-age=31536000;includeSubDomains",
      "Cache-Control" : "no-cache",
      "X-AspNet-Version" : "4.0.30319",
      "x-ms-keyvault-region" : "centralus",
      "x-ms-keyvault-network-info" : "addr=182.68.240.118;act_addr_fam=InterNetwork;",
      "Expires" : "-1",
      "Content-Length" : "100",
      "x-ms-request-id" : "cc62bc0e-35a8-4102-9c71-60290487aa0c",
      "x-ms-keyvault-service-version" : "1.1.0.883",
      "Body" : "{\"error\":{\"code\":\"CertificateNotFound\",\"message\":\"Deleted Certificate not found: testCertificate9\"}}",
      "X-Powered-By" : "ASP.NET",
      "Content-Type" : "application/json; charset=utf-8"
    },
    "Exception" : null
  }, {
    "Method" : "GET",
    "Uri" : "https://cameravault.vault.azure.net/deletedcertificates/testCertificate9?api-version=7.0",
    "Headers" : {
      "User-Agent" : "azsdk-java-Azure-Keyvault/4.0.0-beta.6 (11.0.5; Mac OS X 10.14.3)",
      "Content-Type" : "application/json"
    },
    "Response" : {
      "Server" : "Microsoft-IIS/10.0",
      "X-Content-Type-Options" : "nosniff",
      "Pragma" : "no-cache",
      "retry-after" : "0",
      "StatusCode" : "404",
      "Date" : "Tue, 03 Dec 2019 13:06:40 GMT",
      "Strict-Transport-Security" : "max-age=31536000;includeSubDomains",
      "Cache-Control" : "no-cache",
      "X-AspNet-Version" : "4.0.30319",
      "x-ms-keyvault-region" : "centralus",
      "x-ms-keyvault-network-info" : "addr=182.68.240.118;act_addr_fam=InterNetwork;",
      "Expires" : "-1",
      "Content-Length" : "100",
      "x-ms-request-id" : "d03ff6aa-fcb4-45ad-86e1-4d0a4e2d2343",
      "x-ms-keyvault-service-version" : "1.1.0.883",
      "Body" : "{\"error\":{\"code\":\"CertificateNotFound\",\"message\":\"Deleted Certificate not found: testCertificate9\"}}",
      "X-Powered-By" : "ASP.NET",
      "Content-Type" : "application/json; charset=utf-8"
    },
    "Exception" : null
  }, {
    "Method" : "GET",
    "Uri" : "https://cameravault.vault.azure.net/deletedcertificates/testCertificate9?api-version=7.0",
    "Headers" : {
      "User-Agent" : "azsdk-java-Azure-Keyvault/4.0.0-beta.6 (11.0.5; Mac OS X 10.14.3)",
      "Content-Type" : "application/json"
    },
    "Response" : {
      "Server" : "Microsoft-IIS/10.0",
      "X-Content-Type-Options" : "nosniff",
      "Pragma" : "no-cache",
      "retry-after" : "0",
      "StatusCode" : "404",
      "Date" : "Tue, 03 Dec 2019 13:06:41 GMT",
      "Strict-Transport-Security" : "max-age=31536000;includeSubDomains",
      "Cache-Control" : "no-cache",
      "X-AspNet-Version" : "4.0.30319",
      "x-ms-keyvault-region" : "centralus",
      "x-ms-keyvault-network-info" : "addr=182.68.240.118;act_addr_fam=InterNetwork;",
      "Expires" : "-1",
      "Content-Length" : "100",
      "x-ms-request-id" : "2d10bf8c-80c1-4b3a-aa40-7deaf5ce992f",
      "x-ms-keyvault-service-version" : "1.1.0.883",
      "Body" : "{\"error\":{\"code\":\"CertificateNotFound\",\"message\":\"Deleted Certificate not found: testCertificate9\"}}",
      "X-Powered-By" : "ASP.NET",
      "Content-Type" : "application/json; charset=utf-8"
    },
    "Exception" : null
  }, {
    "Method" : "GET",
    "Uri" : "https://cameravault.vault.azure.net/deletedcertificates/testCertificate9?api-version=7.0",
    "Headers" : {
      "User-Agent" : "azsdk-java-Azure-Keyvault/4.0.0-beta.6 (11.0.5; Mac OS X 10.14.3)",
      "Content-Type" : "application/json"
    },
    "Response" : {
      "Server" : "Microsoft-IIS/10.0",
      "X-Content-Type-Options" : "nosniff",
      "Pragma" : "no-cache",
      "retry-after" : "0",
      "StatusCode" : "404",
      "Date" : "Tue, 03 Dec 2019 13:06:43 GMT",
      "Strict-Transport-Security" : "max-age=31536000;includeSubDomains",
      "Cache-Control" : "no-cache",
      "X-AspNet-Version" : "4.0.30319",
      "x-ms-keyvault-region" : "centralus",
      "x-ms-keyvault-network-info" : "addr=182.68.240.118;act_addr_fam=InterNetwork;",
      "Expires" : "-1",
      "Content-Length" : "100",
      "x-ms-request-id" : "8df15aff-1b01-49d8-bb2b-947aec4ac2cc",
      "x-ms-keyvault-service-version" : "1.1.0.883",
      "Body" : "{\"error\":{\"code\":\"CertificateNotFound\",\"message\":\"Deleted Certificate not found: testCertificate9\"}}",
      "X-Powered-By" : "ASP.NET",
      "Content-Type" : "application/json; charset=utf-8"
    },
    "Exception" : null
  }, {
    "Method" : "GET",
    "Uri" : "https://cameravault.vault.azure.net/deletedcertificates/testCertificate9?api-version=7.0",
    "Headers" : {
      "User-Agent" : "azsdk-java-Azure-Keyvault/4.0.0-beta.6 (11.0.5; Mac OS X 10.14.3)",
      "Content-Type" : "application/json"
    },
    "Response" : {
      "Server" : "Microsoft-IIS/10.0",
      "X-Content-Type-Options" : "nosniff",
      "Pragma" : "no-cache",
      "retry-after" : "0",
      "StatusCode" : "404",
      "Date" : "Tue, 03 Dec 2019 13:06:44 GMT",
      "Strict-Transport-Security" : "max-age=31536000;includeSubDomains",
      "Cache-Control" : "no-cache",
      "X-AspNet-Version" : "4.0.30319",
      "x-ms-keyvault-region" : "centralus",
      "x-ms-keyvault-network-info" : "addr=182.68.240.118;act_addr_fam=InterNetwork;",
      "Expires" : "-1",
      "Content-Length" : "100",
      "x-ms-request-id" : "d07959a9-c8e4-4114-8580-a58cebf1de83",
      "x-ms-keyvault-service-version" : "1.1.0.883",
      "Body" : "{\"error\":{\"code\":\"CertificateNotFound\",\"message\":\"Deleted Certificate not found: testCertificate9\"}}",
      "X-Powered-By" : "ASP.NET",
      "Content-Type" : "application/json; charset=utf-8"
    },
    "Exception" : null
  }, {
    "Method" : "GET",
    "Uri" : "https://cameravault.vault.azure.net/deletedcertificates/testCertificate9?api-version=7.0",
    "Headers" : {
      "User-Agent" : "azsdk-java-Azure-Keyvault/4.0.0-beta.6 (11.0.5; Mac OS X 10.14.3)",
      "Content-Type" : "application/json"
    },
    "Response" : {
      "Server" : "Microsoft-IIS/10.0",
      "X-Content-Type-Options" : "nosniff",
      "Pragma" : "no-cache",
      "retry-after" : "0",
      "StatusCode" : "404",
      "Date" : "Tue, 03 Dec 2019 13:06:45 GMT",
      "Strict-Transport-Security" : "max-age=31536000;includeSubDomains",
      "Cache-Control" : "no-cache",
      "X-AspNet-Version" : "4.0.30319",
      "x-ms-keyvault-region" : "centralus",
      "x-ms-keyvault-network-info" : "addr=182.68.240.118;act_addr_fam=InterNetwork;",
      "Expires" : "-1",
      "Content-Length" : "100",
      "x-ms-request-id" : "1b7a5b51-13e0-48f1-b439-a85bdfcee581",
      "x-ms-keyvault-service-version" : "1.1.0.883",
      "Body" : "{\"error\":{\"code\":\"CertificateNotFound\",\"message\":\"Deleted Certificate not found: testCertificate9\"}}",
      "X-Powered-By" : "ASP.NET",
      "Content-Type" : "application/json; charset=utf-8"
    },
    "Exception" : null
  }, {
    "Method" : "GET",
    "Uri" : "https://cameravault.vault.azure.net/deletedcertificates/testCertificate9?api-version=7.0",
    "Headers" : {
      "User-Agent" : "azsdk-java-Azure-Keyvault/4.0.0-beta.6 (11.0.5; Mac OS X 10.14.3)",
      "Content-Type" : "application/json"
    },
    "Response" : {
      "Server" : "Microsoft-IIS/10.0",
=======
    "Uri" : "https://REDACTED.vault.azure.net/certificates/testCertificate9/?api-version=7.1",
    "Headers" : {
      "User-Agent" : "azsdk-java-client_name/client_version (11.0.6; Windows 10; 10.0)",
      "Content-Type" : "application/json"
    },
    "Response" : {
>>>>>>> d795fdaf
      "X-Content-Type-Options" : "nosniff",
      "Pragma" : "no-cache",
      "retry-after" : "0",
      "StatusCode" : "200",
<<<<<<< HEAD
      "Date" : "Tue, 03 Dec 2019 13:06:46 GMT",
      "Strict-Transport-Security" : "max-age=31536000;includeSubDomains",
      "Cache-Control" : "no-cache",
      "X-AspNet-Version" : "4.0.30319",
      "x-ms-keyvault-region" : "centralus",
      "x-ms-keyvault-network-info" : "addr=182.68.240.118;act_addr_fam=InterNetwork;",
      "Expires" : "-1",
      "Content-Length" : "2024",
      "x-ms-request-id" : "30a70415-4618-4dc3-8e65-2b4f3056c258",
      "x-ms-keyvault-service-version" : "1.1.0.883",
      "Body" : "{\"recoveryId\":\"https://cameravault.vault.azure.net/deletedcertificates/testCertificate9\",\"deletedDate\":1575378392,\"scheduledPurgeDate\":1583154392,\"id\":\"https://cameravault.vault.azure.net/certificates/testCertificate9/3394af1d0710459dafb10086ebc09a0b\",\"kid\":\"https://cameravault.vault.azure.net/keys/testCertificate9/3394af1d0710459dafb10086ebc09a0b\",\"sid\":\"https://cameravault.vault.azure.net/secrets/testCertificate9/3394af1d0710459dafb10086ebc09a0b\",\"x5t\":\"j-2vuAWVzIYG3xLfSth4sMwLmC4\",\"cer\":\"MIIB2jCCAWGgAwIBAgIQZlcJSffbTw+q7OvrO0FbnjAKBggqhkjOPQQDAzASMRAwDgYDVQQDEwdkZWZhdWx0MB4XDTE5MTIwMzEyNTYzMFoXDTIxMTIwMzEzMDYzMFowEjEQMA4GA1UEAxMHZGVmYXVsdDB2MBAGByqGSM49AgEGBSuBBAAiA2IABKQ+7sNUzNSDUCiRuAtw1B/fW2AJcIJ+PwKkPwVLokHW5tssLpCGVc8btBXMa//QLQgiUGqtMT3TG5w7sFnvBsP+wFTCV3BoSmELHv6QAj8pWncTNdwWjVzHLG/SffLzI6N8MHowDgYDVR0PAQH/BAQDAgIMMAkGA1UdEwQCMAAwHQYDVR0lBBYwFAYIKwYBBQUHAwEGCCsGAQUFBwMCMB8GA1UdIwQYMBaAFLW4ioCgDblYbL6o9x3iKlk9tkyJMB0GA1UdDgQWBBS1uIqAoA25WGy+qPcd4ipZPbZMiTAKBggqhkjOPQQDAwNnADBkAjAi+LdSolS7qsE16o0bzjvNGh8UZv2EM0adUTXnQMAjDQv9A0GxZjFm4zs5wjkfXJYCMEV1dfjcdntZc94enpsTtWgiIwTu85x9oAOGZZzHuzcK+uGdZDBijf08YNgohGnirw==\",\"attributes\":{\"enabled\":true,\"nbf\":1575377790,\"exp\":1638536790,\"created\":1575378390,\"updated\":1575378390,\"recoveryLevel\":\"Recoverable+Purgeable\"},\"policy\":{\"id\":\"https://cameravault.vault.azure.net/certificates/testCertificate9/policy\",\"key_props\":{\"exportable\":true,\"kty\":\"EC\",\"key_size\":384,\"reuse_key\":true,\"crv\":\"P-384\"},\"secret_props\":{\"contentType\":\"application/x-pkcs12\"},\"x509_props\":{\"subject\":\"CN=default\",\"sans\":{},\"ekus\":[\"1.3.6.1.5.5.7.3.1\",\"1.3.6.1.5.5.7.3.2\"],\"key_usage\":[\"keyAgreement\",\"keyCertSign\"],\"validity_months\":24,\"basic_constraints\":{\"ca\":false}},\"lifetime_actions\":[{\"trigger\":{\"days_before_expiry\":40},\"action\":{\"action_type\":\"AutoRenew\"}}],\"issuer\":{\"name\":\"Self\",\"cert_transparency\":false},\"attributes\":{\"enabled\":true,\"created\":1575378377,\"updated\":1575378377}},\"pending\":{\"id\":\"https://cameravault.vault.azure.net/certificates/testCertificate9/pending\"}}",
=======
      "Date" : "Tue, 04 Aug 2020 00:56:57 GMT",
      "Strict-Transport-Security" : "max-age=31536000;includeSubDomains",
      "Cache-Control" : "no-cache",
      "X-AspNet-Version" : "4.0.30319",
      "x-ms-keyvault-region" : "westus",
      "x-ms-keyvault-network-info" : "conn_type=Ipv4;addr=174.127.169.154;act_addr_fam=InterNetwork;",
      "Expires" : "-1",
      "Content-Length" : "1920",
      "x-ms-request-id" : "d1ef7fbf-1c92-45e0-b24b-fcae3216fae2",
      "x-ms-keyvault-service-version" : "1.1.10.0",
      "Body" : "{\"id\":\"https://azure-kv-tests2.vault.azure.net/certificates/testCertificate9/8ac33a9d4bf741b59a520abe40aa256b\",\"kid\":\"https://azure-kv-tests2.vault.azure.net/keys/testCertificate9/8ac33a9d4bf741b59a520abe40aa256b\",\"sid\":\"https://azure-kv-tests2.vault.azure.net/secrets/testCertificate9/8ac33a9d4bf741b59a520abe40aa256b\",\"x5t\":\"gklaPRq3HexKyMF7Y8XXxecFu8I\",\"cer\":\"MIIB2zCCAWGgAwIBAgIQY9+LCkuRTEygxWlI2Wv9tzAKBggqhkjOPQQDAzASMRAwDgYDVQQDEwdkZWZhdWx0MB4XDTIwMDgwNDAwNDY1N1oXDTIyMDgwNDAwNTY1N1owEjEQMA4GA1UEAxMHZGVmYXVsdDB2MBAGByqGSM49AgEGBSuBBAAiA2IABPy29Zi1zEtj1yh7lk7nkGHvWNsBXELxmIJVwLoFhnTH+dgbZtmL0ZlOJJIM+mgULr1cvZTk17uFacV/TJ49Xos0htBSG8SH7RvDDrnvtE66UOvahxjMjk9paW+/ZPHJZ6N8MHowDgYDVR0PAQH/BAQDAgIMMAkGA1UdEwQCMAAwHQYDVR0lBBYwFAYIKwYBBQUHAwEGCCsGAQUFBwMCMB8GA1UdIwQYMBaAFJaAYfqJ4gvxcPU0L+XW431TIHAAMB0GA1UdDgQWBBSWgGH6ieIL8XD1NC/l1uN9UyBwADAKBggqhkjOPQQDAwNoADBlAjAv2Iux9plMrWHcoWbOWqLbTYNi/y55ryQ9cYCUj/ggbGoFa+cPr0gz9bGm15Bdqq0CMQD6R6x8IgZtg6n+Nabi7FjAmLDIG+SeEUTobzBdYjgsGM9fP61oEV1yz8oxQNeWoDs=\",\"attributes\":{\"enabled\":true,\"nbf\":1596502017,\"exp\":1659574617,\"created\":1596502617,\"updated\":1596502617,\"recoveryLevel\":\"Recoverable+Purgeable\",\"recoverableDays\":90},\"policy\":{\"id\":\"https://azure-kv-tests2.vault.azure.net/certificates/testCertificate9/policy\",\"key_props\":{\"exportable\":true,\"kty\":\"EC\",\"key_size\":384,\"reuse_key\":true,\"crv\":\"P-384\"},\"secret_props\":{\"contentType\":\"application/x-pkcs12\"},\"x509_props\":{\"subject\":\"CN=default\",\"sans\":{},\"ekus\":[\"1.3.6.1.5.5.7.3.1\",\"1.3.6.1.5.5.7.3.2\"],\"key_usage\":[\"keyAgreement\",\"keyCertSign\"],\"validity_months\":24,\"basic_constraints\":{\"ca\":false}},\"lifetime_actions\":[{\"trigger\":{\"days_before_expiry\":40},\"action\":{\"action_type\":\"AutoRenew\"}}],\"issuer\":{\"name\":\"Self\",\"cert_transparency\":false},\"attributes\":{\"enabled\":true,\"created\":1596502156,\"updated\":1596502608}},\"pending\":{\"id\":\"https://azure-kv-tests2.vault.azure.net/certificates/testCertificate9/pending\"}}",
>>>>>>> d795fdaf
      "X-Powered-By" : "ASP.NET",
      "Content-Type" : "application/json; charset=utf-8"
    },
    "Exception" : null
  }, {
<<<<<<< HEAD
    "Method" : "DELETE",
    "Uri" : "https://cameravault.vault.azure.net/deletedcertificates/testCertificate9?api-version=7.0",
    "Headers" : {
      "User-Agent" : "azsdk-java-Azure-Keyvault/4.0.0-beta.6 (11.0.5; Mac OS X 10.14.3)",
      "Content-Type" : "application/json"
    },
    "Response" : {
      "Server" : "Microsoft-IIS/10.0",
      "X-Content-Type-Options" : "nosniff",
      "Pragma" : "no-cache",
      "retry-after" : "0",
      "StatusCode" : "204",
      "Date" : "Tue, 03 Dec 2019 13:06:47 GMT",
      "Strict-Transport-Security" : "max-age=31536000;includeSubDomains",
      "Cache-Control" : "no-cache",
      "X-AspNet-Version" : "4.0.30319",
      "x-ms-keyvault-region" : "centralus",
      "x-ms-keyvault-network-info" : "addr=182.68.240.118;act_addr_fam=InterNetwork;",
      "Expires" : "-1",
      "x-ms-request-id" : "c719bde5-caf9-4859-9176-a4baf8ed207d",
      "x-ms-keyvault-service-version" : "1.1.0.883",
      "X-Powered-By" : "ASP.NET"
    },
    "Exception" : null
  }, {
    "Method" : "GET",
    "Uri" : "https://cameravault.vault.azure.net/deletedcertificates/testCertificate9?api-version=7.0",
    "Headers" : {
      "User-Agent" : "azsdk-java-Azure-Keyvault/4.0.0-beta.6 (11.0.5; Mac OS X 10.14.3)",
=======
    "Method" : "GET",
    "Uri" : "https://REDACTED.vault.azure.net/certificates/testCertificate9/8ac33a9d4bf741b59a520abe40aa256b?api-version=7.1",
    "Headers" : {
      "User-Agent" : "azsdk-java-client_name/client_version (11.0.6; Windows 10; 10.0)",
>>>>>>> d795fdaf
      "Content-Type" : "application/json"
    },
    "Response" : {
      "X-Content-Type-Options" : "nosniff",
      "Pragma" : "no-cache",
      "retry-after" : "0",
<<<<<<< HEAD
      "StatusCode" : "404",
      "Date" : "Tue, 03 Dec 2019 13:06:47 GMT",
      "Strict-Transport-Security" : "max-age=31536000;includeSubDomains",
      "Cache-Control" : "no-cache",
      "X-AspNet-Version" : "4.0.30319",
      "x-ms-keyvault-region" : "centralus",
      "x-ms-keyvault-network-info" : "addr=182.68.240.118;act_addr_fam=InterNetwork;",
      "Expires" : "-1",
      "Content-Length" : "100",
      "x-ms-request-id" : "6fbd8b9e-30b5-401c-a78b-947ea85d5bb0",
      "x-ms-keyvault-service-version" : "1.1.0.883",
      "Body" : "{\"error\":{\"code\":\"CertificateNotFound\",\"message\":\"Deleted Certificate not found: testCertificate9\"}}",
=======
      "StatusCode" : "200",
      "Date" : "Tue, 04 Aug 2020 00:56:57 GMT",
      "Strict-Transport-Security" : "max-age=31536000;includeSubDomains",
      "Cache-Control" : "no-cache",
      "X-AspNet-Version" : "4.0.30319",
      "x-ms-keyvault-region" : "westus",
      "x-ms-keyvault-network-info" : "conn_type=Ipv4;addr=174.127.169.154;act_addr_fam=InterNetwork;",
      "Expires" : "-1",
      "Content-Length" : "1172",
      "x-ms-request-id" : "db299293-4ebf-4703-a044-f43b352a13b1",
      "x-ms-keyvault-service-version" : "1.1.10.0",
      "Body" : "{\"id\":\"https://azure-kv-tests2.vault.azure.net/certificates/testCertificate9/8ac33a9d4bf741b59a520abe40aa256b\",\"kid\":\"https://azure-kv-tests2.vault.azure.net/keys/testCertificate9/8ac33a9d4bf741b59a520abe40aa256b\",\"sid\":\"https://azure-kv-tests2.vault.azure.net/secrets/testCertificate9/8ac33a9d4bf741b59a520abe40aa256b\",\"x5t\":\"gklaPRq3HexKyMF7Y8XXxecFu8I\",\"cer\":\"MIIB2zCCAWGgAwIBAgIQY9+LCkuRTEygxWlI2Wv9tzAKBggqhkjOPQQDAzASMRAwDgYDVQQDEwdkZWZhdWx0MB4XDTIwMDgwNDAwNDY1N1oXDTIyMDgwNDAwNTY1N1owEjEQMA4GA1UEAxMHZGVmYXVsdDB2MBAGByqGSM49AgEGBSuBBAAiA2IABPy29Zi1zEtj1yh7lk7nkGHvWNsBXELxmIJVwLoFhnTH+dgbZtmL0ZlOJJIM+mgULr1cvZTk17uFacV/TJ49Xos0htBSG8SH7RvDDrnvtE66UOvahxjMjk9paW+/ZPHJZ6N8MHowDgYDVR0PAQH/BAQDAgIMMAkGA1UdEwQCMAAwHQYDVR0lBBYwFAYIKwYBBQUHAwEGCCsGAQUFBwMCMB8GA1UdIwQYMBaAFJaAYfqJ4gvxcPU0L+XW431TIHAAMB0GA1UdDgQWBBSWgGH6ieIL8XD1NC/l1uN9UyBwADAKBggqhkjOPQQDAwNoADBlAjAv2Iux9plMrWHcoWbOWqLbTYNi/y55ryQ9cYCUj/ggbGoFa+cPr0gz9bGm15Bdqq0CMQD6R6x8IgZtg6n+Nabi7FjAmLDIG+SeEUTobzBdYjgsGM9fP61oEV1yz8oxQNeWoDs=\",\"attributes\":{\"enabled\":true,\"nbf\":1596502017,\"exp\":1659574617,\"created\":1596502617,\"updated\":1596502617,\"recoveryLevel\":\"Recoverable+Purgeable\",\"recoverableDays\":90}}",
>>>>>>> d795fdaf
      "X-Powered-By" : "ASP.NET",
      "Content-Type" : "application/json; charset=utf-8"
    },
    "Exception" : null
  } ],
  "variables" : [ ]
}<|MERGE_RESOLUTION|>--- conflicted
+++ resolved
@@ -1,42 +1,20 @@
 {
   "networkCallRecords" : [ {
     "Method" : "POST",
-<<<<<<< HEAD
-    "Uri" : "https://cameravault.vault.azure.net/certificates/testCertificate9/create?api-version=7.0",
-    "Headers" : {
-      "User-Agent" : "azsdk-java-Azure-Keyvault/4.0.0-beta.6 (11.0.5; Mac OS X 10.14.3)",
-=======
     "Uri" : "https://REDACTED.vault.azure.net/certificates/testCertificate9/create?api-version=7.1",
     "Headers" : {
       "User-Agent" : "azsdk-java-client_name/client_version (11.0.6; Windows 10; 10.0)",
->>>>>>> d795fdaf
       "Content-Type" : "application/json"
     },
     "Response" : {
       "X-Content-Type-Options" : "nosniff",
       "Pragma" : "no-cache",
       "StatusCode" : "202",
-<<<<<<< HEAD
-      "Date" : "Tue, 03 Dec 2019 13:06:17 GMT",
-=======
       "Date" : "Tue, 04 Aug 2020 00:56:48 GMT",
->>>>>>> d795fdaf
-      "Strict-Transport-Security" : "max-age=31536000;includeSubDomains",
-      "Retry-After" : "0",
-      "Cache-Control" : "no-cache",
-      "X-AspNet-Version" : "4.0.30319",
-<<<<<<< HEAD
-      "x-ms-keyvault-region" : "centralus",
-      "x-ms-keyvault-network-info" : "addr=182.68.240.118;act_addr_fam=InterNetwork;",
-      "Expires" : "-1",
-      "Content-Length" : "841",
-      "x-ms-request-id" : "24065540-a5e1-4f37-aa8c-d5d88ab9e707",
-      "x-ms-keyvault-service-version" : "1.1.0.883",
-      "Body" : "{\"id\":\"https://cameravault.vault.azure.net/certificates/testCertificate9/pending\",\"issuer\":{\"name\":\"Self\"},\"csr\":\"MIIBVDCB3AIBADASMRAwDgYDVQQDEwdkZWZhdWx0MHYwEAYHKoZIzj0CAQYFK4EEACIDYgAEpD7uw1TM1INQKJG4C3DUH99bYAlwgn4/AqQ/BUuiQdbm2ywukIZVzxu0Fcxr/9AtCCJQaq0xPdMbnDuwWe8Gw/7AVMJXcGhKYQse/pACPyladxM13BaNXMcsb9J98vMjoEswSQYJKoZIhvcNAQkOMTwwOjAOBgNVHQ8BAf8EBAMCAgwwHQYDVR0lBBYwFAYIKwYBBQUHAwEGCCsGAQUFBwMCMAkGA1UdEwQCMAAwCgYIKoZIzj0EAwMDZwAwZAIwOZJN1/qVqBqGhFCA8eqbC2HnST9lbvgnKt+YfV/f1h05dobt17ItIIuNAvSjaZonAjBLm0/XwXgaZXB+O14GgZCpviIIjj7VibmrKG60ECexIdo39RmOkQ+bGBxIpC9Wirg=\",\"cancellation_requested\":false,\"status\":\"inProgress\",\"status_details\":\"Pending certificate created. Certificate request is in progress. This may take some time based on the issuer provider. Please check again later.\",\"request_id\":\"fbd388ad71144fa6ac7ca3ec5cbc3307\"}",
-      "X-Powered-By" : "ASP.NET",
-      "Content-Type" : "application/json; charset=utf-8",
-      "Location" : "https://cameravault.vault.azure.net/certificates/testCertificate9/pending?api-version=7.0&request_id=fbd388ad71144fa6ac7ca3ec5cbc3307"
-=======
+      "Strict-Transport-Security" : "max-age=31536000;includeSubDomains",
+      "Retry-After" : "0",
+      "Cache-Control" : "no-cache",
+      "X-AspNet-Version" : "4.0.30319",
       "x-ms-keyvault-region" : "westus",
       "x-ms-keyvault-network-info" : "conn_type=Ipv4;addr=174.127.169.154;act_addr_fam=InterNetwork;",
       "Expires" : "-1",
@@ -47,44 +25,24 @@
       "X-Powered-By" : "ASP.NET",
       "Content-Type" : "application/json; charset=utf-8",
       "Location" : "https://azure-kv-tests2.vault.azure.net/certificates/testCertificate9/pending?api-version=7.1&request_id=daa4c8e1dcb24d16add7c0a0adc340e4"
->>>>>>> d795fdaf
-    },
-    "Exception" : null
-  }, {
-    "Method" : "GET",
-<<<<<<< HEAD
-    "Uri" : "https://cameravault.vault.azure.net/certificates/testCertificate9/pending?api-version=7.0",
-    "Headers" : {
-      "User-Agent" : "azsdk-java-Azure-Keyvault/4.0.0-beta.6 (11.0.5; Mac OS X 10.14.3)",
-=======
-    "Uri" : "https://REDACTED.vault.azure.net/certificates/testCertificate9/pending?api-version=7.1",
-    "Headers" : {
-      "User-Agent" : "azsdk-java-client_name/client_version (11.0.6; Windows 10; 10.0)",
->>>>>>> d795fdaf
-      "Content-Type" : "application/json"
-    },
-    "Response" : {
-      "X-Content-Type-Options" : "nosniff",
-      "Pragma" : "no-cache",
-      "StatusCode" : "200",
-<<<<<<< HEAD
-      "Date" : "Tue, 03 Dec 2019 13:06:18 GMT",
-=======
+    },
+    "Exception" : null
+  }, {
+    "Method" : "GET",
+    "Uri" : "https://REDACTED.vault.azure.net/certificates/testCertificate9/pending?api-version=7.1",
+    "Headers" : {
+      "User-Agent" : "azsdk-java-client_name/client_version (11.0.6; Windows 10; 10.0)",
+      "Content-Type" : "application/json"
+    },
+    "Response" : {
+      "X-Content-Type-Options" : "nosniff",
+      "Pragma" : "no-cache",
+      "StatusCode" : "200",
       "Date" : "Tue, 04 Aug 2020 00:56:49 GMT",
->>>>>>> d795fdaf
-      "Strict-Transport-Security" : "max-age=31536000;includeSubDomains",
-      "Retry-After" : "0",
-      "Cache-Control" : "no-cache",
-      "X-AspNet-Version" : "4.0.30319",
-<<<<<<< HEAD
-      "x-ms-keyvault-region" : "centralus",
-      "x-ms-keyvault-network-info" : "addr=182.68.240.118;act_addr_fam=InterNetwork;",
-      "Expires" : "-1",
-      "Content-Length" : "841",
-      "x-ms-request-id" : "097dc2d3-a986-4af5-b444-5c3ef4467275",
-      "x-ms-keyvault-service-version" : "1.1.0.883",
-      "Body" : "{\"id\":\"https://cameravault.vault.azure.net/certificates/testCertificate9/pending\",\"issuer\":{\"name\":\"Self\"},\"csr\":\"MIIBVDCB3AIBADASMRAwDgYDVQQDEwdkZWZhdWx0MHYwEAYHKoZIzj0CAQYFK4EEACIDYgAEpD7uw1TM1INQKJG4C3DUH99bYAlwgn4/AqQ/BUuiQdbm2ywukIZVzxu0Fcxr/9AtCCJQaq0xPdMbnDuwWe8Gw/7AVMJXcGhKYQse/pACPyladxM13BaNXMcsb9J98vMjoEswSQYJKoZIhvcNAQkOMTwwOjAOBgNVHQ8BAf8EBAMCAgwwHQYDVR0lBBYwFAYIKwYBBQUHAwEGCCsGAQUFBwMCMAkGA1UdEwQCMAAwCgYIKoZIzj0EAwMDZwAwZAIwOZJN1/qVqBqGhFCA8eqbC2HnST9lbvgnKt+YfV/f1h05dobt17ItIIuNAvSjaZonAjBLm0/XwXgaZXB+O14GgZCpviIIjj7VibmrKG60ECexIdo39RmOkQ+bGBxIpC9Wirg=\",\"cancellation_requested\":false,\"status\":\"inProgress\",\"status_details\":\"Pending certificate created. Certificate request is in progress. This may take some time based on the issuer provider. Please check again later.\",\"request_id\":\"fbd388ad71144fa6ac7ca3ec5cbc3307\"}",
-=======
+      "Strict-Transport-Security" : "max-age=31536000;includeSubDomains",
+      "Retry-After" : "0",
+      "Cache-Control" : "no-cache",
+      "X-AspNet-Version" : "4.0.30319",
       "x-ms-keyvault-region" : "westus",
       "x-ms-keyvault-network-info" : "conn_type=Ipv4;addr=174.127.169.154;act_addr_fam=InterNetwork;",
       "Expires" : "-1",
@@ -92,46 +50,26 @@
       "x-ms-request-id" : "54fff422-b029-4172-9337-9a7d1a10a7dc",
       "x-ms-keyvault-service-version" : "1.1.10.0",
       "Body" : "{\"id\":\"https://azure-kv-tests2.vault.azure.net/certificates/testCertificate9/pending\",\"issuer\":{\"name\":\"Self\"},\"csr\":\"MIIBVTCB3AIBADASMRAwDgYDVQQDEwdkZWZhdWx0MHYwEAYHKoZIzj0CAQYFK4EEACIDYgAE/Lb1mLXMS2PXKHuWTueQYe9Y2wFcQvGYglXAugWGdMf52Btm2YvRmU4kkgz6aBQuvVy9lOTXu4VpxX9Mnj1eizSG0FIbxIftG8MOue+0TrpQ69qHGMyOT2lpb79k8clnoEswSQYJKoZIhvcNAQkOMTwwOjAOBgNVHQ8BAf8EBAMCAgwwHQYDVR0lBBYwFAYIKwYBBQUHAwEGCCsGAQUFBwMCMAkGA1UdEwQCMAAwCgYIKoZIzj0EAwMDaAAwZQIxAJNYSvjAq3SytSQdYBQTCyQK4xlJRSYgABiJ4dL/KZMRpw1UoTWSbBqbZnnO3J+ehQIwUE/RL2Bnet1fg0i6cbruO/N0AGmXsQ2SNi99nEqkdDuvdsqxIT40nb3x4xOaERke\",\"cancellation_requested\":false,\"status\":\"inProgress\",\"status_details\":\"Pending certificate created. Certificate request is in progress. This may take some time based on the issuer provider. Please check again later.\",\"request_id\":\"daa4c8e1dcb24d16add7c0a0adc340e4\"}",
->>>>>>> d795fdaf
-      "X-Powered-By" : "ASP.NET",
-      "Content-Type" : "application/json; charset=utf-8"
-    },
-    "Exception" : null
-  }, {
-    "Method" : "GET",
-<<<<<<< HEAD
-    "Uri" : "https://cameravault.vault.azure.net/certificates/testCertificate9/pending?api-version=7.0",
-    "Headers" : {
-      "User-Agent" : "azsdk-java-Azure-Keyvault/4.0.0-beta.6 (11.0.5; Mac OS X 10.14.3)",
-=======
-    "Uri" : "https://REDACTED.vault.azure.net/certificates/testCertificate9/pending?api-version=7.1",
-    "Headers" : {
-      "User-Agent" : "azsdk-java-client_name/client_version (11.0.6; Windows 10; 10.0)",
->>>>>>> d795fdaf
-      "Content-Type" : "application/json"
-    },
-    "Response" : {
-      "X-Content-Type-Options" : "nosniff",
-      "Pragma" : "no-cache",
-      "StatusCode" : "200",
-<<<<<<< HEAD
-      "Date" : "Tue, 03 Dec 2019 13:06:19 GMT",
-=======
+      "X-Powered-By" : "ASP.NET",
+      "Content-Type" : "application/json; charset=utf-8"
+    },
+    "Exception" : null
+  }, {
+    "Method" : "GET",
+    "Uri" : "https://REDACTED.vault.azure.net/certificates/testCertificate9/pending?api-version=7.1",
+    "Headers" : {
+      "User-Agent" : "azsdk-java-client_name/client_version (11.0.6; Windows 10; 10.0)",
+      "Content-Type" : "application/json"
+    },
+    "Response" : {
+      "X-Content-Type-Options" : "nosniff",
+      "Pragma" : "no-cache",
+      "StatusCode" : "200",
       "Date" : "Tue, 04 Aug 2020 00:56:50 GMT",
->>>>>>> d795fdaf
-      "Strict-Transport-Security" : "max-age=31536000;includeSubDomains",
-      "Retry-After" : "0",
-      "Cache-Control" : "no-cache",
-      "X-AspNet-Version" : "4.0.30319",
-<<<<<<< HEAD
-      "x-ms-keyvault-region" : "centralus",
-      "x-ms-keyvault-network-info" : "addr=182.68.240.118;act_addr_fam=InterNetwork;",
-      "Expires" : "-1",
-      "Content-Length" : "841",
-      "x-ms-request-id" : "63c5d996-3f8d-4e7d-882a-395ca0fb2d6e",
-      "x-ms-keyvault-service-version" : "1.1.0.883",
-      "Body" : "{\"id\":\"https://cameravault.vault.azure.net/certificates/testCertificate9/pending\",\"issuer\":{\"name\":\"Self\"},\"csr\":\"MIIBVDCB3AIBADASMRAwDgYDVQQDEwdkZWZhdWx0MHYwEAYHKoZIzj0CAQYFK4EEACIDYgAEpD7uw1TM1INQKJG4C3DUH99bYAlwgn4/AqQ/BUuiQdbm2ywukIZVzxu0Fcxr/9AtCCJQaq0xPdMbnDuwWe8Gw/7AVMJXcGhKYQse/pACPyladxM13BaNXMcsb9J98vMjoEswSQYJKoZIhvcNAQkOMTwwOjAOBgNVHQ8BAf8EBAMCAgwwHQYDVR0lBBYwFAYIKwYBBQUHAwEGCCsGAQUFBwMCMAkGA1UdEwQCMAAwCgYIKoZIzj0EAwMDZwAwZAIwOZJN1/qVqBqGhFCA8eqbC2HnST9lbvgnKt+YfV/f1h05dobt17ItIIuNAvSjaZonAjBLm0/XwXgaZXB+O14GgZCpviIIjj7VibmrKG60ECexIdo39RmOkQ+bGBxIpC9Wirg=\",\"cancellation_requested\":false,\"status\":\"inProgress\",\"status_details\":\"Pending certificate created. Certificate request is in progress. This may take some time based on the issuer provider. Please check again later.\",\"request_id\":\"fbd388ad71144fa6ac7ca3ec5cbc3307\"}",
-=======
+      "Strict-Transport-Security" : "max-age=31536000;includeSubDomains",
+      "Retry-After" : "0",
+      "Cache-Control" : "no-cache",
+      "X-AspNet-Version" : "4.0.30319",
       "x-ms-keyvault-region" : "westus",
       "x-ms-keyvault-network-info" : "conn_type=Ipv4;addr=174.127.169.154;act_addr_fam=InterNetwork;",
       "Expires" : "-1",
@@ -139,46 +77,26 @@
       "x-ms-request-id" : "0f828fd6-5395-4084-ab49-28449a29141c",
       "x-ms-keyvault-service-version" : "1.1.10.0",
       "Body" : "{\"id\":\"https://azure-kv-tests2.vault.azure.net/certificates/testCertificate9/pending\",\"issuer\":{\"name\":\"Self\"},\"csr\":\"MIIBVTCB3AIBADASMRAwDgYDVQQDEwdkZWZhdWx0MHYwEAYHKoZIzj0CAQYFK4EEACIDYgAE/Lb1mLXMS2PXKHuWTueQYe9Y2wFcQvGYglXAugWGdMf52Btm2YvRmU4kkgz6aBQuvVy9lOTXu4VpxX9Mnj1eizSG0FIbxIftG8MOue+0TrpQ69qHGMyOT2lpb79k8clnoEswSQYJKoZIhvcNAQkOMTwwOjAOBgNVHQ8BAf8EBAMCAgwwHQYDVR0lBBYwFAYIKwYBBQUHAwEGCCsGAQUFBwMCMAkGA1UdEwQCMAAwCgYIKoZIzj0EAwMDaAAwZQIxAJNYSvjAq3SytSQdYBQTCyQK4xlJRSYgABiJ4dL/KZMRpw1UoTWSbBqbZnnO3J+ehQIwUE/RL2Bnet1fg0i6cbruO/N0AGmXsQ2SNi99nEqkdDuvdsqxIT40nb3x4xOaERke\",\"cancellation_requested\":false,\"status\":\"inProgress\",\"status_details\":\"Pending certificate created. Certificate request is in progress. This may take some time based on the issuer provider. Please check again later.\",\"request_id\":\"daa4c8e1dcb24d16add7c0a0adc340e4\"}",
->>>>>>> d795fdaf
-      "X-Powered-By" : "ASP.NET",
-      "Content-Type" : "application/json; charset=utf-8"
-    },
-    "Exception" : null
-  }, {
-    "Method" : "GET",
-<<<<<<< HEAD
-    "Uri" : "https://cameravault.vault.azure.net/certificates/testCertificate9/pending?api-version=7.0",
-    "Headers" : {
-      "User-Agent" : "azsdk-java-Azure-Keyvault/4.0.0-beta.6 (11.0.5; Mac OS X 10.14.3)",
-=======
-    "Uri" : "https://REDACTED.vault.azure.net/certificates/testCertificate9/pending?api-version=7.1",
-    "Headers" : {
-      "User-Agent" : "azsdk-java-client_name/client_version (11.0.6; Windows 10; 10.0)",
->>>>>>> d795fdaf
-      "Content-Type" : "application/json"
-    },
-    "Response" : {
-      "X-Content-Type-Options" : "nosniff",
-      "Pragma" : "no-cache",
-      "StatusCode" : "200",
-<<<<<<< HEAD
-      "Date" : "Tue, 03 Dec 2019 13:06:21 GMT",
-=======
+      "X-Powered-By" : "ASP.NET",
+      "Content-Type" : "application/json; charset=utf-8"
+    },
+    "Exception" : null
+  }, {
+    "Method" : "GET",
+    "Uri" : "https://REDACTED.vault.azure.net/certificates/testCertificate9/pending?api-version=7.1",
+    "Headers" : {
+      "User-Agent" : "azsdk-java-client_name/client_version (11.0.6; Windows 10; 10.0)",
+      "Content-Type" : "application/json"
+    },
+    "Response" : {
+      "X-Content-Type-Options" : "nosniff",
+      "Pragma" : "no-cache",
+      "StatusCode" : "200",
       "Date" : "Tue, 04 Aug 2020 00:56:51 GMT",
->>>>>>> d795fdaf
-      "Strict-Transport-Security" : "max-age=31536000;includeSubDomains",
-      "Retry-After" : "0",
-      "Cache-Control" : "no-cache",
-      "X-AspNet-Version" : "4.0.30319",
-<<<<<<< HEAD
-      "x-ms-keyvault-region" : "centralus",
-      "x-ms-keyvault-network-info" : "addr=182.68.240.118;act_addr_fam=InterNetwork;",
-      "Expires" : "-1",
-      "Content-Length" : "841",
-      "x-ms-request-id" : "3dbb02f9-4f0e-4e15-9dce-b9979abc0cfd",
-      "x-ms-keyvault-service-version" : "1.1.0.883",
-      "Body" : "{\"id\":\"https://cameravault.vault.azure.net/certificates/testCertificate9/pending\",\"issuer\":{\"name\":\"Self\"},\"csr\":\"MIIBVDCB3AIBADASMRAwDgYDVQQDEwdkZWZhdWx0MHYwEAYHKoZIzj0CAQYFK4EEACIDYgAEpD7uw1TM1INQKJG4C3DUH99bYAlwgn4/AqQ/BUuiQdbm2ywukIZVzxu0Fcxr/9AtCCJQaq0xPdMbnDuwWe8Gw/7AVMJXcGhKYQse/pACPyladxM13BaNXMcsb9J98vMjoEswSQYJKoZIhvcNAQkOMTwwOjAOBgNVHQ8BAf8EBAMCAgwwHQYDVR0lBBYwFAYIKwYBBQUHAwEGCCsGAQUFBwMCMAkGA1UdEwQCMAAwCgYIKoZIzj0EAwMDZwAwZAIwOZJN1/qVqBqGhFCA8eqbC2HnST9lbvgnKt+YfV/f1h05dobt17ItIIuNAvSjaZonAjBLm0/XwXgaZXB+O14GgZCpviIIjj7VibmrKG60ECexIdo39RmOkQ+bGBxIpC9Wirg=\",\"cancellation_requested\":false,\"status\":\"inProgress\",\"status_details\":\"Pending certificate created. Certificate request is in progress. This may take some time based on the issuer provider. Please check again later.\",\"request_id\":\"fbd388ad71144fa6ac7ca3ec5cbc3307\"}",
-=======
+      "Strict-Transport-Security" : "max-age=31536000;includeSubDomains",
+      "Retry-After" : "0",
+      "Cache-Control" : "no-cache",
+      "X-AspNet-Version" : "4.0.30319",
       "x-ms-keyvault-region" : "westus",
       "x-ms-keyvault-network-info" : "conn_type=Ipv4;addr=174.127.169.154;act_addr_fam=InterNetwork;",
       "Expires" : "-1",
@@ -186,46 +104,26 @@
       "x-ms-request-id" : "b4902d64-51de-4881-8898-700e8e740ace",
       "x-ms-keyvault-service-version" : "1.1.10.0",
       "Body" : "{\"id\":\"https://azure-kv-tests2.vault.azure.net/certificates/testCertificate9/pending\",\"issuer\":{\"name\":\"Self\"},\"csr\":\"MIIBVTCB3AIBADASMRAwDgYDVQQDEwdkZWZhdWx0MHYwEAYHKoZIzj0CAQYFK4EEACIDYgAE/Lb1mLXMS2PXKHuWTueQYe9Y2wFcQvGYglXAugWGdMf52Btm2YvRmU4kkgz6aBQuvVy9lOTXu4VpxX9Mnj1eizSG0FIbxIftG8MOue+0TrpQ69qHGMyOT2lpb79k8clnoEswSQYJKoZIhvcNAQkOMTwwOjAOBgNVHQ8BAf8EBAMCAgwwHQYDVR0lBBYwFAYIKwYBBQUHAwEGCCsGAQUFBwMCMAkGA1UdEwQCMAAwCgYIKoZIzj0EAwMDaAAwZQIxAJNYSvjAq3SytSQdYBQTCyQK4xlJRSYgABiJ4dL/KZMRpw1UoTWSbBqbZnnO3J+ehQIwUE/RL2Bnet1fg0i6cbruO/N0AGmXsQ2SNi99nEqkdDuvdsqxIT40nb3x4xOaERke\",\"cancellation_requested\":false,\"status\":\"inProgress\",\"status_details\":\"Pending certificate created. Certificate request is in progress. This may take some time based on the issuer provider. Please check again later.\",\"request_id\":\"daa4c8e1dcb24d16add7c0a0adc340e4\"}",
->>>>>>> d795fdaf
-      "X-Powered-By" : "ASP.NET",
-      "Content-Type" : "application/json; charset=utf-8"
-    },
-    "Exception" : null
-  }, {
-    "Method" : "GET",
-<<<<<<< HEAD
-    "Uri" : "https://cameravault.vault.azure.net/certificates/testCertificate9/pending?api-version=7.0",
-    "Headers" : {
-      "User-Agent" : "azsdk-java-Azure-Keyvault/4.0.0-beta.6 (11.0.5; Mac OS X 10.14.3)",
-=======
-    "Uri" : "https://REDACTED.vault.azure.net/certificates/testCertificate9/pending?api-version=7.1",
-    "Headers" : {
-      "User-Agent" : "azsdk-java-client_name/client_version (11.0.6; Windows 10; 10.0)",
->>>>>>> d795fdaf
-      "Content-Type" : "application/json"
-    },
-    "Response" : {
-      "X-Content-Type-Options" : "nosniff",
-      "Pragma" : "no-cache",
-      "StatusCode" : "200",
-<<<<<<< HEAD
-      "Date" : "Tue, 03 Dec 2019 13:06:22 GMT",
-=======
+      "X-Powered-By" : "ASP.NET",
+      "Content-Type" : "application/json; charset=utf-8"
+    },
+    "Exception" : null
+  }, {
+    "Method" : "GET",
+    "Uri" : "https://REDACTED.vault.azure.net/certificates/testCertificate9/pending?api-version=7.1",
+    "Headers" : {
+      "User-Agent" : "azsdk-java-client_name/client_version (11.0.6; Windows 10; 10.0)",
+      "Content-Type" : "application/json"
+    },
+    "Response" : {
+      "X-Content-Type-Options" : "nosniff",
+      "Pragma" : "no-cache",
+      "StatusCode" : "200",
       "Date" : "Tue, 04 Aug 2020 00:56:52 GMT",
->>>>>>> d795fdaf
-      "Strict-Transport-Security" : "max-age=31536000;includeSubDomains",
-      "Retry-After" : "0",
-      "Cache-Control" : "no-cache",
-      "X-AspNet-Version" : "4.0.30319",
-<<<<<<< HEAD
-      "x-ms-keyvault-region" : "centralus",
-      "x-ms-keyvault-network-info" : "addr=182.68.240.118;act_addr_fam=InterNetwork;",
-      "Expires" : "-1",
-      "Content-Length" : "841",
-      "x-ms-request-id" : "05ae4f78-d5a5-4cf9-9417-2b742a8963fc",
-      "x-ms-keyvault-service-version" : "1.1.0.883",
-      "Body" : "{\"id\":\"https://cameravault.vault.azure.net/certificates/testCertificate9/pending\",\"issuer\":{\"name\":\"Self\"},\"csr\":\"MIIBVDCB3AIBADASMRAwDgYDVQQDEwdkZWZhdWx0MHYwEAYHKoZIzj0CAQYFK4EEACIDYgAEpD7uw1TM1INQKJG4C3DUH99bYAlwgn4/AqQ/BUuiQdbm2ywukIZVzxu0Fcxr/9AtCCJQaq0xPdMbnDuwWe8Gw/7AVMJXcGhKYQse/pACPyladxM13BaNXMcsb9J98vMjoEswSQYJKoZIhvcNAQkOMTwwOjAOBgNVHQ8BAf8EBAMCAgwwHQYDVR0lBBYwFAYIKwYBBQUHAwEGCCsGAQUFBwMCMAkGA1UdEwQCMAAwCgYIKoZIzj0EAwMDZwAwZAIwOZJN1/qVqBqGhFCA8eqbC2HnST9lbvgnKt+YfV/f1h05dobt17ItIIuNAvSjaZonAjBLm0/XwXgaZXB+O14GgZCpviIIjj7VibmrKG60ECexIdo39RmOkQ+bGBxIpC9Wirg=\",\"cancellation_requested\":false,\"status\":\"inProgress\",\"status_details\":\"Pending certificate created. Certificate request is in progress. This may take some time based on the issuer provider. Please check again later.\",\"request_id\":\"fbd388ad71144fa6ac7ca3ec5cbc3307\"}",
-=======
+      "Strict-Transport-Security" : "max-age=31536000;includeSubDomains",
+      "Retry-After" : "0",
+      "Cache-Control" : "no-cache",
+      "X-AspNet-Version" : "4.0.30319",
       "x-ms-keyvault-region" : "westus",
       "x-ms-keyvault-network-info" : "conn_type=Ipv4;addr=174.127.169.154;act_addr_fam=InterNetwork;",
       "Expires" : "-1",
@@ -233,46 +131,26 @@
       "x-ms-request-id" : "bd9c1846-53b5-47e0-b467-2c1e351d51f7",
       "x-ms-keyvault-service-version" : "1.1.10.0",
       "Body" : "{\"id\":\"https://azure-kv-tests2.vault.azure.net/certificates/testCertificate9/pending\",\"issuer\":{\"name\":\"Self\"},\"csr\":\"MIIBVTCB3AIBADASMRAwDgYDVQQDEwdkZWZhdWx0MHYwEAYHKoZIzj0CAQYFK4EEACIDYgAE/Lb1mLXMS2PXKHuWTueQYe9Y2wFcQvGYglXAugWGdMf52Btm2YvRmU4kkgz6aBQuvVy9lOTXu4VpxX9Mnj1eizSG0FIbxIftG8MOue+0TrpQ69qHGMyOT2lpb79k8clnoEswSQYJKoZIhvcNAQkOMTwwOjAOBgNVHQ8BAf8EBAMCAgwwHQYDVR0lBBYwFAYIKwYBBQUHAwEGCCsGAQUFBwMCMAkGA1UdEwQCMAAwCgYIKoZIzj0EAwMDaAAwZQIxAJNYSvjAq3SytSQdYBQTCyQK4xlJRSYgABiJ4dL/KZMRpw1UoTWSbBqbZnnO3J+ehQIwUE/RL2Bnet1fg0i6cbruO/N0AGmXsQ2SNi99nEqkdDuvdsqxIT40nb3x4xOaERke\",\"cancellation_requested\":false,\"status\":\"inProgress\",\"status_details\":\"Pending certificate created. Certificate request is in progress. This may take some time based on the issuer provider. Please check again later.\",\"request_id\":\"daa4c8e1dcb24d16add7c0a0adc340e4\"}",
->>>>>>> d795fdaf
-      "X-Powered-By" : "ASP.NET",
-      "Content-Type" : "application/json; charset=utf-8"
-    },
-    "Exception" : null
-  }, {
-    "Method" : "GET",
-<<<<<<< HEAD
-    "Uri" : "https://cameravault.vault.azure.net/certificates/testCertificate9/pending?api-version=7.0",
-    "Headers" : {
-      "User-Agent" : "azsdk-java-Azure-Keyvault/4.0.0-beta.6 (11.0.5; Mac OS X 10.14.3)",
-=======
-    "Uri" : "https://REDACTED.vault.azure.net/certificates/testCertificate9/pending?api-version=7.1",
-    "Headers" : {
-      "User-Agent" : "azsdk-java-client_name/client_version (11.0.6; Windows 10; 10.0)",
->>>>>>> d795fdaf
-      "Content-Type" : "application/json"
-    },
-    "Response" : {
-      "X-Content-Type-Options" : "nosniff",
-      "Pragma" : "no-cache",
-      "StatusCode" : "200",
-<<<<<<< HEAD
-      "Date" : "Tue, 03 Dec 2019 13:06:23 GMT",
-=======
+      "X-Powered-By" : "ASP.NET",
+      "Content-Type" : "application/json; charset=utf-8"
+    },
+    "Exception" : null
+  }, {
+    "Method" : "GET",
+    "Uri" : "https://REDACTED.vault.azure.net/certificates/testCertificate9/pending?api-version=7.1",
+    "Headers" : {
+      "User-Agent" : "azsdk-java-client_name/client_version (11.0.6; Windows 10; 10.0)",
+      "Content-Type" : "application/json"
+    },
+    "Response" : {
+      "X-Content-Type-Options" : "nosniff",
+      "Pragma" : "no-cache",
+      "StatusCode" : "200",
       "Date" : "Tue, 04 Aug 2020 00:56:53 GMT",
->>>>>>> d795fdaf
-      "Strict-Transport-Security" : "max-age=31536000;includeSubDomains",
-      "Retry-After" : "0",
-      "Cache-Control" : "no-cache",
-      "X-AspNet-Version" : "4.0.30319",
-<<<<<<< HEAD
-      "x-ms-keyvault-region" : "centralus",
-      "x-ms-keyvault-network-info" : "addr=182.68.240.118;act_addr_fam=InterNetwork;",
-      "Expires" : "-1",
-      "Content-Length" : "841",
-      "x-ms-request-id" : "608b1915-476f-4c00-b332-8a5a09ac4cf7",
-      "x-ms-keyvault-service-version" : "1.1.0.883",
-      "Body" : "{\"id\":\"https://cameravault.vault.azure.net/certificates/testCertificate9/pending\",\"issuer\":{\"name\":\"Self\"},\"csr\":\"MIIBVDCB3AIBADASMRAwDgYDVQQDEwdkZWZhdWx0MHYwEAYHKoZIzj0CAQYFK4EEACIDYgAEpD7uw1TM1INQKJG4C3DUH99bYAlwgn4/AqQ/BUuiQdbm2ywukIZVzxu0Fcxr/9AtCCJQaq0xPdMbnDuwWe8Gw/7AVMJXcGhKYQse/pACPyladxM13BaNXMcsb9J98vMjoEswSQYJKoZIhvcNAQkOMTwwOjAOBgNVHQ8BAf8EBAMCAgwwHQYDVR0lBBYwFAYIKwYBBQUHAwEGCCsGAQUFBwMCMAkGA1UdEwQCMAAwCgYIKoZIzj0EAwMDZwAwZAIwOZJN1/qVqBqGhFCA8eqbC2HnST9lbvgnKt+YfV/f1h05dobt17ItIIuNAvSjaZonAjBLm0/XwXgaZXB+O14GgZCpviIIjj7VibmrKG60ECexIdo39RmOkQ+bGBxIpC9Wirg=\",\"cancellation_requested\":false,\"status\":\"inProgress\",\"status_details\":\"Pending certificate created. Certificate request is in progress. This may take some time based on the issuer provider. Please check again later.\",\"request_id\":\"fbd388ad71144fa6ac7ca3ec5cbc3307\"}",
-=======
+      "Strict-Transport-Security" : "max-age=31536000;includeSubDomains",
+      "Retry-After" : "0",
+      "Cache-Control" : "no-cache",
+      "X-AspNet-Version" : "4.0.30319",
       "x-ms-keyvault-region" : "westus",
       "x-ms-keyvault-network-info" : "conn_type=Ipv4;addr=174.127.169.154;act_addr_fam=InterNetwork;",
       "Expires" : "-1",
@@ -280,46 +158,26 @@
       "x-ms-request-id" : "7fbcbeb1-6535-4455-be75-ca1c2ad545bf",
       "x-ms-keyvault-service-version" : "1.1.10.0",
       "Body" : "{\"id\":\"https://azure-kv-tests2.vault.azure.net/certificates/testCertificate9/pending\",\"issuer\":{\"name\":\"Self\"},\"csr\":\"MIIBVTCB3AIBADASMRAwDgYDVQQDEwdkZWZhdWx0MHYwEAYHKoZIzj0CAQYFK4EEACIDYgAE/Lb1mLXMS2PXKHuWTueQYe9Y2wFcQvGYglXAugWGdMf52Btm2YvRmU4kkgz6aBQuvVy9lOTXu4VpxX9Mnj1eizSG0FIbxIftG8MOue+0TrpQ69qHGMyOT2lpb79k8clnoEswSQYJKoZIhvcNAQkOMTwwOjAOBgNVHQ8BAf8EBAMCAgwwHQYDVR0lBBYwFAYIKwYBBQUHAwEGCCsGAQUFBwMCMAkGA1UdEwQCMAAwCgYIKoZIzj0EAwMDaAAwZQIxAJNYSvjAq3SytSQdYBQTCyQK4xlJRSYgABiJ4dL/KZMRpw1UoTWSbBqbZnnO3J+ehQIwUE/RL2Bnet1fg0i6cbruO/N0AGmXsQ2SNi99nEqkdDuvdsqxIT40nb3x4xOaERke\",\"cancellation_requested\":false,\"status\":\"inProgress\",\"status_details\":\"Pending certificate created. Certificate request is in progress. This may take some time based on the issuer provider. Please check again later.\",\"request_id\":\"daa4c8e1dcb24d16add7c0a0adc340e4\"}",
->>>>>>> d795fdaf
-      "X-Powered-By" : "ASP.NET",
-      "Content-Type" : "application/json; charset=utf-8"
-    },
-    "Exception" : null
-  }, {
-    "Method" : "GET",
-<<<<<<< HEAD
-    "Uri" : "https://cameravault.vault.azure.net/certificates/testCertificate9/pending?api-version=7.0",
-    "Headers" : {
-      "User-Agent" : "azsdk-java-Azure-Keyvault/4.0.0-beta.6 (11.0.5; Mac OS X 10.14.3)",
-=======
-    "Uri" : "https://REDACTED.vault.azure.net/certificates/testCertificate9/pending?api-version=7.1",
-    "Headers" : {
-      "User-Agent" : "azsdk-java-client_name/client_version (11.0.6; Windows 10; 10.0)",
->>>>>>> d795fdaf
-      "Content-Type" : "application/json"
-    },
-    "Response" : {
-      "X-Content-Type-Options" : "nosniff",
-      "Pragma" : "no-cache",
-      "StatusCode" : "200",
-<<<<<<< HEAD
-      "Date" : "Tue, 03 Dec 2019 13:06:24 GMT",
-=======
+      "X-Powered-By" : "ASP.NET",
+      "Content-Type" : "application/json; charset=utf-8"
+    },
+    "Exception" : null
+  }, {
+    "Method" : "GET",
+    "Uri" : "https://REDACTED.vault.azure.net/certificates/testCertificate9/pending?api-version=7.1",
+    "Headers" : {
+      "User-Agent" : "azsdk-java-client_name/client_version (11.0.6; Windows 10; 10.0)",
+      "Content-Type" : "application/json"
+    },
+    "Response" : {
+      "X-Content-Type-Options" : "nosniff",
+      "Pragma" : "no-cache",
+      "StatusCode" : "200",
       "Date" : "Tue, 04 Aug 2020 00:56:54 GMT",
->>>>>>> d795fdaf
-      "Strict-Transport-Security" : "max-age=31536000;includeSubDomains",
-      "Retry-After" : "0",
-      "Cache-Control" : "no-cache",
-      "X-AspNet-Version" : "4.0.30319",
-<<<<<<< HEAD
-      "x-ms-keyvault-region" : "centralus",
-      "x-ms-keyvault-network-info" : "addr=182.68.240.118;act_addr_fam=InterNetwork;",
-      "Expires" : "-1",
-      "Content-Length" : "841",
-      "x-ms-request-id" : "4bbc5cc5-fef0-4908-9317-b45d72802137",
-      "x-ms-keyvault-service-version" : "1.1.0.883",
-      "Body" : "{\"id\":\"https://cameravault.vault.azure.net/certificates/testCertificate9/pending\",\"issuer\":{\"name\":\"Self\"},\"csr\":\"MIIBVDCB3AIBADASMRAwDgYDVQQDEwdkZWZhdWx0MHYwEAYHKoZIzj0CAQYFK4EEACIDYgAEpD7uw1TM1INQKJG4C3DUH99bYAlwgn4/AqQ/BUuiQdbm2ywukIZVzxu0Fcxr/9AtCCJQaq0xPdMbnDuwWe8Gw/7AVMJXcGhKYQse/pACPyladxM13BaNXMcsb9J98vMjoEswSQYJKoZIhvcNAQkOMTwwOjAOBgNVHQ8BAf8EBAMCAgwwHQYDVR0lBBYwFAYIKwYBBQUHAwEGCCsGAQUFBwMCMAkGA1UdEwQCMAAwCgYIKoZIzj0EAwMDZwAwZAIwOZJN1/qVqBqGhFCA8eqbC2HnST9lbvgnKt+YfV/f1h05dobt17ItIIuNAvSjaZonAjBLm0/XwXgaZXB+O14GgZCpviIIjj7VibmrKG60ECexIdo39RmOkQ+bGBxIpC9Wirg=\",\"cancellation_requested\":false,\"status\":\"inProgress\",\"status_details\":\"Pending certificate created. Certificate request is in progress. This may take some time based on the issuer provider. Please check again later.\",\"request_id\":\"fbd388ad71144fa6ac7ca3ec5cbc3307\"}",
-=======
+      "Strict-Transport-Security" : "max-age=31536000;includeSubDomains",
+      "Retry-After" : "0",
+      "Cache-Control" : "no-cache",
+      "X-AspNet-Version" : "4.0.30319",
       "x-ms-keyvault-region" : "westus",
       "x-ms-keyvault-network-info" : "conn_type=Ipv4;addr=174.127.169.154;act_addr_fam=InterNetwork;",
       "Expires" : "-1",
@@ -327,46 +185,26 @@
       "x-ms-request-id" : "ab45f3a3-0c3b-47bf-8def-e06c20e2b9cc",
       "x-ms-keyvault-service-version" : "1.1.10.0",
       "Body" : "{\"id\":\"https://azure-kv-tests2.vault.azure.net/certificates/testCertificate9/pending\",\"issuer\":{\"name\":\"Self\"},\"csr\":\"MIIBVTCB3AIBADASMRAwDgYDVQQDEwdkZWZhdWx0MHYwEAYHKoZIzj0CAQYFK4EEACIDYgAE/Lb1mLXMS2PXKHuWTueQYe9Y2wFcQvGYglXAugWGdMf52Btm2YvRmU4kkgz6aBQuvVy9lOTXu4VpxX9Mnj1eizSG0FIbxIftG8MOue+0TrpQ69qHGMyOT2lpb79k8clnoEswSQYJKoZIhvcNAQkOMTwwOjAOBgNVHQ8BAf8EBAMCAgwwHQYDVR0lBBYwFAYIKwYBBQUHAwEGCCsGAQUFBwMCMAkGA1UdEwQCMAAwCgYIKoZIzj0EAwMDaAAwZQIxAJNYSvjAq3SytSQdYBQTCyQK4xlJRSYgABiJ4dL/KZMRpw1UoTWSbBqbZnnO3J+ehQIwUE/RL2Bnet1fg0i6cbruO/N0AGmXsQ2SNi99nEqkdDuvdsqxIT40nb3x4xOaERke\",\"cancellation_requested\":false,\"status\":\"inProgress\",\"status_details\":\"Pending certificate created. Certificate request is in progress. This may take some time based on the issuer provider. Please check again later.\",\"request_id\":\"daa4c8e1dcb24d16add7c0a0adc340e4\"}",
->>>>>>> d795fdaf
-      "X-Powered-By" : "ASP.NET",
-      "Content-Type" : "application/json; charset=utf-8"
-    },
-    "Exception" : null
-  }, {
-    "Method" : "GET",
-<<<<<<< HEAD
-    "Uri" : "https://cameravault.vault.azure.net/certificates/testCertificate9/pending?api-version=7.0",
-    "Headers" : {
-      "User-Agent" : "azsdk-java-Azure-Keyvault/4.0.0-beta.6 (11.0.5; Mac OS X 10.14.3)",
-=======
-    "Uri" : "https://REDACTED.vault.azure.net/certificates/testCertificate9/pending?api-version=7.1",
-    "Headers" : {
-      "User-Agent" : "azsdk-java-client_name/client_version (11.0.6; Windows 10; 10.0)",
->>>>>>> d795fdaf
-      "Content-Type" : "application/json"
-    },
-    "Response" : {
-      "X-Content-Type-Options" : "nosniff",
-      "Pragma" : "no-cache",
-      "StatusCode" : "200",
-<<<<<<< HEAD
-      "Date" : "Tue, 03 Dec 2019 13:06:27 GMT",
-=======
+      "X-Powered-By" : "ASP.NET",
+      "Content-Type" : "application/json; charset=utf-8"
+    },
+    "Exception" : null
+  }, {
+    "Method" : "GET",
+    "Uri" : "https://REDACTED.vault.azure.net/certificates/testCertificate9/pending?api-version=7.1",
+    "Headers" : {
+      "User-Agent" : "azsdk-java-client_name/client_version (11.0.6; Windows 10; 10.0)",
+      "Content-Type" : "application/json"
+    },
+    "Response" : {
+      "X-Content-Type-Options" : "nosniff",
+      "Pragma" : "no-cache",
+      "StatusCode" : "200",
       "Date" : "Tue, 04 Aug 2020 00:56:55 GMT",
->>>>>>> d795fdaf
-      "Strict-Transport-Security" : "max-age=31536000;includeSubDomains",
-      "Retry-After" : "0",
-      "Cache-Control" : "no-cache",
-      "X-AspNet-Version" : "4.0.30319",
-<<<<<<< HEAD
-      "x-ms-keyvault-region" : "centralus",
-      "x-ms-keyvault-network-info" : "addr=182.68.240.118;act_addr_fam=InterNetwork;",
-      "Expires" : "-1",
-      "Content-Length" : "841",
-      "x-ms-request-id" : "c82b5921-a043-4271-a96c-7b731875710e",
-      "x-ms-keyvault-service-version" : "1.1.0.883",
-      "Body" : "{\"id\":\"https://cameravault.vault.azure.net/certificates/testCertificate9/pending\",\"issuer\":{\"name\":\"Self\"},\"csr\":\"MIIBVDCB3AIBADASMRAwDgYDVQQDEwdkZWZhdWx0MHYwEAYHKoZIzj0CAQYFK4EEACIDYgAEpD7uw1TM1INQKJG4C3DUH99bYAlwgn4/AqQ/BUuiQdbm2ywukIZVzxu0Fcxr/9AtCCJQaq0xPdMbnDuwWe8Gw/7AVMJXcGhKYQse/pACPyladxM13BaNXMcsb9J98vMjoEswSQYJKoZIhvcNAQkOMTwwOjAOBgNVHQ8BAf8EBAMCAgwwHQYDVR0lBBYwFAYIKwYBBQUHAwEGCCsGAQUFBwMCMAkGA1UdEwQCMAAwCgYIKoZIzj0EAwMDZwAwZAIwOZJN1/qVqBqGhFCA8eqbC2HnST9lbvgnKt+YfV/f1h05dobt17ItIIuNAvSjaZonAjBLm0/XwXgaZXB+O14GgZCpviIIjj7VibmrKG60ECexIdo39RmOkQ+bGBxIpC9Wirg=\",\"cancellation_requested\":false,\"status\":\"inProgress\",\"status_details\":\"Pending certificate created. Certificate request is in progress. This may take some time based on the issuer provider. Please check again later.\",\"request_id\":\"fbd388ad71144fa6ac7ca3ec5cbc3307\"}",
-=======
+      "Strict-Transport-Security" : "max-age=31536000;includeSubDomains",
+      "Retry-After" : "0",
+      "Cache-Control" : "no-cache",
+      "X-AspNet-Version" : "4.0.30319",
       "x-ms-keyvault-region" : "westus",
       "x-ms-keyvault-network-info" : "conn_type=Ipv4;addr=174.127.169.154;act_addr_fam=InterNetwork;",
       "Expires" : "-1",
@@ -374,46 +212,26 @@
       "x-ms-request-id" : "896e4ac7-3f07-4fa5-8c4d-19a8ba1e2f05",
       "x-ms-keyvault-service-version" : "1.1.10.0",
       "Body" : "{\"id\":\"https://azure-kv-tests2.vault.azure.net/certificates/testCertificate9/pending\",\"issuer\":{\"name\":\"Self\"},\"csr\":\"MIIBVTCB3AIBADASMRAwDgYDVQQDEwdkZWZhdWx0MHYwEAYHKoZIzj0CAQYFK4EEACIDYgAE/Lb1mLXMS2PXKHuWTueQYe9Y2wFcQvGYglXAugWGdMf52Btm2YvRmU4kkgz6aBQuvVy9lOTXu4VpxX9Mnj1eizSG0FIbxIftG8MOue+0TrpQ69qHGMyOT2lpb79k8clnoEswSQYJKoZIhvcNAQkOMTwwOjAOBgNVHQ8BAf8EBAMCAgwwHQYDVR0lBBYwFAYIKwYBBQUHAwEGCCsGAQUFBwMCMAkGA1UdEwQCMAAwCgYIKoZIzj0EAwMDaAAwZQIxAJNYSvjAq3SytSQdYBQTCyQK4xlJRSYgABiJ4dL/KZMRpw1UoTWSbBqbZnnO3J+ehQIwUE/RL2Bnet1fg0i6cbruO/N0AGmXsQ2SNi99nEqkdDuvdsqxIT40nb3x4xOaERke\",\"cancellation_requested\":false,\"status\":\"inProgress\",\"status_details\":\"Pending certificate created. Certificate request is in progress. This may take some time based on the issuer provider. Please check again later.\",\"request_id\":\"daa4c8e1dcb24d16add7c0a0adc340e4\"}",
->>>>>>> d795fdaf
-      "X-Powered-By" : "ASP.NET",
-      "Content-Type" : "application/json; charset=utf-8"
-    },
-    "Exception" : null
-  }, {
-    "Method" : "GET",
-<<<<<<< HEAD
-    "Uri" : "https://cameravault.vault.azure.net/certificates/testCertificate9/pending?api-version=7.0",
-    "Headers" : {
-      "User-Agent" : "azsdk-java-Azure-Keyvault/4.0.0-beta.6 (11.0.5; Mac OS X 10.14.3)",
-=======
-    "Uri" : "https://REDACTED.vault.azure.net/certificates/testCertificate9/pending?api-version=7.1",
-    "Headers" : {
-      "User-Agent" : "azsdk-java-client_name/client_version (11.0.6; Windows 10; 10.0)",
->>>>>>> d795fdaf
-      "Content-Type" : "application/json"
-    },
-    "Response" : {
-      "X-Content-Type-Options" : "nosniff",
-      "Pragma" : "no-cache",
-      "StatusCode" : "200",
-<<<<<<< HEAD
-      "Date" : "Tue, 03 Dec 2019 13:06:28 GMT",
-=======
+      "X-Powered-By" : "ASP.NET",
+      "Content-Type" : "application/json; charset=utf-8"
+    },
+    "Exception" : null
+  }, {
+    "Method" : "GET",
+    "Uri" : "https://REDACTED.vault.azure.net/certificates/testCertificate9/pending?api-version=7.1",
+    "Headers" : {
+      "User-Agent" : "azsdk-java-client_name/client_version (11.0.6; Windows 10; 10.0)",
+      "Content-Type" : "application/json"
+    },
+    "Response" : {
+      "X-Content-Type-Options" : "nosniff",
+      "Pragma" : "no-cache",
+      "StatusCode" : "200",
       "Date" : "Tue, 04 Aug 2020 00:56:56 GMT",
->>>>>>> d795fdaf
-      "Strict-Transport-Security" : "max-age=31536000;includeSubDomains",
-      "Retry-After" : "0",
-      "Cache-Control" : "no-cache",
-      "X-AspNet-Version" : "4.0.30319",
-<<<<<<< HEAD
-      "x-ms-keyvault-region" : "centralus",
-      "x-ms-keyvault-network-info" : "addr=182.68.240.118;act_addr_fam=InterNetwork;",
-      "Expires" : "-1",
-      "Content-Length" : "841",
-      "x-ms-request-id" : "d396e5c9-74b7-495f-af46-9d501edfd38f",
-      "x-ms-keyvault-service-version" : "1.1.0.883",
-      "Body" : "{\"id\":\"https://cameravault.vault.azure.net/certificates/testCertificate9/pending\",\"issuer\":{\"name\":\"Self\"},\"csr\":\"MIIBVDCB3AIBADASMRAwDgYDVQQDEwdkZWZhdWx0MHYwEAYHKoZIzj0CAQYFK4EEACIDYgAEpD7uw1TM1INQKJG4C3DUH99bYAlwgn4/AqQ/BUuiQdbm2ywukIZVzxu0Fcxr/9AtCCJQaq0xPdMbnDuwWe8Gw/7AVMJXcGhKYQse/pACPyladxM13BaNXMcsb9J98vMjoEswSQYJKoZIhvcNAQkOMTwwOjAOBgNVHQ8BAf8EBAMCAgwwHQYDVR0lBBYwFAYIKwYBBQUHAwEGCCsGAQUFBwMCMAkGA1UdEwQCMAAwCgYIKoZIzj0EAwMDZwAwZAIwOZJN1/qVqBqGhFCA8eqbC2HnST9lbvgnKt+YfV/f1h05dobt17ItIIuNAvSjaZonAjBLm0/XwXgaZXB+O14GgZCpviIIjj7VibmrKG60ECexIdo39RmOkQ+bGBxIpC9Wirg=\",\"cancellation_requested\":false,\"status\":\"inProgress\",\"status_details\":\"Pending certificate created. Certificate request is in progress. This may take some time based on the issuer provider. Please check again later.\",\"request_id\":\"fbd388ad71144fa6ac7ca3ec5cbc3307\"}",
-=======
+      "Strict-Transport-Security" : "max-age=31536000;includeSubDomains",
+      "Retry-After" : "0",
+      "Cache-Control" : "no-cache",
+      "X-AspNet-Version" : "4.0.30319",
       "x-ms-keyvault-region" : "westus",
       "x-ms-keyvault-network-info" : "conn_type=Ipv4;addr=174.127.169.154;act_addr_fam=InterNetwork;",
       "Expires" : "-1",
@@ -421,298 +239,22 @@
       "x-ms-request-id" : "3bb7c8a4-9bb4-4a0c-8604-0549c13c6f15",
       "x-ms-keyvault-service-version" : "1.1.10.0",
       "Body" : "{\"id\":\"https://azure-kv-tests2.vault.azure.net/certificates/testCertificate9/pending\",\"issuer\":{\"name\":\"Self\"},\"csr\":\"MIIBVTCB3AIBADASMRAwDgYDVQQDEwdkZWZhdWx0MHYwEAYHKoZIzj0CAQYFK4EEACIDYgAE/Lb1mLXMS2PXKHuWTueQYe9Y2wFcQvGYglXAugWGdMf52Btm2YvRmU4kkgz6aBQuvVy9lOTXu4VpxX9Mnj1eizSG0FIbxIftG8MOue+0TrpQ69qHGMyOT2lpb79k8clnoEswSQYJKoZIhvcNAQkOMTwwOjAOBgNVHQ8BAf8EBAMCAgwwHQYDVR0lBBYwFAYIKwYBBQUHAwEGCCsGAQUFBwMCMAkGA1UdEwQCMAAwCgYIKoZIzj0EAwMDaAAwZQIxAJNYSvjAq3SytSQdYBQTCyQK4xlJRSYgABiJ4dL/KZMRpw1UoTWSbBqbZnnO3J+ehQIwUE/RL2Bnet1fg0i6cbruO/N0AGmXsQ2SNi99nEqkdDuvdsqxIT40nb3x4xOaERke\",\"cancellation_requested\":false,\"status\":\"inProgress\",\"status_details\":\"Pending certificate created. Certificate request is in progress. This may take some time based on the issuer provider. Please check again later.\",\"request_id\":\"daa4c8e1dcb24d16add7c0a0adc340e4\"}",
->>>>>>> d795fdaf
-      "X-Powered-By" : "ASP.NET",
-      "Content-Type" : "application/json; charset=utf-8"
-    },
-    "Exception" : null
-  }, {
-    "Method" : "GET",
-<<<<<<< HEAD
-    "Uri" : "https://cameravault.vault.azure.net/certificates/testCertificate9/pending?api-version=7.0",
-    "Headers" : {
-      "User-Agent" : "azsdk-java-Azure-Keyvault/4.0.0-beta.6 (11.0.5; Mac OS X 10.14.3)",
-      "Content-Type" : "application/json"
-    },
-    "Response" : {
-      "Server" : "Microsoft-IIS/10.0",
-      "X-Content-Type-Options" : "nosniff",
-      "Pragma" : "no-cache",
-      "StatusCode" : "200",
-      "Date" : "Tue, 03 Dec 2019 13:06:29 GMT",
-      "Strict-Transport-Security" : "max-age=31536000;includeSubDomains",
-      "Retry-After" : "0",
-      "Cache-Control" : "no-cache",
-      "X-AspNet-Version" : "4.0.30319",
-      "x-ms-keyvault-region" : "centralus",
-      "x-ms-keyvault-network-info" : "addr=182.68.240.118;act_addr_fam=InterNetwork;",
-      "Expires" : "-1",
-      "Content-Length" : "841",
-      "x-ms-request-id" : "ecbb9b36-984d-42a9-8dac-9cd220f69d0f",
-      "x-ms-keyvault-service-version" : "1.1.0.883",
-      "Body" : "{\"id\":\"https://cameravault.vault.azure.net/certificates/testCertificate9/pending\",\"issuer\":{\"name\":\"Self\"},\"csr\":\"MIIBVDCB3AIBADASMRAwDgYDVQQDEwdkZWZhdWx0MHYwEAYHKoZIzj0CAQYFK4EEACIDYgAEpD7uw1TM1INQKJG4C3DUH99bYAlwgn4/AqQ/BUuiQdbm2ywukIZVzxu0Fcxr/9AtCCJQaq0xPdMbnDuwWe8Gw/7AVMJXcGhKYQse/pACPyladxM13BaNXMcsb9J98vMjoEswSQYJKoZIhvcNAQkOMTwwOjAOBgNVHQ8BAf8EBAMCAgwwHQYDVR0lBBYwFAYIKwYBBQUHAwEGCCsGAQUFBwMCMAkGA1UdEwQCMAAwCgYIKoZIzj0EAwMDZwAwZAIwOZJN1/qVqBqGhFCA8eqbC2HnST9lbvgnKt+YfV/f1h05dobt17ItIIuNAvSjaZonAjBLm0/XwXgaZXB+O14GgZCpviIIjj7VibmrKG60ECexIdo39RmOkQ+bGBxIpC9Wirg=\",\"cancellation_requested\":false,\"status\":\"inProgress\",\"status_details\":\"Pending certificate created. Certificate request is in progress. This may take some time based on the issuer provider. Please check again later.\",\"request_id\":\"fbd388ad71144fa6ac7ca3ec5cbc3307\"}",
-      "X-Powered-By" : "ASP.NET",
-      "Content-Type" : "application/json; charset=utf-8"
-    },
-    "Exception" : null
-  }, {
-    "Method" : "GET",
-    "Uri" : "https://cameravault.vault.azure.net/certificates/testCertificate9/pending?api-version=7.0",
-    "Headers" : {
-      "User-Agent" : "azsdk-java-Azure-Keyvault/4.0.0-beta.6 (11.0.5; Mac OS X 10.14.3)",
-      "Content-Type" : "application/json"
-    },
-    "Response" : {
-      "Server" : "Microsoft-IIS/10.0",
+      "X-Powered-By" : "ASP.NET",
+      "Content-Type" : "application/json; charset=utf-8"
+    },
+    "Exception" : null
+  }, {
+    "Method" : "GET",
+    "Uri" : "https://REDACTED.vault.azure.net/certificates/testCertificate9/pending?api-version=7.1",
+    "Headers" : {
+      "User-Agent" : "azsdk-java-client_name/client_version (11.0.6; Windows 10; 10.0)",
+      "Content-Type" : "application/json"
+    },
+    "Response" : {
       "X-Content-Type-Options" : "nosniff",
       "Pragma" : "no-cache",
       "retry-after" : "0",
       "StatusCode" : "200",
-      "Date" : "Tue, 03 Dec 2019 13:06:30 GMT",
-      "Strict-Transport-Security" : "max-age=31536000;includeSubDomains",
-      "Cache-Control" : "no-cache",
-      "X-AspNet-Version" : "4.0.30319",
-      "x-ms-keyvault-region" : "centralus",
-      "x-ms-keyvault-network-info" : "addr=182.68.240.118;act_addr_fam=InterNetwork;",
-      "Expires" : "-1",
-      "Content-Length" : "753",
-      "x-ms-request-id" : "7623e7df-2f86-47cb-abec-ac041d744a90",
-      "x-ms-keyvault-service-version" : "1.1.0.883",
-      "Body" : "{\"id\":\"https://cameravault.vault.azure.net/certificates/testCertificate9/pending\",\"issuer\":{\"name\":\"Self\"},\"csr\":\"MIIBVDCB3AIBADASMRAwDgYDVQQDEwdkZWZhdWx0MHYwEAYHKoZIzj0CAQYFK4EEACIDYgAEpD7uw1TM1INQKJG4C3DUH99bYAlwgn4/AqQ/BUuiQdbm2ywukIZVzxu0Fcxr/9AtCCJQaq0xPdMbnDuwWe8Gw/7AVMJXcGhKYQse/pACPyladxM13BaNXMcsb9J98vMjoEswSQYJKoZIhvcNAQkOMTwwOjAOBgNVHQ8BAf8EBAMCAgwwHQYDVR0lBBYwFAYIKwYBBQUHAwEGCCsGAQUFBwMCMAkGA1UdEwQCMAAwCgYIKoZIzj0EAwMDZwAwZAIwOZJN1/qVqBqGhFCA8eqbC2HnST9lbvgnKt+YfV/f1h05dobt17ItIIuNAvSjaZonAjBLm0/XwXgaZXB+O14GgZCpviIIjj7VibmrKG60ECexIdo39RmOkQ+bGBxIpC9Wirg=\",\"cancellation_requested\":false,\"status\":\"completed\",\"target\":\"https://cameravault.vault.azure.net/certificates/testCertificate9\",\"request_id\":\"fbd388ad71144fa6ac7ca3ec5cbc3307\"}",
-      "X-Powered-By" : "ASP.NET",
-      "Content-Type" : "application/json; charset=utf-8"
-    },
-    "Exception" : null
-  }, {
-    "Method" : "GET",
-    "Uri" : "https://cameravault.vault.azure.net/certificates/testCertificate9/?api-version=7.0",
-    "Headers" : {
-      "User-Agent" : "azsdk-java-Azure-Keyvault/4.0.0-beta.6 (11.0.5; Mac OS X 10.14.3)",
-      "Content-Type" : "application/json"
-    },
-    "Response" : {
-      "Server" : "Microsoft-IIS/10.0",
-      "X-Content-Type-Options" : "nosniff",
-      "Pragma" : "no-cache",
-      "retry-after" : "0",
-      "StatusCode" : "200",
-      "Date" : "Tue, 03 Dec 2019 13:06:31 GMT",
-      "Strict-Transport-Security" : "max-age=31536000;includeSubDomains",
-      "Cache-Control" : "no-cache",
-      "X-AspNet-Version" : "4.0.30319",
-      "x-ms-keyvault-region" : "centralus",
-      "x-ms-keyvault-network-info" : "addr=182.68.240.118;act_addr_fam=InterNetwork;",
-      "Expires" : "-1",
-      "Content-Length" : "1879",
-      "x-ms-request-id" : "3edfc8c5-7d45-4b72-9fc2-42a34a80d91e",
-      "x-ms-keyvault-service-version" : "1.1.0.883",
-      "Body" : "{\"id\":\"https://cameravault.vault.azure.net/certificates/testCertificate9/3394af1d0710459dafb10086ebc09a0b\",\"kid\":\"https://cameravault.vault.azure.net/keys/testCertificate9/3394af1d0710459dafb10086ebc09a0b\",\"sid\":\"https://cameravault.vault.azure.net/secrets/testCertificate9/3394af1d0710459dafb10086ebc09a0b\",\"x5t\":\"j-2vuAWVzIYG3xLfSth4sMwLmC4\",\"cer\":\"MIIB2jCCAWGgAwIBAgIQZlcJSffbTw+q7OvrO0FbnjAKBggqhkjOPQQDAzASMRAwDgYDVQQDEwdkZWZhdWx0MB4XDTE5MTIwMzEyNTYzMFoXDTIxMTIwMzEzMDYzMFowEjEQMA4GA1UEAxMHZGVmYXVsdDB2MBAGByqGSM49AgEGBSuBBAAiA2IABKQ+7sNUzNSDUCiRuAtw1B/fW2AJcIJ+PwKkPwVLokHW5tssLpCGVc8btBXMa//QLQgiUGqtMT3TG5w7sFnvBsP+wFTCV3BoSmELHv6QAj8pWncTNdwWjVzHLG/SffLzI6N8MHowDgYDVR0PAQH/BAQDAgIMMAkGA1UdEwQCMAAwHQYDVR0lBBYwFAYIKwYBBQUHAwEGCCsGAQUFBwMCMB8GA1UdIwQYMBaAFLW4ioCgDblYbL6o9x3iKlk9tkyJMB0GA1UdDgQWBBS1uIqAoA25WGy+qPcd4ipZPbZMiTAKBggqhkjOPQQDAwNnADBkAjAi+LdSolS7qsE16o0bzjvNGh8UZv2EM0adUTXnQMAjDQv9A0GxZjFm4zs5wjkfXJYCMEV1dfjcdntZc94enpsTtWgiIwTu85x9oAOGZZzHuzcK+uGdZDBijf08YNgohGnirw==\",\"attributes\":{\"enabled\":true,\"nbf\":1575377790,\"exp\":1638536790,\"created\":1575378390,\"updated\":1575378390,\"recoveryLevel\":\"Recoverable+Purgeable\"},\"policy\":{\"id\":\"https://cameravault.vault.azure.net/certificates/testCertificate9/policy\",\"key_props\":{\"exportable\":true,\"kty\":\"EC\",\"key_size\":384,\"reuse_key\":true,\"crv\":\"P-384\"},\"secret_props\":{\"contentType\":\"application/x-pkcs12\"},\"x509_props\":{\"subject\":\"CN=default\",\"sans\":{},\"ekus\":[\"1.3.6.1.5.5.7.3.1\",\"1.3.6.1.5.5.7.3.2\"],\"key_usage\":[\"keyAgreement\",\"keyCertSign\"],\"validity_months\":24,\"basic_constraints\":{\"ca\":false}},\"lifetime_actions\":[{\"trigger\":{\"days_before_expiry\":40},\"action\":{\"action_type\":\"AutoRenew\"}}],\"issuer\":{\"name\":\"Self\",\"cert_transparency\":false},\"attributes\":{\"enabled\":true,\"created\":1575378377,\"updated\":1575378377}},\"pending\":{\"id\":\"https://cameravault.vault.azure.net/certificates/testCertificate9/pending\"}}",
-      "X-Powered-By" : "ASP.NET",
-      "Content-Type" : "application/json; charset=utf-8"
-    },
-    "Exception" : null
-  }, {
-    "Method" : "GET",
-    "Uri" : "https://cameravault.vault.azure.net/certificates/testCertificate9/3394af1d0710459dafb10086ebc09a0b?api-version=7.0",
-    "Headers" : {
-      "User-Agent" : "azsdk-java-Azure-Keyvault/4.0.0-beta.6 (11.0.5; Mac OS X 10.14.3)",
-      "Content-Type" : "application/json"
-    },
-    "Response" : {
-      "Server" : "Microsoft-IIS/10.0",
-=======
-    "Uri" : "https://REDACTED.vault.azure.net/certificates/testCertificate9/pending?api-version=7.1",
-    "Headers" : {
-      "User-Agent" : "azsdk-java-client_name/client_version (11.0.6; Windows 10; 10.0)",
-      "Content-Type" : "application/json"
-    },
-    "Response" : {
->>>>>>> d795fdaf
-      "X-Content-Type-Options" : "nosniff",
-      "Pragma" : "no-cache",
-      "retry-after" : "0",
-      "StatusCode" : "200",
-<<<<<<< HEAD
-      "Date" : "Tue, 03 Dec 2019 13:06:31 GMT",
-      "Strict-Transport-Security" : "max-age=31536000;includeSubDomains",
-      "Cache-Control" : "no-cache",
-      "X-AspNet-Version" : "4.0.30319",
-      "x-ms-keyvault-region" : "centralus",
-      "x-ms-keyvault-network-info" : "addr=182.68.240.118;act_addr_fam=InterNetwork;",
-      "Expires" : "-1",
-      "Content-Length" : "1139",
-      "x-ms-request-id" : "73e29af4-22b0-4525-bf1b-20ddffc5f0a0",
-      "x-ms-keyvault-service-version" : "1.1.0.883",
-      "Body" : "{\"id\":\"https://cameravault.vault.azure.net/certificates/testCertificate9/3394af1d0710459dafb10086ebc09a0b\",\"kid\":\"https://cameravault.vault.azure.net/keys/testCertificate9/3394af1d0710459dafb10086ebc09a0b\",\"sid\":\"https://cameravault.vault.azure.net/secrets/testCertificate9/3394af1d0710459dafb10086ebc09a0b\",\"x5t\":\"j-2vuAWVzIYG3xLfSth4sMwLmC4\",\"cer\":\"MIIB2jCCAWGgAwIBAgIQZlcJSffbTw+q7OvrO0FbnjAKBggqhkjOPQQDAzASMRAwDgYDVQQDEwdkZWZhdWx0MB4XDTE5MTIwMzEyNTYzMFoXDTIxMTIwMzEzMDYzMFowEjEQMA4GA1UEAxMHZGVmYXVsdDB2MBAGByqGSM49AgEGBSuBBAAiA2IABKQ+7sNUzNSDUCiRuAtw1B/fW2AJcIJ+PwKkPwVLokHW5tssLpCGVc8btBXMa//QLQgiUGqtMT3TG5w7sFnvBsP+wFTCV3BoSmELHv6QAj8pWncTNdwWjVzHLG/SffLzI6N8MHowDgYDVR0PAQH/BAQDAgIMMAkGA1UdEwQCMAAwHQYDVR0lBBYwFAYIKwYBBQUHAwEGCCsGAQUFBwMCMB8GA1UdIwQYMBaAFLW4ioCgDblYbL6o9x3iKlk9tkyJMB0GA1UdDgQWBBS1uIqAoA25WGy+qPcd4ipZPbZMiTAKBggqhkjOPQQDAwNnADBkAjAi+LdSolS7qsE16o0bzjvNGh8UZv2EM0adUTXnQMAjDQv9A0GxZjFm4zs5wjkfXJYCMEV1dfjcdntZc94enpsTtWgiIwTu85x9oAOGZZzHuzcK+uGdZDBijf08YNgohGnirw==\",\"attributes\":{\"enabled\":true,\"nbf\":1575377790,\"exp\":1638536790,\"created\":1575378390,\"updated\":1575378390,\"recoveryLevel\":\"Recoverable+Purgeable\"}}",
-      "X-Powered-By" : "ASP.NET",
-      "Content-Type" : "application/json; charset=utf-8"
-    },
-    "Exception" : null
-  }, {
-    "Method" : "DELETE",
-    "Uri" : "https://cameravault.vault.azure.net/certificates/testCertificate9?api-version=7.0",
-    "Headers" : {
-      "User-Agent" : "azsdk-java-Azure-Keyvault/4.0.0-beta.6 (11.0.5; Mac OS X 10.14.3)",
-      "Content-Type" : "application/json"
-    },
-    "Response" : {
-      "Server" : "Microsoft-IIS/10.0",
-      "X-Content-Type-Options" : "nosniff",
-      "Pragma" : "no-cache",
-      "retry-after" : "0",
-      "StatusCode" : "200",
-      "Date" : "Tue, 03 Dec 2019 13:06:31 GMT",
-      "Strict-Transport-Security" : "max-age=31536000;includeSubDomains",
-      "Cache-Control" : "no-cache",
-      "X-AspNet-Version" : "4.0.30319",
-      "x-ms-keyvault-region" : "centralus",
-      "x-ms-keyvault-network-info" : "addr=182.68.240.118;act_addr_fam=InterNetwork;",
-      "Expires" : "-1",
-      "Content-Length" : "2024",
-      "x-ms-request-id" : "0eeff6dd-f967-4d8b-a95f-7a0af0c24314",
-      "x-ms-keyvault-service-version" : "1.1.0.883",
-      "Body" : "{\"recoveryId\":\"https://cameravault.vault.azure.net/deletedcertificates/testCertificate9\",\"deletedDate\":1575378392,\"scheduledPurgeDate\":1583154392,\"id\":\"https://cameravault.vault.azure.net/certificates/testCertificate9/3394af1d0710459dafb10086ebc09a0b\",\"kid\":\"https://cameravault.vault.azure.net/keys/testCertificate9/3394af1d0710459dafb10086ebc09a0b\",\"sid\":\"https://cameravault.vault.azure.net/secrets/testCertificate9/3394af1d0710459dafb10086ebc09a0b\",\"x5t\":\"j-2vuAWVzIYG3xLfSth4sMwLmC4\",\"cer\":\"MIIB2jCCAWGgAwIBAgIQZlcJSffbTw+q7OvrO0FbnjAKBggqhkjOPQQDAzASMRAwDgYDVQQDEwdkZWZhdWx0MB4XDTE5MTIwMzEyNTYzMFoXDTIxMTIwMzEzMDYzMFowEjEQMA4GA1UEAxMHZGVmYXVsdDB2MBAGByqGSM49AgEGBSuBBAAiA2IABKQ+7sNUzNSDUCiRuAtw1B/fW2AJcIJ+PwKkPwVLokHW5tssLpCGVc8btBXMa//QLQgiUGqtMT3TG5w7sFnvBsP+wFTCV3BoSmELHv6QAj8pWncTNdwWjVzHLG/SffLzI6N8MHowDgYDVR0PAQH/BAQDAgIMMAkGA1UdEwQCMAAwHQYDVR0lBBYwFAYIKwYBBQUHAwEGCCsGAQUFBwMCMB8GA1UdIwQYMBaAFLW4ioCgDblYbL6o9x3iKlk9tkyJMB0GA1UdDgQWBBS1uIqAoA25WGy+qPcd4ipZPbZMiTAKBggqhkjOPQQDAwNnADBkAjAi+LdSolS7qsE16o0bzjvNGh8UZv2EM0adUTXnQMAjDQv9A0GxZjFm4zs5wjkfXJYCMEV1dfjcdntZc94enpsTtWgiIwTu85x9oAOGZZzHuzcK+uGdZDBijf08YNgohGnirw==\",\"attributes\":{\"enabled\":true,\"nbf\":1575377790,\"exp\":1638536790,\"created\":1575378390,\"updated\":1575378390,\"recoveryLevel\":\"Recoverable+Purgeable\"},\"policy\":{\"id\":\"https://cameravault.vault.azure.net/certificates/testCertificate9/policy\",\"key_props\":{\"exportable\":true,\"kty\":\"EC\",\"key_size\":384,\"reuse_key\":true,\"crv\":\"P-384\"},\"secret_props\":{\"contentType\":\"application/x-pkcs12\"},\"x509_props\":{\"subject\":\"CN=default\",\"sans\":{},\"ekus\":[\"1.3.6.1.5.5.7.3.1\",\"1.3.6.1.5.5.7.3.2\"],\"key_usage\":[\"keyAgreement\",\"keyCertSign\"],\"validity_months\":24,\"basic_constraints\":{\"ca\":false}},\"lifetime_actions\":[{\"trigger\":{\"days_before_expiry\":40},\"action\":{\"action_type\":\"AutoRenew\"}}],\"issuer\":{\"name\":\"Self\",\"cert_transparency\":false},\"attributes\":{\"enabled\":true,\"created\":1575378377,\"updated\":1575378377}},\"pending\":{\"id\":\"https://cameravault.vault.azure.net/certificates/testCertificate9/pending\"}}",
-      "X-Powered-By" : "ASP.NET",
-      "Content-Type" : "application/json; charset=utf-8"
-    },
-    "Exception" : null
-  }, {
-    "Method" : "GET",
-    "Uri" : "https://cameravault.vault.azure.net/deletedcertificates/testCertificate9?api-version=7.0",
-    "Headers" : {
-      "User-Agent" : "azsdk-java-Azure-Keyvault/4.0.0-beta.6 (11.0.5; Mac OS X 10.14.3)",
-      "Content-Type" : "application/json"
-    },
-    "Response" : {
-      "Server" : "Microsoft-IIS/10.0",
-      "X-Content-Type-Options" : "nosniff",
-      "Pragma" : "no-cache",
-      "retry-after" : "0",
-      "StatusCode" : "404",
-      "Date" : "Tue, 03 Dec 2019 13:06:32 GMT",
-      "Strict-Transport-Security" : "max-age=31536000;includeSubDomains",
-      "Cache-Control" : "no-cache",
-      "X-AspNet-Version" : "4.0.30319",
-      "x-ms-keyvault-region" : "centralus",
-      "x-ms-keyvault-network-info" : "addr=182.68.240.118;act_addr_fam=InterNetwork;",
-      "Expires" : "-1",
-      "Content-Length" : "100",
-      "x-ms-request-id" : "f64d47f6-a5e4-4e02-8114-7f240f8f030c",
-      "x-ms-keyvault-service-version" : "1.1.0.883",
-      "Body" : "{\"error\":{\"code\":\"CertificateNotFound\",\"message\":\"Deleted Certificate not found: testCertificate9\"}}",
-      "X-Powered-By" : "ASP.NET",
-      "Content-Type" : "application/json; charset=utf-8"
-    },
-    "Exception" : null
-  }, {
-    "Method" : "GET",
-    "Uri" : "https://cameravault.vault.azure.net/deletedcertificates/testCertificate9?api-version=7.0",
-    "Headers" : {
-      "User-Agent" : "azsdk-java-Azure-Keyvault/4.0.0-beta.6 (11.0.5; Mac OS X 10.14.3)",
-      "Content-Type" : "application/json"
-    },
-    "Response" : {
-      "Server" : "Microsoft-IIS/10.0",
-      "X-Content-Type-Options" : "nosniff",
-      "Pragma" : "no-cache",
-      "retry-after" : "0",
-      "StatusCode" : "404",
-      "Date" : "Tue, 03 Dec 2019 13:06:33 GMT",
-      "Strict-Transport-Security" : "max-age=31536000;includeSubDomains",
-      "Cache-Control" : "no-cache",
-      "X-AspNet-Version" : "4.0.30319",
-      "x-ms-keyvault-region" : "centralus",
-      "x-ms-keyvault-network-info" : "addr=182.68.240.118;act_addr_fam=InterNetwork;",
-      "Expires" : "-1",
-      "Content-Length" : "100",
-      "x-ms-request-id" : "46d82725-e82f-4e7c-b8f9-8931687d04ba",
-      "x-ms-keyvault-service-version" : "1.1.0.883",
-      "Body" : "{\"error\":{\"code\":\"CertificateNotFound\",\"message\":\"Deleted Certificate not found: testCertificate9\"}}",
-      "X-Powered-By" : "ASP.NET",
-      "Content-Type" : "application/json; charset=utf-8"
-    },
-    "Exception" : null
-  }, {
-    "Method" : "GET",
-    "Uri" : "https://cameravault.vault.azure.net/deletedcertificates/testCertificate9?api-version=7.0",
-    "Headers" : {
-      "User-Agent" : "azsdk-java-Azure-Keyvault/4.0.0-beta.6 (11.0.5; Mac OS X 10.14.3)",
-      "Content-Type" : "application/json"
-    },
-    "Response" : {
-      "Server" : "Microsoft-IIS/10.0",
-      "X-Content-Type-Options" : "nosniff",
-      "Pragma" : "no-cache",
-      "retry-after" : "0",
-      "StatusCode" : "404",
-      "Date" : "Tue, 03 Dec 2019 13:06:35 GMT",
-      "Strict-Transport-Security" : "max-age=31536000;includeSubDomains",
-      "Cache-Control" : "no-cache",
-      "X-AspNet-Version" : "4.0.30319",
-      "x-ms-keyvault-region" : "centralus",
-      "x-ms-keyvault-network-info" : "addr=182.68.240.118;act_addr_fam=InterNetwork;",
-      "Expires" : "-1",
-      "Content-Length" : "100",
-      "x-ms-request-id" : "d5e8e60d-5b6f-4db2-894e-299c93c5de70",
-      "x-ms-keyvault-service-version" : "1.1.0.883",
-      "Body" : "{\"error\":{\"code\":\"CertificateNotFound\",\"message\":\"Deleted Certificate not found: testCertificate9\"}}",
-      "X-Powered-By" : "ASP.NET",
-      "Content-Type" : "application/json; charset=utf-8"
-    },
-    "Exception" : null
-  }, {
-    "Method" : "GET",
-    "Uri" : "https://cameravault.vault.azure.net/deletedcertificates/testCertificate9?api-version=7.0",
-    "Headers" : {
-      "User-Agent" : "azsdk-java-Azure-Keyvault/4.0.0-beta.6 (11.0.5; Mac OS X 10.14.3)",
-      "Content-Type" : "application/json"
-    },
-    "Response" : {
-      "Server" : "Microsoft-IIS/10.0",
-      "X-Content-Type-Options" : "nosniff",
-      "Pragma" : "no-cache",
-      "retry-after" : "0",
-      "StatusCode" : "404",
-      "Date" : "Tue, 03 Dec 2019 13:06:36 GMT",
-      "Strict-Transport-Security" : "max-age=31536000;includeSubDomains",
-      "Cache-Control" : "no-cache",
-      "X-AspNet-Version" : "4.0.30319",
-      "x-ms-keyvault-region" : "centralus",
-      "x-ms-keyvault-network-info" : "addr=182.68.240.118;act_addr_fam=InterNetwork;",
-      "Expires" : "-1",
-      "Content-Length" : "100",
-      "x-ms-request-id" : "bf67afdd-44e3-46d1-9438-b284108ea8b4",
-      "x-ms-keyvault-service-version" : "1.1.0.883",
-      "Body" : "{\"error\":{\"code\":\"CertificateNotFound\",\"message\":\"Deleted Certificate not found: testCertificate9\"}}",
-      "X-Powered-By" : "ASP.NET",
-      "Content-Type" : "application/json; charset=utf-8"
-    },
-    "Exception" : null
-  }, {
-    "Method" : "GET",
-    "Uri" : "https://cameravault.vault.azure.net/deletedcertificates/testCertificate9?api-version=7.0",
-    "Headers" : {
-      "User-Agent" : "azsdk-java-Azure-Keyvault/4.0.0-beta.6 (11.0.5; Mac OS X 10.14.3)",
-      "Content-Type" : "application/json"
-    },
-    "Response" : {
-      "Server" : "Microsoft-IIS/10.0",
-      "X-Content-Type-Options" : "nosniff",
-      "Pragma" : "no-cache",
-      "retry-after" : "0",
-      "StatusCode" : "404",
-      "Date" : "Tue, 03 Dec 2019 13:06:37 GMT",
-      "Strict-Transport-Security" : "max-age=31536000;includeSubDomains",
-      "Cache-Control" : "no-cache",
-      "X-AspNet-Version" : "4.0.30319",
-      "x-ms-keyvault-region" : "centralus",
-      "x-ms-keyvault-network-info" : "addr=182.68.240.118;act_addr_fam=InterNetwork;",
-      "Expires" : "-1",
-      "Content-Length" : "100",
-      "x-ms-request-id" : "e066fda5-38bb-4d34-a1aa-c8d2cd44418c",
-      "x-ms-keyvault-service-version" : "1.1.0.883",
-      "Body" : "{\"error\":{\"code\":\"CertificateNotFound\",\"message\":\"Deleted Certificate not found: testCertificate9\"}}",
-=======
       "Date" : "Tue, 04 Aug 2020 00:56:57 GMT",
       "Strict-Transport-Security" : "max-age=31536000;includeSubDomains",
       "Cache-Control" : "no-cache",
@@ -724,214 +266,22 @@
       "x-ms-request-id" : "82dc8547-ca05-46f3-9e12-ed8fcc1cc2c1",
       "x-ms-keyvault-service-version" : "1.1.10.0",
       "Body" : "{\"id\":\"https://azure-kv-tests2.vault.azure.net/certificates/testCertificate9/pending\",\"issuer\":{\"name\":\"Self\"},\"csr\":\"MIIBVTCB3AIBADASMRAwDgYDVQQDEwdkZWZhdWx0MHYwEAYHKoZIzj0CAQYFK4EEACIDYgAE/Lb1mLXMS2PXKHuWTueQYe9Y2wFcQvGYglXAugWGdMf52Btm2YvRmU4kkgz6aBQuvVy9lOTXu4VpxX9Mnj1eizSG0FIbxIftG8MOue+0TrpQ69qHGMyOT2lpb79k8clnoEswSQYJKoZIhvcNAQkOMTwwOjAOBgNVHQ8BAf8EBAMCAgwwHQYDVR0lBBYwFAYIKwYBBQUHAwEGCCsGAQUFBwMCMAkGA1UdEwQCMAAwCgYIKoZIzj0EAwMDaAAwZQIxAJNYSvjAq3SytSQdYBQTCyQK4xlJRSYgABiJ4dL/KZMRpw1UoTWSbBqbZnnO3J+ehQIwUE/RL2Bnet1fg0i6cbruO/N0AGmXsQ2SNi99nEqkdDuvdsqxIT40nb3x4xOaERke\",\"cancellation_requested\":false,\"status\":\"completed\",\"target\":\"https://azure-kv-tests2.vault.azure.net/certificates/testCertificate9\",\"request_id\":\"daa4c8e1dcb24d16add7c0a0adc340e4\"}",
->>>>>>> d795fdaf
-      "X-Powered-By" : "ASP.NET",
-      "Content-Type" : "application/json; charset=utf-8"
-    },
-    "Exception" : null
-  }, {
-    "Method" : "GET",
-<<<<<<< HEAD
-    "Uri" : "https://cameravault.vault.azure.net/deletedcertificates/testCertificate9?api-version=7.0",
-    "Headers" : {
-      "User-Agent" : "azsdk-java-Azure-Keyvault/4.0.0-beta.6 (11.0.5; Mac OS X 10.14.3)",
-      "Content-Type" : "application/json"
-    },
-    "Response" : {
-      "Server" : "Microsoft-IIS/10.0",
+      "X-Powered-By" : "ASP.NET",
+      "Content-Type" : "application/json; charset=utf-8"
+    },
+    "Exception" : null
+  }, {
+    "Method" : "GET",
+    "Uri" : "https://REDACTED.vault.azure.net/certificates/testCertificate9/?api-version=7.1",
+    "Headers" : {
+      "User-Agent" : "azsdk-java-client_name/client_version (11.0.6; Windows 10; 10.0)",
+      "Content-Type" : "application/json"
+    },
+    "Response" : {
       "X-Content-Type-Options" : "nosniff",
       "Pragma" : "no-cache",
       "retry-after" : "0",
-      "StatusCode" : "404",
-      "Date" : "Tue, 03 Dec 2019 13:06:39 GMT",
-      "Strict-Transport-Security" : "max-age=31536000;includeSubDomains",
-      "Cache-Control" : "no-cache",
-      "X-AspNet-Version" : "4.0.30319",
-      "x-ms-keyvault-region" : "centralus",
-      "x-ms-keyvault-network-info" : "addr=182.68.240.118;act_addr_fam=InterNetwork;",
-      "Expires" : "-1",
-      "Content-Length" : "100",
-      "x-ms-request-id" : "cc62bc0e-35a8-4102-9c71-60290487aa0c",
-      "x-ms-keyvault-service-version" : "1.1.0.883",
-      "Body" : "{\"error\":{\"code\":\"CertificateNotFound\",\"message\":\"Deleted Certificate not found: testCertificate9\"}}",
-      "X-Powered-By" : "ASP.NET",
-      "Content-Type" : "application/json; charset=utf-8"
-    },
-    "Exception" : null
-  }, {
-    "Method" : "GET",
-    "Uri" : "https://cameravault.vault.azure.net/deletedcertificates/testCertificate9?api-version=7.0",
-    "Headers" : {
-      "User-Agent" : "azsdk-java-Azure-Keyvault/4.0.0-beta.6 (11.0.5; Mac OS X 10.14.3)",
-      "Content-Type" : "application/json"
-    },
-    "Response" : {
-      "Server" : "Microsoft-IIS/10.0",
-      "X-Content-Type-Options" : "nosniff",
-      "Pragma" : "no-cache",
-      "retry-after" : "0",
-      "StatusCode" : "404",
-      "Date" : "Tue, 03 Dec 2019 13:06:40 GMT",
-      "Strict-Transport-Security" : "max-age=31536000;includeSubDomains",
-      "Cache-Control" : "no-cache",
-      "X-AspNet-Version" : "4.0.30319",
-      "x-ms-keyvault-region" : "centralus",
-      "x-ms-keyvault-network-info" : "addr=182.68.240.118;act_addr_fam=InterNetwork;",
-      "Expires" : "-1",
-      "Content-Length" : "100",
-      "x-ms-request-id" : "d03ff6aa-fcb4-45ad-86e1-4d0a4e2d2343",
-      "x-ms-keyvault-service-version" : "1.1.0.883",
-      "Body" : "{\"error\":{\"code\":\"CertificateNotFound\",\"message\":\"Deleted Certificate not found: testCertificate9\"}}",
-      "X-Powered-By" : "ASP.NET",
-      "Content-Type" : "application/json; charset=utf-8"
-    },
-    "Exception" : null
-  }, {
-    "Method" : "GET",
-    "Uri" : "https://cameravault.vault.azure.net/deletedcertificates/testCertificate9?api-version=7.0",
-    "Headers" : {
-      "User-Agent" : "azsdk-java-Azure-Keyvault/4.0.0-beta.6 (11.0.5; Mac OS X 10.14.3)",
-      "Content-Type" : "application/json"
-    },
-    "Response" : {
-      "Server" : "Microsoft-IIS/10.0",
-      "X-Content-Type-Options" : "nosniff",
-      "Pragma" : "no-cache",
-      "retry-after" : "0",
-      "StatusCode" : "404",
-      "Date" : "Tue, 03 Dec 2019 13:06:41 GMT",
-      "Strict-Transport-Security" : "max-age=31536000;includeSubDomains",
-      "Cache-Control" : "no-cache",
-      "X-AspNet-Version" : "4.0.30319",
-      "x-ms-keyvault-region" : "centralus",
-      "x-ms-keyvault-network-info" : "addr=182.68.240.118;act_addr_fam=InterNetwork;",
-      "Expires" : "-1",
-      "Content-Length" : "100",
-      "x-ms-request-id" : "2d10bf8c-80c1-4b3a-aa40-7deaf5ce992f",
-      "x-ms-keyvault-service-version" : "1.1.0.883",
-      "Body" : "{\"error\":{\"code\":\"CertificateNotFound\",\"message\":\"Deleted Certificate not found: testCertificate9\"}}",
-      "X-Powered-By" : "ASP.NET",
-      "Content-Type" : "application/json; charset=utf-8"
-    },
-    "Exception" : null
-  }, {
-    "Method" : "GET",
-    "Uri" : "https://cameravault.vault.azure.net/deletedcertificates/testCertificate9?api-version=7.0",
-    "Headers" : {
-      "User-Agent" : "azsdk-java-Azure-Keyvault/4.0.0-beta.6 (11.0.5; Mac OS X 10.14.3)",
-      "Content-Type" : "application/json"
-    },
-    "Response" : {
-      "Server" : "Microsoft-IIS/10.0",
-      "X-Content-Type-Options" : "nosniff",
-      "Pragma" : "no-cache",
-      "retry-after" : "0",
-      "StatusCode" : "404",
-      "Date" : "Tue, 03 Dec 2019 13:06:43 GMT",
-      "Strict-Transport-Security" : "max-age=31536000;includeSubDomains",
-      "Cache-Control" : "no-cache",
-      "X-AspNet-Version" : "4.0.30319",
-      "x-ms-keyvault-region" : "centralus",
-      "x-ms-keyvault-network-info" : "addr=182.68.240.118;act_addr_fam=InterNetwork;",
-      "Expires" : "-1",
-      "Content-Length" : "100",
-      "x-ms-request-id" : "8df15aff-1b01-49d8-bb2b-947aec4ac2cc",
-      "x-ms-keyvault-service-version" : "1.1.0.883",
-      "Body" : "{\"error\":{\"code\":\"CertificateNotFound\",\"message\":\"Deleted Certificate not found: testCertificate9\"}}",
-      "X-Powered-By" : "ASP.NET",
-      "Content-Type" : "application/json; charset=utf-8"
-    },
-    "Exception" : null
-  }, {
-    "Method" : "GET",
-    "Uri" : "https://cameravault.vault.azure.net/deletedcertificates/testCertificate9?api-version=7.0",
-    "Headers" : {
-      "User-Agent" : "azsdk-java-Azure-Keyvault/4.0.0-beta.6 (11.0.5; Mac OS X 10.14.3)",
-      "Content-Type" : "application/json"
-    },
-    "Response" : {
-      "Server" : "Microsoft-IIS/10.0",
-      "X-Content-Type-Options" : "nosniff",
-      "Pragma" : "no-cache",
-      "retry-after" : "0",
-      "StatusCode" : "404",
-      "Date" : "Tue, 03 Dec 2019 13:06:44 GMT",
-      "Strict-Transport-Security" : "max-age=31536000;includeSubDomains",
-      "Cache-Control" : "no-cache",
-      "X-AspNet-Version" : "4.0.30319",
-      "x-ms-keyvault-region" : "centralus",
-      "x-ms-keyvault-network-info" : "addr=182.68.240.118;act_addr_fam=InterNetwork;",
-      "Expires" : "-1",
-      "Content-Length" : "100",
-      "x-ms-request-id" : "d07959a9-c8e4-4114-8580-a58cebf1de83",
-      "x-ms-keyvault-service-version" : "1.1.0.883",
-      "Body" : "{\"error\":{\"code\":\"CertificateNotFound\",\"message\":\"Deleted Certificate not found: testCertificate9\"}}",
-      "X-Powered-By" : "ASP.NET",
-      "Content-Type" : "application/json; charset=utf-8"
-    },
-    "Exception" : null
-  }, {
-    "Method" : "GET",
-    "Uri" : "https://cameravault.vault.azure.net/deletedcertificates/testCertificate9?api-version=7.0",
-    "Headers" : {
-      "User-Agent" : "azsdk-java-Azure-Keyvault/4.0.0-beta.6 (11.0.5; Mac OS X 10.14.3)",
-      "Content-Type" : "application/json"
-    },
-    "Response" : {
-      "Server" : "Microsoft-IIS/10.0",
-      "X-Content-Type-Options" : "nosniff",
-      "Pragma" : "no-cache",
-      "retry-after" : "0",
-      "StatusCode" : "404",
-      "Date" : "Tue, 03 Dec 2019 13:06:45 GMT",
-      "Strict-Transport-Security" : "max-age=31536000;includeSubDomains",
-      "Cache-Control" : "no-cache",
-      "X-AspNet-Version" : "4.0.30319",
-      "x-ms-keyvault-region" : "centralus",
-      "x-ms-keyvault-network-info" : "addr=182.68.240.118;act_addr_fam=InterNetwork;",
-      "Expires" : "-1",
-      "Content-Length" : "100",
-      "x-ms-request-id" : "1b7a5b51-13e0-48f1-b439-a85bdfcee581",
-      "x-ms-keyvault-service-version" : "1.1.0.883",
-      "Body" : "{\"error\":{\"code\":\"CertificateNotFound\",\"message\":\"Deleted Certificate not found: testCertificate9\"}}",
-      "X-Powered-By" : "ASP.NET",
-      "Content-Type" : "application/json; charset=utf-8"
-    },
-    "Exception" : null
-  }, {
-    "Method" : "GET",
-    "Uri" : "https://cameravault.vault.azure.net/deletedcertificates/testCertificate9?api-version=7.0",
-    "Headers" : {
-      "User-Agent" : "azsdk-java-Azure-Keyvault/4.0.0-beta.6 (11.0.5; Mac OS X 10.14.3)",
-      "Content-Type" : "application/json"
-    },
-    "Response" : {
-      "Server" : "Microsoft-IIS/10.0",
-=======
-    "Uri" : "https://REDACTED.vault.azure.net/certificates/testCertificate9/?api-version=7.1",
-    "Headers" : {
-      "User-Agent" : "azsdk-java-client_name/client_version (11.0.6; Windows 10; 10.0)",
-      "Content-Type" : "application/json"
-    },
-    "Response" : {
->>>>>>> d795fdaf
-      "X-Content-Type-Options" : "nosniff",
-      "Pragma" : "no-cache",
-      "retry-after" : "0",
-      "StatusCode" : "200",
-<<<<<<< HEAD
-      "Date" : "Tue, 03 Dec 2019 13:06:46 GMT",
-      "Strict-Transport-Security" : "max-age=31536000;includeSubDomains",
-      "Cache-Control" : "no-cache",
-      "X-AspNet-Version" : "4.0.30319",
-      "x-ms-keyvault-region" : "centralus",
-      "x-ms-keyvault-network-info" : "addr=182.68.240.118;act_addr_fam=InterNetwork;",
-      "Expires" : "-1",
-      "Content-Length" : "2024",
-      "x-ms-request-id" : "30a70415-4618-4dc3-8e65-2b4f3056c258",
-      "x-ms-keyvault-service-version" : "1.1.0.883",
-      "Body" : "{\"recoveryId\":\"https://cameravault.vault.azure.net/deletedcertificates/testCertificate9\",\"deletedDate\":1575378392,\"scheduledPurgeDate\":1583154392,\"id\":\"https://cameravault.vault.azure.net/certificates/testCertificate9/3394af1d0710459dafb10086ebc09a0b\",\"kid\":\"https://cameravault.vault.azure.net/keys/testCertificate9/3394af1d0710459dafb10086ebc09a0b\",\"sid\":\"https://cameravault.vault.azure.net/secrets/testCertificate9/3394af1d0710459dafb10086ebc09a0b\",\"x5t\":\"j-2vuAWVzIYG3xLfSth4sMwLmC4\",\"cer\":\"MIIB2jCCAWGgAwIBAgIQZlcJSffbTw+q7OvrO0FbnjAKBggqhkjOPQQDAzASMRAwDgYDVQQDEwdkZWZhdWx0MB4XDTE5MTIwMzEyNTYzMFoXDTIxMTIwMzEzMDYzMFowEjEQMA4GA1UEAxMHZGVmYXVsdDB2MBAGByqGSM49AgEGBSuBBAAiA2IABKQ+7sNUzNSDUCiRuAtw1B/fW2AJcIJ+PwKkPwVLokHW5tssLpCGVc8btBXMa//QLQgiUGqtMT3TG5w7sFnvBsP+wFTCV3BoSmELHv6QAj8pWncTNdwWjVzHLG/SffLzI6N8MHowDgYDVR0PAQH/BAQDAgIMMAkGA1UdEwQCMAAwHQYDVR0lBBYwFAYIKwYBBQUHAwEGCCsGAQUFBwMCMB8GA1UdIwQYMBaAFLW4ioCgDblYbL6o9x3iKlk9tkyJMB0GA1UdDgQWBBS1uIqAoA25WGy+qPcd4ipZPbZMiTAKBggqhkjOPQQDAwNnADBkAjAi+LdSolS7qsE16o0bzjvNGh8UZv2EM0adUTXnQMAjDQv9A0GxZjFm4zs5wjkfXJYCMEV1dfjcdntZc94enpsTtWgiIwTu85x9oAOGZZzHuzcK+uGdZDBijf08YNgohGnirw==\",\"attributes\":{\"enabled\":true,\"nbf\":1575377790,\"exp\":1638536790,\"created\":1575378390,\"updated\":1575378390,\"recoveryLevel\":\"Recoverable+Purgeable\"},\"policy\":{\"id\":\"https://cameravault.vault.azure.net/certificates/testCertificate9/policy\",\"key_props\":{\"exportable\":true,\"kty\":\"EC\",\"key_size\":384,\"reuse_key\":true,\"crv\":\"P-384\"},\"secret_props\":{\"contentType\":\"application/x-pkcs12\"},\"x509_props\":{\"subject\":\"CN=default\",\"sans\":{},\"ekus\":[\"1.3.6.1.5.5.7.3.1\",\"1.3.6.1.5.5.7.3.2\"],\"key_usage\":[\"keyAgreement\",\"keyCertSign\"],\"validity_months\":24,\"basic_constraints\":{\"ca\":false}},\"lifetime_actions\":[{\"trigger\":{\"days_before_expiry\":40},\"action\":{\"action_type\":\"AutoRenew\"}}],\"issuer\":{\"name\":\"Self\",\"cert_transparency\":false},\"attributes\":{\"enabled\":true,\"created\":1575378377,\"updated\":1575378377}},\"pending\":{\"id\":\"https://cameravault.vault.azure.net/certificates/testCertificate9/pending\"}}",
-=======
+      "StatusCode" : "200",
       "Date" : "Tue, 04 Aug 2020 00:56:57 GMT",
       "Strict-Transport-Security" : "max-age=31536000;includeSubDomains",
       "Cache-Control" : "no-cache",
@@ -943,68 +293,21 @@
       "x-ms-request-id" : "d1ef7fbf-1c92-45e0-b24b-fcae3216fae2",
       "x-ms-keyvault-service-version" : "1.1.10.0",
       "Body" : "{\"id\":\"https://azure-kv-tests2.vault.azure.net/certificates/testCertificate9/8ac33a9d4bf741b59a520abe40aa256b\",\"kid\":\"https://azure-kv-tests2.vault.azure.net/keys/testCertificate9/8ac33a9d4bf741b59a520abe40aa256b\",\"sid\":\"https://azure-kv-tests2.vault.azure.net/secrets/testCertificate9/8ac33a9d4bf741b59a520abe40aa256b\",\"x5t\":\"gklaPRq3HexKyMF7Y8XXxecFu8I\",\"cer\":\"MIIB2zCCAWGgAwIBAgIQY9+LCkuRTEygxWlI2Wv9tzAKBggqhkjOPQQDAzASMRAwDgYDVQQDEwdkZWZhdWx0MB4XDTIwMDgwNDAwNDY1N1oXDTIyMDgwNDAwNTY1N1owEjEQMA4GA1UEAxMHZGVmYXVsdDB2MBAGByqGSM49AgEGBSuBBAAiA2IABPy29Zi1zEtj1yh7lk7nkGHvWNsBXELxmIJVwLoFhnTH+dgbZtmL0ZlOJJIM+mgULr1cvZTk17uFacV/TJ49Xos0htBSG8SH7RvDDrnvtE66UOvahxjMjk9paW+/ZPHJZ6N8MHowDgYDVR0PAQH/BAQDAgIMMAkGA1UdEwQCMAAwHQYDVR0lBBYwFAYIKwYBBQUHAwEGCCsGAQUFBwMCMB8GA1UdIwQYMBaAFJaAYfqJ4gvxcPU0L+XW431TIHAAMB0GA1UdDgQWBBSWgGH6ieIL8XD1NC/l1uN9UyBwADAKBggqhkjOPQQDAwNoADBlAjAv2Iux9plMrWHcoWbOWqLbTYNi/y55ryQ9cYCUj/ggbGoFa+cPr0gz9bGm15Bdqq0CMQD6R6x8IgZtg6n+Nabi7FjAmLDIG+SeEUTobzBdYjgsGM9fP61oEV1yz8oxQNeWoDs=\",\"attributes\":{\"enabled\":true,\"nbf\":1596502017,\"exp\":1659574617,\"created\":1596502617,\"updated\":1596502617,\"recoveryLevel\":\"Recoverable+Purgeable\",\"recoverableDays\":90},\"policy\":{\"id\":\"https://azure-kv-tests2.vault.azure.net/certificates/testCertificate9/policy\",\"key_props\":{\"exportable\":true,\"kty\":\"EC\",\"key_size\":384,\"reuse_key\":true,\"crv\":\"P-384\"},\"secret_props\":{\"contentType\":\"application/x-pkcs12\"},\"x509_props\":{\"subject\":\"CN=default\",\"sans\":{},\"ekus\":[\"1.3.6.1.5.5.7.3.1\",\"1.3.6.1.5.5.7.3.2\"],\"key_usage\":[\"keyAgreement\",\"keyCertSign\"],\"validity_months\":24,\"basic_constraints\":{\"ca\":false}},\"lifetime_actions\":[{\"trigger\":{\"days_before_expiry\":40},\"action\":{\"action_type\":\"AutoRenew\"}}],\"issuer\":{\"name\":\"Self\",\"cert_transparency\":false},\"attributes\":{\"enabled\":true,\"created\":1596502156,\"updated\":1596502608}},\"pending\":{\"id\":\"https://azure-kv-tests2.vault.azure.net/certificates/testCertificate9/pending\"}}",
->>>>>>> d795fdaf
-      "X-Powered-By" : "ASP.NET",
-      "Content-Type" : "application/json; charset=utf-8"
-    },
-    "Exception" : null
-  }, {
-<<<<<<< HEAD
-    "Method" : "DELETE",
-    "Uri" : "https://cameravault.vault.azure.net/deletedcertificates/testCertificate9?api-version=7.0",
-    "Headers" : {
-      "User-Agent" : "azsdk-java-Azure-Keyvault/4.0.0-beta.6 (11.0.5; Mac OS X 10.14.3)",
-      "Content-Type" : "application/json"
-    },
-    "Response" : {
-      "Server" : "Microsoft-IIS/10.0",
+      "X-Powered-By" : "ASP.NET",
+      "Content-Type" : "application/json; charset=utf-8"
+    },
+    "Exception" : null
+  }, {
+    "Method" : "GET",
+    "Uri" : "https://REDACTED.vault.azure.net/certificates/testCertificate9/8ac33a9d4bf741b59a520abe40aa256b?api-version=7.1",
+    "Headers" : {
+      "User-Agent" : "azsdk-java-client_name/client_version (11.0.6; Windows 10; 10.0)",
+      "Content-Type" : "application/json"
+    },
+    "Response" : {
       "X-Content-Type-Options" : "nosniff",
       "Pragma" : "no-cache",
       "retry-after" : "0",
-      "StatusCode" : "204",
-      "Date" : "Tue, 03 Dec 2019 13:06:47 GMT",
-      "Strict-Transport-Security" : "max-age=31536000;includeSubDomains",
-      "Cache-Control" : "no-cache",
-      "X-AspNet-Version" : "4.0.30319",
-      "x-ms-keyvault-region" : "centralus",
-      "x-ms-keyvault-network-info" : "addr=182.68.240.118;act_addr_fam=InterNetwork;",
-      "Expires" : "-1",
-      "x-ms-request-id" : "c719bde5-caf9-4859-9176-a4baf8ed207d",
-      "x-ms-keyvault-service-version" : "1.1.0.883",
-      "X-Powered-By" : "ASP.NET"
-    },
-    "Exception" : null
-  }, {
-    "Method" : "GET",
-    "Uri" : "https://cameravault.vault.azure.net/deletedcertificates/testCertificate9?api-version=7.0",
-    "Headers" : {
-      "User-Agent" : "azsdk-java-Azure-Keyvault/4.0.0-beta.6 (11.0.5; Mac OS X 10.14.3)",
-=======
-    "Method" : "GET",
-    "Uri" : "https://REDACTED.vault.azure.net/certificates/testCertificate9/8ac33a9d4bf741b59a520abe40aa256b?api-version=7.1",
-    "Headers" : {
-      "User-Agent" : "azsdk-java-client_name/client_version (11.0.6; Windows 10; 10.0)",
->>>>>>> d795fdaf
-      "Content-Type" : "application/json"
-    },
-    "Response" : {
-      "X-Content-Type-Options" : "nosniff",
-      "Pragma" : "no-cache",
-      "retry-after" : "0",
-<<<<<<< HEAD
-      "StatusCode" : "404",
-      "Date" : "Tue, 03 Dec 2019 13:06:47 GMT",
-      "Strict-Transport-Security" : "max-age=31536000;includeSubDomains",
-      "Cache-Control" : "no-cache",
-      "X-AspNet-Version" : "4.0.30319",
-      "x-ms-keyvault-region" : "centralus",
-      "x-ms-keyvault-network-info" : "addr=182.68.240.118;act_addr_fam=InterNetwork;",
-      "Expires" : "-1",
-      "Content-Length" : "100",
-      "x-ms-request-id" : "6fbd8b9e-30b5-401c-a78b-947ea85d5bb0",
-      "x-ms-keyvault-service-version" : "1.1.0.883",
-      "Body" : "{\"error\":{\"code\":\"CertificateNotFound\",\"message\":\"Deleted Certificate not found: testCertificate9\"}}",
-=======
       "StatusCode" : "200",
       "Date" : "Tue, 04 Aug 2020 00:56:57 GMT",
       "Strict-Transport-Security" : "max-age=31536000;includeSubDomains",
@@ -1017,7 +320,6 @@
       "x-ms-request-id" : "db299293-4ebf-4703-a044-f43b352a13b1",
       "x-ms-keyvault-service-version" : "1.1.10.0",
       "Body" : "{\"id\":\"https://azure-kv-tests2.vault.azure.net/certificates/testCertificate9/8ac33a9d4bf741b59a520abe40aa256b\",\"kid\":\"https://azure-kv-tests2.vault.azure.net/keys/testCertificate9/8ac33a9d4bf741b59a520abe40aa256b\",\"sid\":\"https://azure-kv-tests2.vault.azure.net/secrets/testCertificate9/8ac33a9d4bf741b59a520abe40aa256b\",\"x5t\":\"gklaPRq3HexKyMF7Y8XXxecFu8I\",\"cer\":\"MIIB2zCCAWGgAwIBAgIQY9+LCkuRTEygxWlI2Wv9tzAKBggqhkjOPQQDAzASMRAwDgYDVQQDEwdkZWZhdWx0MB4XDTIwMDgwNDAwNDY1N1oXDTIyMDgwNDAwNTY1N1owEjEQMA4GA1UEAxMHZGVmYXVsdDB2MBAGByqGSM49AgEGBSuBBAAiA2IABPy29Zi1zEtj1yh7lk7nkGHvWNsBXELxmIJVwLoFhnTH+dgbZtmL0ZlOJJIM+mgULr1cvZTk17uFacV/TJ49Xos0htBSG8SH7RvDDrnvtE66UOvahxjMjk9paW+/ZPHJZ6N8MHowDgYDVR0PAQH/BAQDAgIMMAkGA1UdEwQCMAAwHQYDVR0lBBYwFAYIKwYBBQUHAwEGCCsGAQUFBwMCMB8GA1UdIwQYMBaAFJaAYfqJ4gvxcPU0L+XW431TIHAAMB0GA1UdDgQWBBSWgGH6ieIL8XD1NC/l1uN9UyBwADAKBggqhkjOPQQDAwNoADBlAjAv2Iux9plMrWHcoWbOWqLbTYNi/y55ryQ9cYCUj/ggbGoFa+cPr0gz9bGm15Bdqq0CMQD6R6x8IgZtg6n+Nabi7FjAmLDIG+SeEUTobzBdYjgsGM9fP61oEV1yz8oxQNeWoDs=\",\"attributes\":{\"enabled\":true,\"nbf\":1596502017,\"exp\":1659574617,\"created\":1596502617,\"updated\":1596502617,\"recoveryLevel\":\"Recoverable+Purgeable\",\"recoverableDays\":90}}",
->>>>>>> d795fdaf
       "X-Powered-By" : "ASP.NET",
       "Content-Type" : "application/json; charset=utf-8"
     },
