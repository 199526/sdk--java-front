--- conflicted
+++ resolved
@@ -1,81 +1,25 @@
 # Azure Key Vault Certificate client library for Java
-Azure Key Vault allows you to create and store certificates in the Key Vault. Azure Key Vault client supports certificates backed by Rsa keys and Ec keys. It allows you to securely manage, tightly control your certificates.
-
- Multiple certificates, and multiple versions of the same certificate, can be kept in the Key Vault. Cryptographic keys in Key Vault backing the certificates are represented as [JSON Web Key [JWK]](https://tools.ietf.org/html/rfc7517) objects. This library offers operations to create, retrieve, update, delete, purge, backup, restore and list the certificates and its versions.
+Azure Key Vault allows you to securely manage and tightly control your certificates. The Azure Key Vault Certificate client library supports certificates backed by RSA and EC keys.
+
+Multiple certificates and multiple versions of the same certificate can be kept in the Key Vault. Cryptographic keys in Key Vault backing the certificates are represented as [JSON Web Key [JWK]](https://tools.ietf.org/html/rfc7517) objects. This library offers operations to create, retrieve, update, delete, purge, backup, restore, and list the certificates, as well as its versions.
 
 [Source code][source_code] | [API reference documentation][api_documentation] | [Product documentation][azkeyvault_docs] | [Samples][certificates_samples]
 
 ## Getting started
 ### Adding the package to your project
-
-Maven dependency for Azure Key Client library. Add it to your project's pom file.
+Maven dependency for the Azure Key Vault Certificate client library. Add it to your project's POM file.
 
 [//]: # ({x-version-update-start;com.azure:azure-security-keyvault-certificates;current})
 ```xml
 <dependency>
     <groupId>com.azure</groupId>
     <artifactId>azure-security-keyvault-certificates</artifactId>
-    <version>4.0.4</version>
+    <version>4.1.0-beta.1</version>
 </dependency>
 ```
 [//]: # ({x-version-update-end})
 
-### Default HTTP Client
-All client libraries, by default, use Netty HTTP client. Adding the above dependency will automatically configure 
-KeyVault Certificates to use Netty HTTP client. 
-
-### Alternate HTTP client
-If, instead of Netty it is preferable to use OkHTTP, there is a HTTP client available for that too. Exclude the default
-Netty and include OkHTTP client in your pom.xml.
-
-[//]: # ({x-version-update-start;com.azure:azure-security-keyvault-certificates;current})
-```xml
-<!-- Add KeyVault Certificates dependency without Netty HTTP client -->
-<dependency>
-    <groupId>com.azure</groupId>
-    <artifactId>azure-security-keyvault-certificates</artifactId>
-<<<<<<< HEAD
-    <version>4.0.0</version>
-    <exclusions>
-      <exclusion>
-        <groupId>com.azure</groupId>
-        <artifactId>azure-core-http-netty</artifactId>
-      </exclusion>
-    </exclusions>
-=======
-    <version>4.0.4</version>
->>>>>>> 1007365b
-</dependency>
-```
-[//]: # ({x-version-update-end})
-[//]: # ({x-version-update-start;com.azure:azure-core-http-okhttp;current})
-```xml
-<!-- Add OkHTTP client to use with KeyVault Certificates -->
-<dependency>
-  <groupId>com.azure</groupId>
-  <artifactId>azure-core-http-okhttp</artifactId>
-  <version>1.1.0</version>
-</dependency>
-```
-[//]: # ({x-version-update-end})
-
-### Configuring HTTP Clients
-When an HTTP client is included on the classpath, as shown above, it is not necessary to specify it in the client library [builders](#create-certificate-client), unless you want to customize the HTTP client in some fashion. If this is desired, the `httpClient` builder method is often available to achieve just this, by allowing users to provide a custom (or customized) `com.azure.core.http.HttpClient` instances.
-
-For starters, by having the Netty or OkHTTP dependencies on your classpath, as shown above, you can create new instances of these `HttpClient` types using their builder APIs. For example, here is how you would create a Netty HttpClient instance:
-
-```java
-HttpClient client = new NettyAsyncHttpClientBuilder()
-    .port(8080)
-    .wiretap(true)
-    .build();
-```
-
-### Default SSL library
-All client libraries, by default, use the Tomcat-native Boring SSL library to enable native-level performance for SSL operations. The Boring SSL library is an uber jar containing native libraries for Linux / macOS / Windows, and provides better performance compared to the default SSL implementation within the JDK. For more information, including how to reduce the dependency size, refer to the [performance tuning][performance_tuning] section of the wiki.
-
 ### Prerequisites
-
 - Java Development Kit (JDK) with version 8 or above
 - [Azure Subscription][azure_subscription]
 - An existing [Azure Key Vault][azure_keyvault]. If you need to create a Key Vault, you can use the [Azure Cloud Shell](https://shell.azure.com/bash) to create one with this Azure CLI command. Replace `<your-resource-group-name>` and `<your-key-vault-name>` with your own, unique names:
@@ -85,14 +29,14 @@
     ```
 
 ### Authenticate the client
-In order to interact with the Key Vault service, you'll need to create an instance of the [CertificateClient](#create-certificate-client) class. You would need a **vault url** and **client secret credentials (client id, client key, tenant id)** to instantiate a client object using the default `AzureCredential` examples shown in this document.
+In order to interact with the Azure Key Vault service, you'll need to create an instance of the [CertificateClient](#create-certificate-client) class. You need a **vault url** and **client secret credentials (client id, client secret, tenant id)** to instantiate a client object using the `DefaultAzureCredential` examples shown in this document.
 
 The `DefaultAzureCredential` way of authentication by providing client secret credentials is being used in this getting started section but you can find more ways to authenticate with [azure-identity][azure_identity].
 
- #### Create/Get credentials
-To create/get client key credentials you can use the [Azure Portal][azure_create_application_in_portal], [Azure CLI][azure_keyvault_cli_full] or [Azure Cloud Shell](https://shell.azure.com/bash)
-
-Here is [Azure Cloud Shell](https://shell.azure.com/bash) snippet below to
+#### Create/Get credentials
+To create/get client secret credentials you can use the [Azure Portal][azure_create_application_in_portal], [Azure CLI][azure_keyvault_cli_full] or [Azure Cloud Shell](https://shell.azure.com/bash)
+
+Here is an [Azure Cloud Shell](https://shell.azure.com/bash) snippet below to
 
  * Create a service principal and configure its access to Azure resources:
 
@@ -112,137 +56,118 @@
     }
     ```
 
-* Use the above returned credentials information to set **AZURE_CLIENT_ID**(appId), **AZURE_CLIENT_SECRET**(password) and **AZURE_TENANT_ID**(tenant) environment variables. The following example shows a way to do this in Bash:
-
-  ```Bash
+* Use the above returned credentials information to set the **AZURE_CLIENT_ID** (appId), **AZURE_CLIENT_SECRET** (password), and **AZURE_TENANT_ID** (tenantId) environment variables. The following example shows a way to do this in Bash:
+
+    ```Bash
     export AZURE_CLIENT_ID="generated-app-ID"
     export AZURE_CLIENT_SECRET="random-password"
     export AZURE_TENANT_ID="tenant-ID"
-  ```
-
-* Grant the above mentioned application authorization to perform key operations on the keyvault:
-
-    ```Bash
-    az keyvault set-policy --name <your-key-vault-name> --spn $AZURE_CLIENT_ID --certificate-permissions backup delete get list create
+    ```
+
+* Grant the aforementioned application authorization to perform certificate operations on the Key Vault:
+
+    ```Bash
+    az keyvault set-policy --name <your-key-vault-name> --spn $AZURE_CLIENT_ID --certificate-permissions backup delete get list create update
     ```
 
     > --certificate-permissions:
     > Accepted values: backup, create, delete, deleteissuers, get, getissuers, import, list, listissuers, managecontacts, manageissuers, purge, recover, restore, setissuers, update
 
-* Use the above mentioned Key Vault name to retreive details of your Vault which also contains your Key Vault URL:
+* Use the aforementioned Key Vault name to retrieve details of your Key Vault, which also contain your Key Vault URL:
 
     ```Bash
     az keyvault show --name <your-key-vault-name>
     ```
 
-#### Create Certificate client
-Once you've populated the **AZURE_CLIENT_ID**, **AZURE_CLIENT_SECRET** and **AZURE_TENANT_ID** environment variables and replaced **your-vault-url** with the above returned URI, you can create the CertificateClient:
+#### Create certificate client
+Once you've populated the **AZURE_CLIENT_ID**, **AZURE_CLIENT_SECRET**, and **AZURE_TENANT_ID** environment variables and replaced **your-key-vault-url** with the URI returned above, you can create the CertificateClient:
 
 ```Java
 import com.azure.identity.DefaultAzureCredentialBuilder;
 import com.azure.security.keyvault.certificates.CertificateClient;
-
-<<<<<<< HEAD
-CertificateClient client = new CertificateClientBuilder()
-        .vaultUrl(<your-vault-url>)
-        .credential(new DefaultAzureCredentialBuilder().build())
-        .buildClient();
-=======
+import com.azure.security.keyvault.certificates.CertificateClientBuilder;
+
 CertificateClient certificateClient = new CertificateClientBuilder()
     .vaultUrl("<your-key-vault-url>")
     .credential(new DefaultAzureCredentialBuilder().build())
     .buildClient();
->>>>>>> 1007365b
-```
-
-> NOTE: For using Asynchronous client use CertificateAsyncClient instead of CertificateClient and call buildAsyncClient()
+```
+
+> NOTE: For using an asynchronous client use CertificateAsyncClient instead of CertificateClient and call `buildAsyncClient()`
 
 ## Key concepts
 ### Certificate
-  Azure Key Vault supports certificates with secret content types(`PKCS12` & `PEM`). The certificate can be backed by keys in key vault of types(`EC` & `RSA`). In addition to the certificate policy, the following attributes may be specified:
-* enabled: Specifies whether the certificate is enabled and useable.
+Azure Key Vault supports certificates with secret content types (`PKCS12` & `PEM`). The certificate can be backed by keys in Azure Key Vault of types (`EC` & `RSA`). In addition to the certificate policy, the following attributes may be specified:
+* enabled: Specifies whether the certificate is enabled and usable.
 * created: Indicates when this version of the certificate was created.
 * updated: Indicates when this version of the certificate was updated.
 
-### Certificate Client:
-The Certificate client performs the interactions with the Azure Key Vault service for getting, setting, updating, deleting, and listing certificates and its versions. The client also supports CRUD operations for certificate issuers and contacts in the key vault. An asynchronous and synchronous, CertificateClient, client exists in the SDK allowing for selection of a client based on an application's use case. Once you've initialized a Certificate, you can interact with the primary resource types in Key Vault.
+### Certificate client
+The certificate client performs the interactions with the Azure Key Vault service for getting, setting, updating, deleting, and listing certificates and its versions. The client also supports CRUD operations for certificate issuers and contacts in the key vault. Asynchronous (CertificateAsyncClient) and synchronous (CertificateClient) clients exist in the SDK allowing for the selection of a client based on an application's use case. Once you've initialized a certificate, you can interact with the primary resource types in Azure Key Vault.
 
 ## Examples
 ### Sync API
-The following sections provide several code snippets covering some of the most common Azure Key Vault Key Service tasks, including:
-- [Create a Certificate](#create-a-certificate)
-- [Retrieve a Certificate](#retrieve-a-certificate)
-- [Update an existing Certificate](#update-an-existing-certificate)
-- [Delete a Certificate](#delete-a-certificate)
-- [List Certificates](#list-certificates)
-
-### Create a Certificate
-
-Create a Certificate to be stored in the Azure Key Vault.
-- `beginCreateCertificate` creates a new certificate in the key vault. if the certificate with name already exists then a new version of the certificate is created.
-
-```Java
+The following sections provide several code snippets covering some of the most common Azure Key Vault Certificate service tasks, including:
+- [Create a certificate](#create-a-certificate)
+- [Retrieve a certificate](#retrieve-a-certificate)
+- [Update an existing certificate](#update-an-existing-certificate)
+- [Delete a certificate](#delete-a-certificate)
+- [List certificates](#list-certificates)
+
+### Create a certificate
+Create a certificate to be stored in the Azure Key Vault.
+- `beginCreateCertificate` creates a new certificate in the Azure Key Vault. If a certificate with the same name already exists then a new version of the certificate is created.
+
+```Java
+import com.azure.core.util.polling.LongRunningOperationStatus;
+import com.azure.core.util.polling.SyncPoller;
 import com.azure.identity.DefaultAzureCredentialBuilder;
-import com.azure.security.keyvault.certificates.models.Certificate;
+import com.azure.security.keyvault.certificates.CertificateClient;
+import com.azure.security.keyvault.certificates.CertificateClientBuilder;
+import com.azure.security.keyvault.certificates.models.CertificateOperation;
 import com.azure.security.keyvault.certificates.models.CertificatePolicy;
-import com.azure.security.keyvault.certificates.models.CertificateOperation;
-import com.azure.security.keyvault.certificates.CertificateClient;
+import com.azure.security.keyvault.certificates.models.KeyVaultCertificate;
+import com.azure.security.keyvault.certificates.models.KeyVaultCertificateWithPolicy; 
 
 CertificateClient certificateClient = new CertificateClientBuilder()
-<<<<<<< HEAD
-        .vaultUrl(<your-vault-url>)
-        .credential(new DefaultAzureCredentialBuilder().build())
-        .buildClient();
-=======
     .vaultUrl("<your-key-vault-url>")
     .credential(new DefaultAzureCredentialBuilder().build())
     .buildClient();
->>>>>>> 1007365b
-
-SyncPoller<CertificateOperation, KeyVaultCertificateWithPolicy> certificatePoller = certificateClient
-    .beginCreateCertificate("certificateName", CertificatePolicy.getDefault());
+
+SyncPoller<CertificateOperation, KeyVaultCertificateWithPolicy> certificatePoller =
+    certificateClient.beginCreateCertificate("certificateName", CertificatePolicy.getDefault());
 certificatePoller.waitUntil(LongRunningOperationStatus.SUCCESSFULLY_COMPLETED);
 KeyVaultCertificate certificate = certificatePoller.getFinalResult();
-System.out.printf("Certificate created with name %s", certificate.getName());
-```
-
-### Retrieve a Certificate
-
-Retrieve a previously stored Certificate by calling `getCertificate` or `getCertificateVersion`.
-
-```Java
-KeyVaultCertificateWithPolicy certificate = certificateClient.getCertificate("certificateName");
-System.out.printf("Recevied certificate with name %s and version %s and secret id",
-    certificate.getProperties().getName(),
-    certificate.getProperties().getVersion(), certificate.getSecretId());
-```
-
-### Update an existing Certificate
-
-Update an existing Certificate by calling `updateCertificateProperties`.
+System.out.printf("Certificate created with name \"%s\"\n", certificate.getName());
+```
+
+### Retrieve a certificate
+Retrieve a previously stored certificate by calling `getCertificate` or `getCertificateVersion`.
+
+```Java
+KeyVaultCertificateWithPolicy certificate = certificateClient.getCertificate("<certificate-name>");
+System.out.printf("Recevied certificate with name \"%s\", version %s and secret id %s\n",
+    certificate.getProperties().getName(), certificate.getProperties().getVersion(), certificate.getSecretId());
+```
+
+### Update an existing certificate
+Update an existing certificate by calling `updateCertificateProperties`.
 
 ```Java
 // Get the certificate to update.
-KeyVaultCertificate certificate = certificateClient.getCertificate("certificateName");
-// Update certificate enabled status
+KeyVaultCertificate certificate = certificateClient.getCertificate("<certificate-name>");
+// Update certificate enabled status.
 certificate.getProperties().setEnabled(false);
 KeyVaultCertificate updatedCertificate = certificateClient.updateCertificateProperties(certificate.getProperties());
-System.out.printf("Updated Certificate with name %s and enabled status %s",
+System.out.printf("Updated certificate with name \"%s\" and enabled status \"%s\"\n",
     updatedCertificate.getProperties().getName(), updatedCertificate.getProperties().isEnabled());
 ```
 
-### Delete a Certificate
-
-Delete an existing Certificate by calling `beginDeleteCertificate`.
+### Delete a certificate
+Delete an existing certificate by calling `beginDeleteCertificate`.
 
 ```Java
 SyncPoller<DeletedCertificate, Void> deleteCertificatePoller =
-<<<<<<< HEAD
-    certificateClient.beginDeleteCertificate("certificateName");
-// Deleted Certificate is accessible as soon as polling beings.
-PollResponse<DeletedCertificate> pollResponse = deleteCertificatePoller.poll();
-System.out.printf("Deleted certitifcate with name %s and recovery id %s", pollResponse.getValue().getName(),
-=======
     certificateClient.beginDeleteCertificate("<certificate-name>");
 
 // Deleted certificate is accessible as soon as polling beings.
@@ -250,49 +175,42 @@
 
 // Deletion date only works for a SoftDelete-enabled Key Vault.
 System.out.printf("Deleted certificate with name \"%s\" and recovery id %s", pollResponse.getValue().getName(),
->>>>>>> 1007365b
     pollResponse.getValue().getRecoveryId());
 
 // Certificate is being deleted on server.
 deleteCertificatePoller.waitForCompletion();
 ```
 
-### List Certificates
-
+### List certificates
 List the certificates in the key vault by calling `listPropertiesOfCertificates`.
 
 ```java
-// List operations don't return the certificates with their full information. So, for each returned certificate we call getCertificate to get the certificate with all its properties excluding the policy.
+// List operations don't return the certificates with their full information. So, for each returned certificate we call
+// getCertificate to get the certificate with all its properties excluding the policy.
 for (CertificateProperties certificateProperties : certificateClient.listPropertiesOfCertificates()) {
-    KeyVaultCertificate certificateWithAllProperties = certificateClient.getCertificateVersion(certificateProperties.getName(), certificateProperties.getVersion());
-    System.out.printf("Received certificate with name %s and secret id %s",
+    KeyVaultCertificate certificateWithAllProperties =
+        certificateClient.getCertificateVersion(certificateProperties.getName(), certificateProperties.getVersion());
+    System.out.printf("Received certificate with name \"%s\" and secret id %s",
         certificateWithAllProperties.getProperties().getName(), certificateWithAllProperties.getSecretId());
 }
 ```
 
 ### Async API
-The following sections provide several code snippets covering some of the most common asynchronous Azure Key Vault Key Service tasks, including:
-- [Create a Certificate Asynchronously](#create-a-certificate-asynchronously)
-- [Retrieve a Certificate Asynchronously](#retrieve-a-certificate-asynchronously)
-- [Update an existing Certificate Asynchronously](#update-an-existing-certificate-asynchronously)
-- [Delete a Certficate Asynchronously](#delete-a-certificate-asynchronously)
-- [List Certificates Asynchronously](#list-certificates-asynchronously)
-
-> Note : You should add "System.in.read()" or "Thread.Sleep()" after the function calls in the main class/thread to allow Async functions/operations to execute and finish before the main application/thread exits.
-
-### Create a Certificate Asynchronously
-
-Create a Certificate to be stored in the Azure Key Vault.
-- `beginCreateCertificate` creates a new certificate in the key vault. if the certificate with name already exists then a new version of the certificate is created.
+The following sections provide several code snippets covering some of the most common asynchronous Azure Key Vault Certificate service tasks, including:
+- [Create a certificate asynchronously](#create-a-certificate-asynchronously)
+- [Retrieve a certificate asynchronously](#retrieve-a-certificate-asynchronously)
+- [Update an existing certificate asynchronously](#update-an-existing-certificate-asynchronously)
+- [Delete a certificate asynchronously](#delete-a-certificate-asynchronously)
+- [List certificates asynchronously](#list-certificates-asynchronously)
+
+> Note : You should add `System.in.read()` or `Thread.sleep()` after the function calls in the main class/thread to allow async functions/operations to execute and finish before the main application/thread exits.
+
+### Create a certificate asynchronously
+Create a certificate to be stored in the Azure Key Vault.
+- `beginCreateCertificate` creates a new certificate in the Azure Key Vault. If a certificate with same name already exists then a new version of the certificate is created.
 
 ```Java
 import com.azure.identity.DefaultAzureCredentialBuilder;
-<<<<<<< HEAD
-import com.azure.security.keyvault.certificates.models.Certificate;
-import com.azure.security.keyvault.certificates.models.CertificatePolicy;
-import com.azure.security.keyvault.certificates.models.CertificateOperation;
-import com.azure.security.keyvault.certificates.CertificateAsyncClient;
-=======
 import com.azure.security.keyvault.certificates.CertificateClient;
 import com.azure.security.keyvault.certificates.CertificateClientBuilder;
 
@@ -300,10 +218,9 @@
     .vaultUrl("<your-key-vault-url>")
     .credential(new DefaultAzureCredentialBuilder().build())
     .buildAsyncClient();
->>>>>>> 1007365b
-
-//Creates a certificate using the default policy and polls on its progress.
-certificateAsyncClient.beginCreateCertificate("certificateName", CertificatePolicy.getDefault())
+
+// Creates a certificate using the default policy and polls on its progress.
+certificateAsyncClient.beginCreateCertificate("<certificate-name>", CertificatePolicy.getDefault())
     .subscribe(pollResponse -> {
         System.out.println("---------------------------------------------------------------------------------");
         System.out.println(pollResponse.getStatus());
@@ -312,92 +229,79 @@
     });
 ```
 
-### Retrieve a Certificate Asynchronously
-
-Retrieve a previously stored Certificate by calling `getCertificate` or `getCertificateVersion`.
-
-```Java
-certificateAsyncClient.getCertificate("certificateName")
+### Retrieve a certificate asynchronously
+Retrieve a previously stored certificate by calling `getCertificate` or `getCertificateVersion`.
+
+```Java
+certificateAsyncClient.getCertificate("<certificate-name>")
     .subscribe(certificateResponse ->
-        System.out.printf("Certificate is returned with name %s and secretId %s %n",
+        System.out.printf("Certificate was returned with name \"%s\" and secretId %s\n",
             certificateResponse.getProperties().getName(), certificateResponse.getSecretId()));
 ```
 
-### Update an existing Certificate Asynchronously
-
-Update an existing Certificate by calling `updateCertificateProperties`.
-
-```Java
-certificateAsyncClient.getCertificate("certificateName")
+### Update an existing certificate asynchronously
+Update an existing certificate by calling `updateCertificateProperties`.
+
+```Java
+certificateAsyncClient.getCertificate("<certificate-name>")
     .subscribe(certificateResponseValue -> {
         KeyVaultCertificate certificate = certificateResponseValue;
-        //Update enabled status of the certificate
+        // Update enabled status of the certificate.
         certificate.getProperties().setEnabled(false);
         certificateAsyncClient.updateCertificateProperties(certificate.getProperties())
             .subscribe(certificateResponse ->
-                System.out.printf("Certificate's enabled status %s %n",
+                System.out.printf("Certificate's enabled status %s\n",
                     certificateResponse.getProperties().isEnabled().toString()));
     });
 ```
 
-### Delete a Certificate Asynchronously
-
-Delete an existing Certificate by calling `beginDeleteCertificate`.
+### Delete a certificate asynchronously
+Delete an existing certificate by calling `beginDeleteCertificate`.
 
 ```java
-certificateAsyncClient.beginDeleteCertificate("certificateName")
+certificateAsyncClient.beginDeleteCertificate("<certificate-name>")
     .subscribe(pollResponse -> {
-        System.out.println("Delete Status: " + pollResponse.getStatus().toString());
-        System.out.println("Delete Certificate Name: " + pollResponse.getValue().getName());
-        System.out.println("Certificate Delete Date: " + pollResponse.getValue().getDeletedOn().toString());
+        System.out.printf("Deletion status: %s\n", pollResponse.getStatus().toString());
+        System.out.printf("Deleted certificate name: %s\n", pollResponse.getValue().getName());
+        System.out.printf("Certificate deletion date: %s\n", pollResponse.getValue().getDeletedOn().toString());
     });
 ```
 
-<<<<<<< HEAD
-### List Certificates Asynchronously
-
-List the certificates in the key vault by calling `listPropertiesOfCertificates`.
-=======
 ### List certificates asynchronously
 List the certificates in the Azure Key Vault by calling `listPropertiesOfCertificates`.
->>>>>>> 1007365b
-
-```Java
-// The List Certificates operation returns certificates without their full properties, so for each certificate returned we call `getCertificate` to get all its attributes excluding the policy.
+
+```Java
+// The List Certificates operation returns certificates without their full properties, so for each certificate returned
+// we call `getCertificate` to get all its attributes excluding the policy.
 certificateAsyncClient.listPropertiesOfCertificates()
-<<<<<<< HEAD
-    .subscribe(certificateProperties -> certificateAsyncClient.getCertificate(certificateProperties.getName(),
-     certificateProperties.getVersion());
-        .subscribe(certificateResponse -> System.out.printf("Received certificate with name %s and key id %s",
-            certificateResponse.getName(), certificateResponse.getKeyId())));
-=======
     .subscribe(certificateProperties ->
         certificateAsyncClient.getCertificateVersion(certificateProperties.getName(),
             certificateProperties.getVersion())
             .subscribe(certificateResponse ->
                 System.out.printf("Received certificate with name \"%s\" and key id %s",
                     certificateResponse.getName(), certificateResponse.getKeyId())));
->>>>>>> 1007365b
 ```
 
 ## Troubleshooting
 ### General
-Certificate Vault clients raise exceptions. For example, if you try to retrieve a certificate after it is deleted a `404` error is returned, indicating resource not found. In the following snippet, the error is handled gracefully by catching the exception and displaying additional information about the error.
+Azure Key Vault Certificate clients raise exceptions. For example, if you try to retrieve a certificate after it is deleted a `404` error is returned, indicating the resource was not found. In the following snippet, the error is handled gracefully by catching the exception and displaying additional information about the error.
 
 ```java
 try {
-<<<<<<< HEAD
-    certificateClient.getCertificate("certificateName")
-=======
     certificateClient.getCertificate("<deleted-certificate-name>")
->>>>>>> 1007365b
 } catch (ResourceNotFoundException e) {
     System.out.println(e.getMessage());
 }
 ```
 
+### Default HTTP client
+All client libraries by default use the Netty HTTP client. Adding the above dependency will automatically configure the client library to use the Netty HTTP client. Configuring or changing the HTTP client is detailed in the [HTTP clients wiki](https://github.com/Azure/azure-sdk-for-java/wiki/HTTP-clients).
+
+### Default SSL library
+All client libraries, by default, use the Tomcat-native Boring SSL library to enable native-level performance for SSL operations. The Boring SSL library is an Uber JAR containing native libraries for Linux / macOS / Windows, and provides better performance compared to the default SSL implementation within the JDK. For more information, including how to reduce the dependency size, refer to the [performance tuning][performance_tuning] section of the wiki.
+
 ## Next steps
-Several KeyVault Java SDK samples are available to you in the SDK's GitHub repository. These samples provide example code for additional scenarios commonly encountered while working with Key Vault:
+Several Key Vault Java SDK samples are available to you in the SDK's GitHub repository. These samples provide example code for additional scenarios commonly encountered while working with Key Vault.
 
 ## Next steps samples
 Samples are explained in detail [here][samples_readme].
@@ -410,10 +314,10 @@
 
 When you submit a pull request, a CLA-bot will automatically determine whether you need to provide a CLA and decorate the PR appropriately (e.g., label, comment). Simply follow the instructions provided by the bot. You will only need to do this once across all repos using our CLA.
 
-This project has adopted the [Microsoft Open Source Code of Conduct](https://opensource.microsoft.com/codeofconduct/). For more information see the Code of Conduct FAQ or contact opencode@microsoft.com with any additional questions or comments.
+This project has adopted the [Microsoft Open Source Code of Conduct](https://opensource.microsoft.com/codeofconduct/). For more information see the Code of Conduct FAQ or contact <opencode@microsoft.com> with any additional questions or comments.
 
 <!-- LINKS -->
-[source_code]:  src
+[source_code]: src
 [api_documentation]: https://azure.github.io/azure-sdk-for-java
 [azkeyvault_docs]: https://docs.microsoft.com/azure/key-vault/
 [azure_identity]: https://github.com/Azure/azure-sdk-for-java/tree/master/sdk/identity/azure-identity
@@ -423,9 +327,9 @@
 [azure_cli]: https://docs.microsoft.com/cli/azure
 [rest_api]: https://docs.microsoft.com/rest/api/keyvault/
 [azkeyvault_rest]: https://docs.microsoft.com/rest/api/keyvault/
-[azure_create_application_in_portal]:https://docs.microsoft.com/azure/active-directory/develop/howto-create-service-principal-portal
-[azure_keyvault_cli]:https://docs.microsoft.com/azure/key-vault/quick-create-cli
-[azure_keyvault_cli_full]:https://docs.microsoft.com/cli/azure/keyvault?view=azure-cli-latest
+[azure_create_application_in_portal]: https://docs.microsoft.com/azure/active-directory/develop/howto-create-service-principal-portal
+[azure_keyvault_cli]: https://docs.microsoft.com/azure/key-vault/quick-create-cli
+[azure_keyvault_cli_full]: https://docs.microsoft.com/cli/azure/keyvault?view=azure-cli-latest
 [certificates_samples]: src/samples/java/com/azure/security/keyvault/certificates
 [samples_readme]: src/samples/README.md
 [performance_tuning]: https://github.com/Azure/azure-sdk-for-java/wiki/Performance-Tuning
