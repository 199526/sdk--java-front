<!-- Copyright (c) Microsoft Corporation. All rights reserved.
     Licensed under the MIT License. -->
<project xmlns="http://maven.apache.org/POM/4.0.0"
         xmlns:xsi="http://www.w3.org/2001/XMLSchema-instance"
         xsi:schemaLocation="http://maven.apache.org/POM/4.0.0 http://maven.apache.org/xsd/maven-4.0.0.xsd">
  <modelVersion>4.0.0</modelVersion>
  <groupId>com.azure</groupId>
  <artifactId>azure-textanalytics-service</artifactId>
  <packaging>pom</packaging>
  <version>1.0.0</version>  <!-- Need not change for every release-->

<<<<<<< HEAD
  <profiles>
    <profile>
      <id>coverage</id>
      <modules>
        <module>azure-ai-textanalytics</module>
      </modules>

      <dependencies>
        <dependency>
          <groupId>com.azure</groupId>
          <artifactId>azure-ai-textanalytics</artifactId>
          <version>5.2.0-beta.1</version> <!-- {x-version-update;com.azure:azure-ai-textanalytics;current} -->
        </dependency>
      </dependencies>

      <build>
        <plugins>
          <plugin>
            <groupId>org.jacoco</groupId>
            <artifactId>jacoco-maven-plugin</artifactId>
            <version>0.8.8</version> <!-- {x-version-update;org.jacoco:jacoco-maven-plugin;external_dependency} -->
            <configuration>
              <outputDirectory>${project.reporting.outputDirectory}/test-coverage</outputDirectory>
            </configuration>
          </plugin>
        </plugins>
      </build>
    </profile>
    <profile>
      <id>default</id>
      <activation>
        <activeByDefault>true</activeByDefault>
      </activation>
      <modules>
        <module>azure-ai-textanalytics</module>
        <module>azure-ai-textanalytics-perf</module>
      </modules>
    </profile>
  </profiles>
=======
  <modules>
      <module>azure-ai-textanalytics</module>
      <module>azure-ai-textanalytics-perf</module>
  </modules>
>>>>>>> 3e7fcaff
</project><|MERGE_RESOLUTION|>--- conflicted
+++ resolved
@@ -9,50 +9,8 @@
   <packaging>pom</packaging>
   <version>1.0.0</version>  <!-- Need not change for every release-->
 
-<<<<<<< HEAD
-  <profiles>
-    <profile>
-      <id>coverage</id>
-      <modules>
-        <module>azure-ai-textanalytics</module>
-      </modules>
-
-      <dependencies>
-        <dependency>
-          <groupId>com.azure</groupId>
-          <artifactId>azure-ai-textanalytics</artifactId>
-          <version>5.2.0-beta.1</version> <!-- {x-version-update;com.azure:azure-ai-textanalytics;current} -->
-        </dependency>
-      </dependencies>
-
-      <build>
-        <plugins>
-          <plugin>
-            <groupId>org.jacoco</groupId>
-            <artifactId>jacoco-maven-plugin</artifactId>
-            <version>0.8.8</version> <!-- {x-version-update;org.jacoco:jacoco-maven-plugin;external_dependency} -->
-            <configuration>
-              <outputDirectory>${project.reporting.outputDirectory}/test-coverage</outputDirectory>
-            </configuration>
-          </plugin>
-        </plugins>
-      </build>
-    </profile>
-    <profile>
-      <id>default</id>
-      <activation>
-        <activeByDefault>true</activeByDefault>
-      </activation>
-      <modules>
-        <module>azure-ai-textanalytics</module>
-        <module>azure-ai-textanalytics-perf</module>
-      </modules>
-    </profile>
-  </profiles>
-=======
   <modules>
       <module>azure-ai-textanalytics</module>
       <module>azure-ai-textanalytics-perf</module>
   </modules>
->>>>>>> 3e7fcaff
 </project>