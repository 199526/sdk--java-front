<!-- Copyright (c) Microsoft Corporation. All rights reserved.
     Licensed under the MIT License. -->
<project xmlns="http://maven.apache.org/POM/4.0.0" xmlns:xsi="http://www.w3.org/2001/XMLSchema-instance"
         xsi:schemaLocation="http://maven.apache.org/POM/4.0.0 http://maven.apache.org/maven-v4_0_0.xsd">
  <modelVersion>4.0.0</modelVersion>
  <groupId>com.azure</groupId>
  <artifactId>azure-sdk-parent</artifactId>
  <packaging>pom</packaging>
  <version>1.0.0</version>

  <name>Microsoft Azure SDK for Java Parent</name>
  <description>Parent POM for Microsoft Azure SDK for Java</description>
  <url>https://github.com/Azure/azure-sdk-for-java</url>
  <organization>
    <name>Microsoft Corporation</name>
    <url>http://microsoft.com</url>
  </organization>

  <parent>
    <groupId>com.microsoft.maven</groupId>
    <artifactId>java-8-parent</artifactId>
    <version>8.0.2</version>
  </parent>

  <licenses>
    <license>
      <name>The MIT License (MIT)</name>
      <url>http://opensource.org/licenses/MIT</url>
      <distribution>repo</distribution>
    </license>
  </licenses>

  <developers>
    <developer>
      <id>microsoft</id>
      <name>Microsoft Corporation</name>
    </developer>
  </developers>

  <!-- Repositories definitions -->
  <repositories>
    <repository>
      <id>ossrh</id>
      <name>Sonatype Snapshots</name>
      <url>https://oss.sonatype.org/content/repositories/snapshots/</url>
      <layout>default</layout>
      <snapshots>
        <enabled>true</enabled>
        <updatePolicy>daily</updatePolicy>
      </snapshots>
    </repository>
  </repositories>

  <pluginRepositories>
    <pluginRepository>
      <id>ossrh</id>
      <name>Sonatype Snapshots</name>
      <url>https://oss.sonatype.org/content/repositories/snapshots/</url>
      <layout>default</layout>
      <snapshots>
        <enabled>true</enabled>
        <updatePolicy>always</updatePolicy>
      </snapshots>
    </pluginRepository>
  </pluginRepositories>

  <distributionManagement>
    <snapshotRepository>
      <id>ossrh</id>
      <name>Sonatype Snapshots</name>
      <url>https://oss.sonatype.org/content/repositories/snapshots/</url>
      <uniqueVersion>true</uniqueVersion>
      <layout>default</layout>
    </snapshotRepository>
    <site>
      <id>azure-java-build-docs</id>
      <url>${site.url}/site/</url>
    </site>
  </distributionManagement>

  <issueManagement>
    <system>GitHub</system>
    <url>${issues.url}</url>
  </issueManagement>

  <scm>
    <url>https://github.com/Azure/azure-sdk-for-java</url>
    <connection>scm:git:https://github.com/Azure/azure-sdk-for-java.git</connection>
    <developerConnection></developerConnection>
    <tag>HEAD</tag>
  </scm>

  <properties>
    <project.build.sourceEncoding>UTF-8</project.build.sourceEncoding>
    <legal>
      <![CDATA[[INFO] Any downloads listed may be third party software.  Microsoft grants you no rights for third party software.]]></legal>
    <site.url>https://azuresdkartifacts.blob.core.windows.net/azure-sdk-for-java</site.url>
    <issues.url>https://github.com/Azure/azure-sdk-for-java/issues</issues.url>

    <!-- Dependency Versions -->
    <jackson.version>2.9.9</jackson.version>
    <client-runtime.version>1.6.10</client-runtime.version>
    <commons-codec.version>1.10</commons-codec.version>
    <spotbugs.version>3.1.11</spotbugs.version>
    <proton-j-version>0.31.0</proton-j-version>
    <qpid-proton-j-extensions-version>1.2.0</qpid-proton-j-extensions-version>
    <log4j-api.version>2.11.1</log4j-api.version>
    <groovy-eclipse-compiler.version>2.9.3-01</groovy-eclipse-compiler.version>
    <groovy-eclipse-batch.version>2.4.16-03</groovy-eclipse-batch.version>
    <client-runtime.version.v2>2.1.1</client-runtime.version.v2>
    <slf4j-api.version>1.7.5</slf4j-api.version>
    <slf4j-log4j12.version>1.7.0</slf4j-log4j12.version>
<<<<<<< HEAD
    <azure-core.version>1.0.0-SNAPSHOT</azure-core.version>
    <azure-core-amqp.version>1.0.0-SNAPSHOT</azure-core-amqp.version>
    <azure-core-auth.version>1.0.0-SNAPSHOT</azure-core-auth.version>
    <azure-core-management.version>1.0.0-SNAPSHOT</azure-core-management.version>
=======
>>>>>>> 054714a4
    <reactor-netty.version>0.8.3.RELEASE</reactor-netty.version>
    <netty.version>4.1.33.Final</netty.version>
    <async-http-client.version>2.5.2</async-http-client.version>
    <opencensus.version>0.20.0</opencensus.version>
    <rxjava.version>1.2.4</rxjava.version>
    <guava.version>24.1.1-jre</guava.version>
    <azure-annotations.version>1.7.0</azure-annotations.version>
    <jgit.version>4.5.0.201609210915-r</jgit.version>
    <commons-net.version>3.3</commons-net.version>
    <fluentsdk.version>1.14.0</fluentsdk.version>
    <codesnippet4javadoc.version>0.31</codesnippet4javadoc.version>

    <!-- Test Dependency Versions -->
<<<<<<< HEAD
    <azure-core-test.version>1.0.0-SNAPSHOT</azure-core-test.version>
    <azure-identity.version>1.0.0-SNAPSHOT</azure-identity.version>
=======
>>>>>>> 054714a4
    <adal4j.version>1.6.3</adal4j.version>
    <bcprov-jdk15on.version>1.60</bcprov-jdk15on.version>
    <azure-mgmt-keyvault.version>1.11.1</azure-mgmt-keyvault.version>
    <azure-mgmt-resources.version>1.3.0</azure-mgmt-resources.version>
    <azure-mgmt-resources-test.version>1.3.1-SNAPSHOT</azure-mgmt-resources-test.version>
    <azure-mgmt-graph-rbac.version>1.3.0</azure-mgmt-graph-rbac.version>
    <azure-mgmt-storage.version>1.3.0</azure-mgmt-storage.version>
    <azure-storage.version>8.0.0</azure-storage.version>
    <spock-core.version>1.1-groovy-2.4</spock-core.version>
    <cglib-nodep.version>3.2.7</cglib-nodep.version>
    <slf4j-test.version>1.2.0</slf4j-test.version>
    <reactor-test.version>3.2.3.RELEASE</reactor-test.version>
    <wiremock-standalone.version>2.15.0</wiremock-standalone.version>
    <jetty-http.version>9.4.11.v20180605</jetty-http.version>
    <jetty-server.version>9.4.11.v20180605</jetty-server.version>
    <junit.version>4.12</junit.version>
    <commons-io.version>2.4</commons-io.version>

    <!-- Maven Tool Versions -->
    <maven-build-tools.version>1.0.2</maven-build-tools.version>
    <sdk-build-tools.version>1.0.0</sdk-build-tools.version>
    <maven-javadoc.version>3.0.1</maven-javadoc.version>
    <maven-release-plugin.version>2.5.3</maven-release-plugin.version>
    <maven-compiler-plugin.version>3.8.0</maven-compiler-plugin.version>
    <jetty-maven-plugin.version>9.3.22.v20171030</jetty-maven-plugin.version>
    <properties-maven-plugin.version>1.0.0</properties-maven-plugin.version>
    <maven-resources-plugin.version>2.4.3</maven-resources-plugin.version>
    <maven-clean-plugin.version>3.0.0</maven-clean-plugin.version>
    <lifecycle-mapping.version>1.0.0</lifecycle-mapping.version>
    <maven-failsafe-plugin.version>2.18.1</maven-failsafe-plugin.version>
    <maven-shade-plugin.version>2.4.1</maven-shade-plugin.version>
    <build-helper-maven-plugin.version>3.0.0</build-helper-maven-plugin.version>
    <maven-jar-plugin.version>3.0.2</maven-jar-plugin.version>
    <xml-maven-plugin.version>1.0</xml-maven-plugin.version>
    <maven-site-plugin.version>3.7.1</maven-site-plugin.version>
    <maven-project-info-reports-plugin.version>3.0.0</maven-project-info-reports-plugin.version>
    <maven-antrun-plugin.version>1.8</maven-antrun-plugin.version>
    <maven-checkstyle-plugin.version>3.0.0</maven-checkstyle-plugin.version>
    <checkstyle.version>8.18</checkstyle.version>
    <mockito-core.version>2.28.2</mockito-core.version>
    <jacoco-maven-plugin.version>0.8.4</jacoco-maven-plugin.version>
  </properties>

  <dependencyManagement>
    <dependencies>
      <!-- Other Microsoft Azure Dependencies -->
      <dependency>
        <groupId>com.microsoft.azure</groupId>
        <artifactId>azure-client-runtime</artifactId>
        <version>${client-runtime.version}</version>
      </dependency>

      <dependency>
        <groupId>com.microsoft.azure</groupId>
        <artifactId>azure-arm-client-runtime</artifactId>
        <version>${client-runtime.version}</version>
      </dependency>

      <dependency>
        <groupId>com.microsoft.azure</groupId>
        <artifactId>adal4j</artifactId>
        <version>${adal4j.version}</version>
      </dependency>

      <dependency>
<<<<<<< HEAD
        <groupId>com.azure</groupId>
        <artifactId>azure-core</artifactId>
        <version>${azure-core.version}</version>
      </dependency>

      <dependency>
        <groupId>com.azure</groupId>
        <artifactId>azure-core-amqp</artifactId>
        <version>${azure-core-amqp.version}</version>
      </dependency>

      <dependency>
        <groupId>com.azure</groupId>
        <artifactId>azure-core-auth</artifactId>
        <version>${azure-core-auth.version}</version>
      </dependency>

      <dependency>
=======
>>>>>>> 054714a4
        <groupId>com.microsoft.azure</groupId>
        <artifactId>azure-annotations</artifactId>
        <version>${azure-annotations.version}</version>
      </dependency>

      <!-- Other Microsoft Dependencies -->
      <dependency>
        <groupId>com.microsoft.rest</groupId>
        <artifactId>client-runtime</artifactId>
        <version>${client-runtime.version}</version>
      </dependency>

      <!-- Jackson Dependencies -->
      <dependency>
        <groupId>com.fasterxml.jackson.core</groupId>
        <artifactId>jackson-core</artifactId>
        <version>${jackson.version}</version>
      </dependency>

      <dependency>
        <groupId>com.fasterxml.jackson.core</groupId>
        <artifactId>jackson-annotations</artifactId>
        <version>${jackson.version}</version>
      </dependency>

      <dependency>
        <groupId>com.fasterxml.jackson.datatype</groupId>
        <artifactId>jackson-datatype-jsr310</artifactId>
        <version>${jackson.version}</version>
      </dependency>

      <dependency>
        <groupId>com.fasterxml.jackson.dataformat</groupId>
        <artifactId>jackson-dataformat-xml</artifactId>
        <version>${jackson.version}</version>
      </dependency>

      <!-- Proton J and Extension Dependencies -->
      <dependency>
        <groupId>org.apache.qpid</groupId>
        <artifactId>proton-j</artifactId>
        <version>${proton-j-version}</version>
      </dependency>

      <dependency>
        <groupId>com.microsoft.azure</groupId>
        <artifactId>qpid-proton-j-extensions</artifactId>
        <version>${qpid-proton-j-extensions-version}</version>
      </dependency>

      <!-- Other Dependencies -->

      <dependency>
        <groupId>commons-codec</groupId>
        <artifactId>commons-codec</artifactId>
        <version>${commons-codec.version}</version>
      </dependency>

      <dependency>
        <groupId>org.apache.logging.log4j</groupId>
        <artifactId>log4j-api</artifactId>
        <version>${log4j-api.version}</version>
      </dependency>

      <dependency>
        <groupId>com.microsoft.rest.v2</groupId>
        <artifactId>client-runtime</artifactId>
        <version>${client-runtime.version.v2}</version>
      </dependency>

      <dependency>
        <groupId>org.slf4j</groupId>
        <artifactId>slf4j-api</artifactId>
        <version>${slf4j-api.version}</version>
      </dependency>

      <dependency>
        <groupId>org.slf4j</groupId>
        <artifactId>slf4j-log4j12</artifactId>
        <version>${slf4j-log4j12.version}</version>
      </dependency>

      <dependency>
        <groupId>io.projectreactor.netty</groupId>
        <artifactId>reactor-netty</artifactId>
        <version>${reactor-netty.version}</version>
      </dependency>

      <dependency>
        <groupId>io.netty</groupId>
        <artifactId>netty-buffer</artifactId>
        <version>${netty.version}</version>
      </dependency>

      <dependency>
        <groupId>junit</groupId>
        <artifactId>junit</artifactId>
        <version>${junit.version}</version>
      </dependency>

      <dependency>
        <groupId>org.asynchttpclient</groupId>
        <artifactId>async-http-client</artifactId>
        <version>${async-http-client.version}</version>
      </dependency>

      <dependency>
        <groupId>io.opencensus</groupId>
        <artifactId>opencensus-api</artifactId>
        <version>${opencensus.version}</version>
      </dependency>

      <dependency>
        <groupId>io.reactivex</groupId>
        <artifactId>rxjava</artifactId>
        <version>${rxjava.version}</version>
      </dependency>

      <dependency>
        <groupId>com.google.guava</groupId>
        <artifactId>guava</artifactId>
        <version>${guava.version}</version>
      </dependency>

      <dependency>
        <groupId>org.eclipse.jgit</groupId>
        <artifactId>org.eclipse.jgit</artifactId>
        <version>${jgit.version}</version>
        <exclusions>
          <exclusion>
            <groupId>org.apache.httpcomponents</groupId>
            <artifactId>httpclient</artifactId>
          </exclusion>
        </exclusions>
      </dependency>

      <dependency>
        <groupId>commons-net</groupId>
        <artifactId>commons-net</artifactId>
        <version>${commons-net.version}</version>
      </dependency>

      <!-- Test dependencies -->
      <dependency>
<<<<<<< HEAD
        <groupId>com.azure</groupId>
        <artifactId>azure-core-test</artifactId>
        <version>${azure-core-test.version}</version>
      </dependency>

      <dependency>
        <groupId>com.azure</groupId>
        <artifactId>azure-identity</artifactId>
        <version>${azure-identity.version}</version>
        <scope>test</scope>
      </dependency>

      <dependency>
=======
>>>>>>> 054714a4
        <groupId>com.microsoft.azure</groupId>
        <artifactId>azure-mgmt-storage</artifactId>
        <version>${azure-mgmt-storage.version}</version>
        <scope>test</scope>
      </dependency>

      <dependency>
        <groupId>com.microsoft.azure</groupId>
        <artifactId>azure-mgmt-graph-rbac</artifactId>
        <version>${azure-mgmt-graph-rbac.version}</version>
        <scope>test</scope>
      </dependency>

      <dependency>
        <groupId>com.microsoft.azure</groupId>
        <artifactId>azure-mgmt-resources</artifactId>
        <version>${azure-mgmt-resources-test.version}</version>
        <type>test-jar</type>
        <scope>test</scope>
      </dependency>

      <dependency>
        <groupId>com.microsoft.azure</groupId>
        <artifactId>azure-client-authentication</artifactId>
        <version>${client-runtime.version}</version>
        <scope>test</scope>
      </dependency>

      <dependency>
        <groupId>com.microsoft.azure</groupId>
        <artifactId>azure-arm-client-runtime</artifactId>
        <version>${client-runtime.version}</version>
        <type>test-jar</type>
        <scope>test</scope>
      </dependency>

      <dependency>
        <groupId>org.bouncycastle</groupId>
        <artifactId>bcprov-jdk15on</artifactId>
        <version>${bcprov-jdk15on.version}</version>
      </dependency>

      <dependency>
        <groupId>com.microsoft.azure</groupId>
        <artifactId>azure-mgmt-keyvault</artifactId>
        <version>${azure-mgmt-keyvault.version}</version>
        <scope>test</scope>
      </dependency>

      <dependency>
        <groupId>com.microsoft.azure</groupId>
        <artifactId>azure-mgmt-resources</artifactId>
        <version>${azure-mgmt-resources.version}</version>
        <scope>test</scope>
      </dependency>

      <dependency>
        <groupId>com.microsoft.azure</groupId>
        <artifactId>azure-storage</artifactId>
        <version>${azure-storage.version}</version>
      </dependency>

      <dependency>
        <groupId>commons-io</groupId>
        <artifactId>commons-io</artifactId>
        <version>${commons-io.version}</version>
        <scope>test</scope>
      </dependency>

      <dependency>
        <groupId>org.spockframework</groupId>
        <artifactId>spock-core</artifactId>
        <scope>test</scope>
        <version>${spock-core.version}</version>
      </dependency>

     <dependency>
        <groupId>cglib</groupId>
        <artifactId>cglib-nodep</artifactId>
        <version>${cglib-nodep.version}</version>
        <scope>test</scope>
      </dependency>

      <dependency>
        <groupId>org.slf4j</groupId>
        <artifactId>slf4j-simple</artifactId>
        <version>${slf4j.version}</version>
        <scope>test</scope>
      </dependency>

      <dependency>
        <groupId>io.projectreactor</groupId>
        <artifactId>reactor-test</artifactId>
        <version>${reactor-test.version}</version>
        <scope>test</scope>
      </dependency>

      <dependency>
        <groupId>uk.org.lidalia</groupId>
        <artifactId>slf4j-test</artifactId>
        <version>${slf4j-test.version}</version>
        <scope>test</scope>
      </dependency>

      <dependency>
        <groupId>com.github.tomakehurst</groupId>
        <artifactId>wiremock-standalone</artifactId>
        <version>${wiremock-standalone.version}</version>
        <scope>test</scope>
      </dependency>

      <dependency>
        <groupId>org.eclipse.jetty</groupId>
        <artifactId>jetty-http</artifactId>
        <version>${jetty-http.version}</version>
        <scope>test</scope>
      </dependency>

      <dependency>
        <groupId>org.eclipse.jetty</groupId>
        <artifactId>jetty-server</artifactId>
        <version>${jetty-server.version}</version>
        <scope>test</scope>
      </dependency>

      <dependency>
        <groupId>org.mockito</groupId>
        <artifactId>mockito-core</artifactId>
        <version>${mockito-core.version}</version>
        <scope>test</scope>
      </dependency>
    </dependencies>
  </dependencyManagement>

  <build>
    <pluginManagement>
      <plugins>
        <!-- This plugin adds sample code as tests for easier editing in IDEs -->
        <plugin>
          <groupId>org.codehaus.mojo</groupId>
          <artifactId>build-helper-maven-plugin</artifactId>
          <version>${build-helper-maven-plugin.version}</version>
          <executions>
            <execution>
              <id>compile-samples-source</id>
              <phase>generate-test-sources</phase>
              <goals>
                <goal>add-test-source</goal>
              </goals>
              <configuration>
                <sources>
                  <source>src/samples/java</source>
                </sources>
              </configuration>
            </execution>
          </executions>
        </plugin>

        <!-- This plugin is used to copy resources of your project. -->
        <plugin>
          <groupId>org.apache.maven.plugins</groupId>
          <artifactId>maven-resources-plugin</artifactId>
          <version>${maven-resources-plugin.version}</version>
        </plugin>

        <!-- This plugin is used to run unit tests during the test phase of maven build lifecycle. -->
        <plugin>
          <groupId>org.apache.maven.plugins</groupId>
          <artifactId>maven-surefire-plugin</artifactId>
          <configuration>
            <!-- Sets the VM argument line used when unit tests are run. -->
            <argLine>${surefireArgLine}</argLine>
            <includes>
              <include>**/Test*.java</include>
              <include>**/*Test.java</include>
              <include>**/*Tests.java</include>
              <include>**/*TestCase.java</include>
            </includes>
            <systemPropertyVariables>
              <configurationAPIRuntimeFound>runtimeConfiguration</configurationAPIRuntimeFound>
              <configurationAPIUseRuntimeFirst>runtimeConfiguration</configurationAPIUseRuntimeFirst>
            </systemPropertyVariables>
            <environmentVariables>
              <test.mode>${testMode}</test.mode>
              <KEYVAULT_VAULTURI>https://azure-keyvault-3.vault.azure.net</KEYVAULT_VAULTURI>
              <KEYVAULT_VAULTURI_ALT>https://azure-keyvault-2.vault.azure.net</KEYVAULT_VAULTURI_ALT>
              <configurationAPIEnvironmentFound>environmentConfiguration</configurationAPIEnvironmentFound>
              <configurationAPIUseRuntimeFirst>environmentConfiguration</configurationAPIUseRuntimeFirst>
            </environmentVariables>
          </configuration>
        </plugin>

        <!-- This plugin is used to prepare and perform a release for the project with Maven.
              It has no influence on Maven build itself. -->
        <plugin>
          <groupId>org.apache.maven.plugins</groupId>
          <artifactId>maven-release-plugin</artifactId>
          <version>${maven-release-plugin.version}</version>
        </plugin>

        <!-- This plugin used to remove files generated at build-time. -->
        <plugin>
          <groupId>org.apache.maven.plugins</groupId>
          <artifactId>maven-clean-plugin</artifactId>
          <version>${maven-clean-plugin.version}</version>
          <configuration>
            <excludeDefaultDirectories>true</excludeDefaultDirectories>
            <filesets>
              <fileset>
                <directory>target</directory>
                <followSymlinks>false</followSymlinks>
                <includes>
                  <include>**</include>
                </includes>
                <excludes>
                  <exclude>test-classes/session-records/</exclude>
                </excludes>
              </fileset>
            </filesets>
          </configuration>
        </plugin>

        <!--This plugin's configuration is used to store Eclipse m2e settings only.
            It has no influence on the Maven build itself.-->
        <plugin>
          <groupId>org.eclipse.m2e</groupId>
          <artifactId>lifecycle-mapping</artifactId>
          <version>${lifecycle-mapping.version}</version>
          <configuration>
            <lifecycleMappingMetadata>
              <pluginExecutions>
                <pluginExecution>
                  <pluginExecutionFilter>
                    <groupId>com.googlecode.addjars-maven-plugin</groupId>
                    <artifactId>addjars-maven-plugin</artifactId>
                    <versionRange>[1.0.5,)</versionRange>
                    <goals>
                      <goal>add-jars</goal>
                    </goals>
                  </pluginExecutionFilter>
                  <action>
                    <ignore/>
                  </action>
                </pluginExecution>
              </pluginExecutions>
            </lifecycleMappingMetadata>
          </configuration>
        </plugin>

        <!-- This plugin is used to run integration tests. -->
        <plugin>
          <groupId>org.apache.maven.plugins</groupId>
          <artifactId>maven-failsafe-plugin</artifactId>
          <version>${maven-failsafe-plugin.version}</version>
          <executions>
            <execution>
              <goals>
                <goal>integration-test</goal>
                <goal>verify</goal>
              </goals>
            </execution>
          </executions>
        </plugin>

        <!-- This plugin is used for rapid playback testing. -->
        <plugin>
          <groupId>org.eclipse.jetty</groupId>
          <artifactId>jetty-maven-plugin</artifactId>
          <version>${jetty-maven-plugin.version}</version>
          <configuration>
            <scanIntervalSeconds>0</scanIntervalSeconds>
            <stopPort>11079</stopPort>
            <stopKey>STOP</stopKey>
            <waitForChild>false</waitForChild>
            <jettyXml>./jetty.xml</jettyXml>
          </configuration>
        </plugin>

        <!-- This plugin provides the capability to build jars. -->
        <plugin>
          <groupId>org.apache.maven.plugins</groupId>
          <artifactId>maven-jar-plugin</artifactId>
          <version>${maven-jar-plugin.version}</version>
        </plugin>

        <!-- This plugin is used to generate project's site and reports -->
        <plugin>
          <groupId>org.apache.maven.plugins</groupId>
          <artifactId>maven-site-plugin</artifactId>
          <version>${maven-site-plugin.version}</version>
          <configuration>
            <relativizeDecorationLinks>false</relativizeDecorationLinks>
          </configuration>
        </plugin>

        <!-- This plugin is used to generate reports information about the project. -->
        <plugin>
          <groupId>org.apache.maven.plugins</groupId>
          <artifactId>maven-project-info-reports-plugin</artifactId>
          <version>${maven-project-info-reports-plugin.version}</version>
        </plugin>
      </plugins>
    </pluginManagement>
  </build>
</project><|MERGE_RESOLUTION|>--- conflicted
+++ resolved
@@ -110,13 +110,6 @@
     <client-runtime.version.v2>2.1.1</client-runtime.version.v2>
     <slf4j-api.version>1.7.5</slf4j-api.version>
     <slf4j-log4j12.version>1.7.0</slf4j-log4j12.version>
-<<<<<<< HEAD
-    <azure-core.version>1.0.0-SNAPSHOT</azure-core.version>
-    <azure-core-amqp.version>1.0.0-SNAPSHOT</azure-core-amqp.version>
-    <azure-core-auth.version>1.0.0-SNAPSHOT</azure-core-auth.version>
-    <azure-core-management.version>1.0.0-SNAPSHOT</azure-core-management.version>
-=======
->>>>>>> 054714a4
     <reactor-netty.version>0.8.3.RELEASE</reactor-netty.version>
     <netty.version>4.1.33.Final</netty.version>
     <async-http-client.version>2.5.2</async-http-client.version>
@@ -130,11 +123,6 @@
     <codesnippet4javadoc.version>0.31</codesnippet4javadoc.version>
 
     <!-- Test Dependency Versions -->
-<<<<<<< HEAD
-    <azure-core-test.version>1.0.0-SNAPSHOT</azure-core-test.version>
-    <azure-identity.version>1.0.0-SNAPSHOT</azure-identity.version>
-=======
->>>>>>> 054714a4
     <adal4j.version>1.6.3</adal4j.version>
     <bcprov-jdk15on.version>1.60</bcprov-jdk15on.version>
     <azure-mgmt-keyvault.version>1.11.1</azure-mgmt-keyvault.version>
@@ -200,27 +188,6 @@
       </dependency>
 
       <dependency>
-<<<<<<< HEAD
-        <groupId>com.azure</groupId>
-        <artifactId>azure-core</artifactId>
-        <version>${azure-core.version}</version>
-      </dependency>
-
-      <dependency>
-        <groupId>com.azure</groupId>
-        <artifactId>azure-core-amqp</artifactId>
-        <version>${azure-core-amqp.version}</version>
-      </dependency>
-
-      <dependency>
-        <groupId>com.azure</groupId>
-        <artifactId>azure-core-auth</artifactId>
-        <version>${azure-core-auth.version}</version>
-      </dependency>
-
-      <dependency>
-=======
->>>>>>> 054714a4
         <groupId>com.microsoft.azure</groupId>
         <artifactId>azure-annotations</artifactId>
         <version>${azure-annotations.version}</version>
@@ -365,22 +332,6 @@
 
       <!-- Test dependencies -->
       <dependency>
-<<<<<<< HEAD
-        <groupId>com.azure</groupId>
-        <artifactId>azure-core-test</artifactId>
-        <version>${azure-core-test.version}</version>
-      </dependency>
-
-      <dependency>
-        <groupId>com.azure</groupId>
-        <artifactId>azure-identity</artifactId>
-        <version>${azure-identity.version}</version>
-        <scope>test</scope>
-      </dependency>
-
-      <dependency>
-=======
->>>>>>> 054714a4
         <groupId>com.microsoft.azure</groupId>
         <artifactId>azure-mgmt-storage</artifactId>
         <version>${azure-mgmt-storage.version}</version>
@@ -457,7 +408,7 @@
         <version>${spock-core.version}</version>
       </dependency>
 
-     <dependency>
+      <dependency>
         <groupId>cglib</groupId>
         <artifactId>cglib-nodep</artifactId>
         <version>${cglib-nodep.version}</version>
