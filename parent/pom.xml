<!--
 Copyright Microsoft Corporation
 
 Licensed under the Apache License, Version 2.0 (the "License");
 you may not use this file except in compliance with the License.
 You may obtain a copy of the License at
 http://www.apache.org/licenses/LICENSE-2.0
 
 Unless required by applicable law or agreed to in writing, software
 distributed under the License is distributed on an "AS IS" BASIS,
 WITHOUT WARRANTIES OR CONDITIONS OF ANY KIND, either express or implied.
 See the License for the specific language governing permissions and
 limitations under the License.
-->
<project xmlns="http://maven.apache.org/POM/4.0.0" xmlns:xsi="http://www.w3.org/2001/XMLSchema-instance"
  xsi:schemaLocation="http://maven.apache.org/POM/4.0.0 http://maven.apache.org/xsd/maven-4.0.0.xsd">
  <modelVersion>4.0.0</modelVersion>
  <parent>
    <groupId>com.microsoft.azure</groupId>
    <version>0.6.5</version>
    <artifactId>azure-bom</artifactId>
  </parent>

  <artifactId>azure</artifactId>
  <packaging>pom</packaging>

  <name>Microsoft Azure SDK Parent</name>
  <description>This package contains the parent module of Microsoft Azure SDK.</description>
  <url>https://github.com/Azure/azure-sdk-for-java</url>

  <licenses>
    <license>
      <name>The Apache Software License, Version 2.0</name>
      <url>http://www.apache.org/licenses/LICENSE-2.0.txt</url>
      <distribution>repo</distribution>
    </license>
  </licenses>

  <scm>
    <url>scm:git:https://github.com/Azure/azure-sdk-for-java</url>
    <connection>scm:git:git://github.com/Azure/azure-sdk-for-java.git</connection>
  </scm>

  <properties>
    <project.build.sourceEncoding>UTF-8</project.build.sourceEncoding>
    <legal><![CDATA[[INFO] Any downloads listed may be third party software.  Microsoft grants you no rights for third party software.]]></legal>
  </properties>

  <developers>
    <developer>
      <id>microsoft</id>
      <name>Microsoft</name>
    </developer>
  </developers>

  <dependencyManagement>
    <dependencies>
      <dependency>
        <groupId>org.apache.httpcomponents</groupId>
        <artifactId>httpclient</artifactId>
        <version>4.3.1</version>
      </dependency>
      <dependency>
        <groupId>javax.xml.bind</groupId>
        <artifactId>jaxb-api</artifactId>
        <version>2.2.7</version>
        <scope>provided</scope>
      </dependency>
      <dependency>
        <groupId>javax.mail</groupId>
        <artifactId>mail</artifactId>
        <version>1.4.5</version>
      </dependency>
      <dependency>
        <groupId>javax.inject</groupId>
        <artifactId>javax.inject</artifactId>
        <version>1</version>
      </dependency>
      <dependency>
        <groupId>com.sun.jersey</groupId>
        <artifactId>jersey-client</artifactId>
        <version>1.13</version>
      </dependency>
      <dependency>
        <groupId>com.sun.jersey</groupId>
        <artifactId>jersey-json</artifactId>
        <version>1.13</version>
      </dependency>
      <dependency>
        <groupId>commons-logging</groupId>
        <artifactId>commons-logging</artifactId>
        <version>1.1.1</version>
      </dependency>
      <dependency>
<<<<<<< HEAD
        <groupId>com.microsoft.azure</groupId>
        <artifactId>azure-storage</artifactId>
        <version>1.2.0</version>
      </dependency>
      <dependency>
        <groupId>junit</groupId>
        <artifactId>junit</artifactId>
        <version>4.11</version>
      </dependency>
      <dependency>
        <groupId>junit</groupId>
        <artifactId>junit-dep</artifactId>
        <version>4.11</version>
=======
        <groupId>com.fasterxml.jackson.core</groupId>
        <artifactId>jackson-core</artifactId>
        <version>2.2.3</version>
      </dependency>
      <dependency>
        <groupId>com.microsoft.windowsazure.storage</groupId>
        <artifactId>microsoft-windowsazure-storage-sdk</artifactId>
        <version>1.0.0</version>
>>>>>>> 41ec72a3
      </dependency>

      <!-- Test dependencies -->
      <dependency>
        <groupId>org.hamcrest</groupId>
        <artifactId>hamcrest-all</artifactId>
        <version>1.3</version>
        <scope>test</scope>
      </dependency>
      <dependency>
        <groupId>org.mockito</groupId>
        <artifactId>mockito-all</artifactId>
        <version>1.9.0</version>
        <scope>test</scope>
      </dependency>
      <dependency>
        <groupId>org.bouncycastle</groupId>
        <artifactId>bcprov-jdk16</artifactId>
        <version>1.46</version>
        <scope>test</scope>
      </dependency>
      <dependency>
        <groupId>info.cukes</groupId>
        <artifactId>cucumber-java</artifactId>
        <version>1.1.5</version>
        <scope>test</scope>
      </dependency>
      <dependency>
        <groupId>info.cukes</groupId>
        <artifactId>cucumber-junit</artifactId>
        <version>1.1.5</version>
        <scope>test</scope>
      </dependency>
      <dependency>
        <groupId>org.apache.commons</groupId>
        <artifactId>commons-io</artifactId>
        <version>1.3.2</version>
        <scope>test</scope>
      </dependency>
      <dependency>
        <groupId>com.github.tomakehurst</groupId>
        <artifactId>wiremock</artifactId>
        <version>1.47</version>
        <scope>test</scope>
      </dependency>
    </dependencies>
  </dependencyManagement>

  <build>
    <plugins>
      <plugin>
        <groupId>org.apache.maven.plugins</groupId>
        <artifactId>maven-help-plugin</artifactId>
        <version>2.1.1</version>
        <executions>
          <execution>
            <phase>validate</phase>
            <goals>
              <goal>evaluate</goal>
            </goals>
            <configuration>
              <expression>legal</expression>
            </configuration>
          </execution>
        </executions>
      </plugin>

      <plugin>
        <groupId>org.apache.maven.plugins</groupId>
        <artifactId>maven-compiler-plugin</artifactId>
        <version>3.1</version>
        <configuration>
          <source>1.6</source>
          <target>1.6</target>
        </configuration>
      </plugin>

      <plugin>
        <groupId>org.apache.maven.plugins</groupId>
        <artifactId>maven-javadoc-plugin</artifactId>
        <version>2.8</version>
        <configuration>
          <excludePackageNames>*.implementation.*;*.utils.*;com.microsoft.schemas._2003._10.serialization;*.blob.core.storage</excludePackageNames>
          <bottom><![CDATA[<code>/**
<br/>* Copyright Microsoft Corporation
<br/>*
<br/>* Licensed under the Apache License, Version 2.0 (the "License");
<br/>* you may not use this file except in compliance with the License.
<br/>* You may obtain a copy of the License at
<br/>* http://www.apache.org/licenses/LICENSE-2.0
<br/>*
<br/>* Unless required by applicable law or agreed to in writing, software
<br/>* distributed under the License is distributed on an "AS IS" BASIS,
<br/>* WITHOUT WARRANTIES OR CONDITIONS OF ANY KIND, either express or implied.
<br/>* See the License for the specific language governing permissions and
<br/>* limitations under the License.
<br/>*/</code>]]></bottom>
        </configuration>
      </plugin>

      <plugin>
        <groupId>org.codehaus.mojo</groupId>
        <artifactId>findbugs-maven-plugin</artifactId>
        <version>2.3.2</version>
        <configuration>
          <xmlOutput>true</xmlOutput>
          <findbugsXmlOutput>true</findbugsXmlOutput>
          <findbugsXmlWithMessages>true</findbugsXmlWithMessages>
        </configuration>
      </plugin>

      <plugin>
        <groupId>org.apache.maven.plugins</groupId>
        <artifactId>maven-checkstyle-plugin</artifactId>
        <version>2.11</version>
        <executions>
          <execution>
            <id>validate</id>
            <phase>validate</phase>
            <configuration>
              <configLocation>src/config/checkstyle.xml</configLocation>
              <encoding>UTF-8</encoding>
              <consoleOutput>true</consoleOutput>
              <failsOnError>true</failsOnError>
              <failOnViolation>true</failOnViolation>
              <linkXRef>false</linkXRef>
            </configuration>
            <goals>
              <goal>check</goal>
            </goals>
          </execution>
        </executions>
      </plugin>
    </plugins>
    <pluginManagement>
      <plugins>
        <!--This plugin's configuration is used to store Eclipse m2e settings only. It has no influence on the Maven build itself.-->
        <plugin>
          <groupId>org.eclipse.m2e</groupId>
          <artifactId>lifecycle-mapping</artifactId>
          <version>1.0.0</version>
          <configuration>
            <lifecycleMappingMetadata>
              <pluginExecutions>
                <pluginExecution>
                  <pluginExecutionFilter>
                    <groupId>org.apache.maven.plugins</groupId>
                    <artifactId>maven-help-plugin</artifactId>
                    <versionRange>[2.1.1,)</versionRange>
                    <goals>
                      <goal>evaluate</goal>
                    </goals>
                  </pluginExecutionFilter>
                  <action>
                    <ignore></ignore>
                  </action>
                </pluginExecution>
                <pluginExecution>
                	<pluginExecutionFilter>
                		<groupId>org.apache.maven.plugins</groupId>
                		<artifactId>maven-checkstyle-plugin</artifactId>
                		<versionRange>[2.11,)</versionRange>
                		<goals>
                			<goal>check</goal>
                		</goals>
                	</pluginExecutionFilter>
                	<action>
                		<ignore></ignore>
                	</action>
                </pluginExecution>
              </pluginExecutions>
            </lifecycleMappingMetadata>
          </configuration>
        </plugin>
        <plugin>
          <groupId>org.apache.maven.plugins</groupId>
          <artifactId>maven-resources-plugin</artifactId>
          <version>2.4.3</version>
        </plugin>
        <plugin>
          <groupId>org.apache.maven.plugins</groupId>
          <artifactId>maven-surefire-plugin</artifactId>
          <version>2.12</version>
          <configuration>
            <includes>
              <include>**/Test*.java</include>
              <include>**/*Test.java</include>
              <include>**/*Tests.java</include>
              <include>**/*TestCase.java</include>
            </includes>
          </configuration>
        </plugin>
      </plugins>
    </pluginManagement>
  </build>
  <reporting>
    <plugins>
      <plugin>
        <groupId>org.codehaus.mojo</groupId>
        <artifactId>emma-maven-plugin</artifactId>
        <version>1.0-alpha-3</version>
        <inherited>true</inherited>
      </plugin>
      <plugin>
        <groupId>org.codehaus.mojo</groupId>
        <artifactId>surefire-report-maven-plugin</artifactId>
        <version>2.0-beta-1</version>
        <inherited>true</inherited>
      </plugin>
    </plugins>
  </reporting>
  <modules>
    <module>../core</module>
    <module>../core-test</module> 
    <module>../management</module>
    <module>../management-compute</module>
    <module>../management-media</module>
    <module>../management-scheduler</module>
    <module>../management-sql</module>
    <module>../management-storage</module>
    <module>../management-network</module>
    <module>../management-websites</module>
    <module>../media</module>
    <module>../serviceBus</module>
    <module>../serviceRuntime</module>
    <module>../tracing-util</module>
  </modules>
</project><|MERGE_RESOLUTION|>--- conflicted
+++ resolved
@@ -92,7 +92,6 @@
         <version>1.1.1</version>
       </dependency>
       <dependency>
-<<<<<<< HEAD
         <groupId>com.microsoft.azure</groupId>
         <artifactId>azure-storage</artifactId>
         <version>1.2.0</version>
@@ -106,16 +105,6 @@
         <groupId>junit</groupId>
         <artifactId>junit-dep</artifactId>
         <version>4.11</version>
-=======
-        <groupId>com.fasterxml.jackson.core</groupId>
-        <artifactId>jackson-core</artifactId>
-        <version>2.2.3</version>
-      </dependency>
-      <dependency>
-        <groupId>com.microsoft.windowsazure.storage</groupId>
-        <artifactId>microsoft-windowsazure-storage-sdk</artifactId>
-        <version>1.0.0</version>
->>>>>>> 41ec72a3
       </dependency>
 
       <!-- Test dependencies -->
