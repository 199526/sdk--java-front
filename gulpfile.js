var gulp = require('gulp');
var args = require('yargs').argv;
var colors = require('colors');
var exec = require('child_process').exec;
var fs = require('fs');

var mappings = {
    'compute': {
        'dir': 'azure-mgmt-compute',
        'source': 'arm-compute/2016-03-30/swagger/compute.json',
        'package': 'com.microsoft.azure.management.compute',
        'args': '-FT 1'
    },
    'graphrbac': {
        'dir': 'azure-mgmt-graph-rbac',
        'source': 'arm-graphrbac/1.6/swagger/graphrbac.json',
        'package': 'com.microsoft.azure.management.graphrbac',
        'args': '-FT 1'
    },
    'arm-keyvault': {
        'dir': 'azure-mgmt-keyvault',
        'source': 'arm-keyvault/2015-06-01/swagger/keyvault.json',
        'package': 'com.microsoft.azure.management.keyvault',
        'args': '-FT 1'
    },
    'storage': {
        'dir': 'azure-mgmt-storage',
        'source': 'arm-storage/2016-01-01/swagger/storage.json',
        'package': 'com.microsoft.azure.management.storage',
        'args': '-FT 2'
    },
    'resources': {
        'dir': 'azure-mgmt-resources',
        'source': 'arm-resources/resources/2016-02-01/swagger/resources.json',
        'package': 'com.microsoft.azure.management.resources'
    },
    'subscriptions': {
        'dir': 'azure-mgmt-resources',
        'source': 'arm-resources/subscriptions/2015-11-01/swagger/subscriptions.json',
        'package': 'com.microsoft.azure.management.resources'
    },
    'features': {
        'dir': 'azure-mgmt-resources',
        'source': 'arm-resources/features/2015-12-01/swagger/features.json',
        'package': 'com.microsoft.azure.management.resources'
    },
    'network': {
        'dir': 'azure-mgmt-network',
        'source': 'arm-network/2016-06-01/swagger/network.json',
        'package': 'com.microsoft.azure.management.network',
        'args': '-FT 1'
    },
    'website': {
        'dir': 'azure-mgmt-website',
        'source': 'arm-web/2015-08-01/swagger/service.json',
        'package': 'com.microsoft.azure.management.website',
        'args': '-FT 1'
    },
    'graph.rbac': {
        'dir': 'azure-mgmt-graph-rbac',
        'source': 'arm-graphrbac/compositeGraphRbacManagementClient.json',
        'package': 'com.microsoft.azure.management.graph.rbac',
        'args': '-FT 1'
    },
    'redis': {
        'dir': 'azure-mgmt-redis',
        'source': 'arm-redis/2016-04-01/swagger/redis.json',
        'package': 'com.microsoft.azure.management.redis',
        'args': '-FT 1'
    },
    'search': {
        'dir': 'azure-mgmt-search',
        'source': 'arm-search/2015-02-28/swagger/search.json',
        'package': 'com.microsoft.azure.management.search',
        'args': '-FT 1'
    },
<<<<<<< HEAD
    'trafficmanager': {
        'dir': 'azure-mgmt-trafficmanager',
        'source': 'arm-trafficmanager/2015-11-01/swagger/trafficmanager.json',
        'package': 'com.microsoft.azure.management.trafficmanager',
        'args': '-FT 1'
    },
    'datalake.store.filesystem': {
        'dir': 'azure-mgmt-datalake-store',
        'source': 'arm-datalake-store/filesystem/2015-10-01-preview/swagger/filesystem.json',
        'package': 'com.microsoft.azure.management.datalake.store',
        'fluent': false
    },
=======
>>>>>>> ab9c6763
    'datalake.store.account': {
        'dir': 'azure-mgmt-datalake-store',
        'source': 'arm-datalake-store/account/2015-10-01-preview/swagger/account.json',
        'package': 'com.microsoft.azure.management.datalake.store',
        'fluent': false
    },
    'datalake.analytics.account': {
        'dir': 'azure-mgmt-datalake-analytics',
        'source': 'arm-datalake-analytics/account/2015-10-01-preview/swagger/account.json',
        'package': 'com.microsoft.azure.management.datalake.analytics',
        'fluent': false
    },
    'datalake.analytics.job': {
        'dir': 'azure-mgmt-datalake-analytics',
        'source': 'arm-datalake-analytics/job/2016-03-20-preview/swagger/job.json',
        'package': 'com.microsoft.azure.management.datalake.analytics',
        'fluent': false
    },
    'datalake.analytics.catalog': {
        'dir': 'azure-mgmt-datalake-analytics',
        'source': 'arm-datalake-analytics/catalog/2015-10-01-preview/swagger/catalog.json',
        'package': 'com.microsoft.azure.management.datalake.analytics',
        'fluent': false
    },
    'batchService': {
        'dir': 'azure-batch',
        'source': 'batch/2016-07-01.3.1/swagger/BatchService.json',
        'package': 'com.microsoft.azure.batch.protocol',
        'fluent': false,
        'args': '-FT 1'
    },
    'keyvault': {
        'dir': 'azure-keyvault',
        'source': 'keyvault/2015-06-01/swagger/keyvault.json',
        'package': 'com.microsoft.azure.keyvault',
        'fluent': false,
        'args': '-FT 1'
    },
    'batch': {
        'dir': 'azure-mgmt-batch',
        'source': 'arm-batch/2015-12-01/swagger/BatchManagement.json',
        'package': 'com.microsoft.azure.management.batch',
        'args': '-FT 1'
    },
    'sql': {
        'dir': 'azure-mgmt-sql',
        'source': 'arm-sql/compositeSql.json',
        'package': 'com.microsoft.azure.management.sql',
        'args': '-FT 1'
    }
};

gulp.task('default', function() {
    console.log("Usage: gulp codegen [--spec-root <swagger specs root>] [--projects <project names>] [--autorest <autorest info>] [--modeler <modeler name>] [--autorest-args <AutoRest arguments>]\n");
    console.log("--spec-root");
    console.log("\tRoot location of Swagger API specs, default value is \"https://raw.githubusercontent.com/Azure/azure-rest-api-specs/master\"");
    console.log("--projects\n\tComma separated projects to regenerate, default is all. List of available project names:");
    Object.keys(mappings).forEach(function(i) {
        console.log('\t' + i.magenta);
    });
    console.log("--autorest\n\tThe version of AutoRest. E.g. 0.15.0, or the location of AutoRest repo, E.g. E:\\repo\\autorest");
    console.log("--modeler\n\tSpecifies which modeler to use. Default is 'Swagger'");
    console.log("--autorest-args\n\tPasses additional argument to AutoRest generator");
});

var isWindows = (process.platform.lastIndexOf('win') === 0);
var isLinux= (process.platform.lastIndexOf('linux') === 0);
var isMac = (process.platform.lastIndexOf('darwin') === 0);

var specRoot = args['spec-root'] || "https://raw.githubusercontent.com/Azure/azure-rest-api-specs/master";
var projects = args['projects'];
var autoRestVersion = '0.17.0-Nightly20161010'; // default
if (args['autorest'] !== undefined) {
    autoRestVersion = args['autorest'];
}
var modeler = 'Swagger'; // default
if (args['modeler'] !== undefined) {
	modeler = args['modeler'];
}
var autoRestArgs = args['autorest-args'];
var autoRestExe;

gulp.task('codegen', function(cb) {
    var nugetSource = 'https://www.myget.org/F/autorest/api/v2';
    if (autoRestVersion.match(/[0-9]+\.[0-9]+\.[0-9]+.*/)) {
        autoRestExe = 'packages\\autorest.' + autoRestVersion + '\\tools\\AutoRest.exe';
        exec('tools\\nuget.exe install AutoRest -Source ' + nugetSource + ' -Version ' + autoRestVersion + ' -o packages', function(err, stdout, stderr) {
            console.log(stdout);
            console.error(stderr);
            handleInput(projects, cb);
        });
    } else {
        autoRestExe = autoRestVersion + "/" + GetAutoRestFolder() + "AutoRest.exe";
        if (process.platform !== 'win32') {
            autoRestExe = "mono " + autoRestExe;
        }
        handleInput(projects, cb);
    }

});

var handleInput = function(projects, cb) {
    if (projects === undefined) {
        Object.keys(mappings).forEach(function(proj) {
            codegen(proj, cb);
        });
    } else {
        projects.split(",").forEach(function(proj) {
            proj = proj.replace(/\ /g, '');
            if (mappings[proj] === undefined) {
                console.error('Invalid project name "' + proj + '"!');
                process.exit(1);
            }
            codegen(proj, cb);
        });
    }
}

var codegen = function(project, cb) {
    var outputDir = mappings[project].dir + '/src/main/java/' + mappings[project].package.replace(/\./g, '/');
    deleteFolderRecursive(outputDir);
    console.log('Generating "' + project + '" from spec file ' + specRoot + '/' + mappings[project].source);
    var generator = 'Azure.Java.Fluent';
    if (mappings[project].fluent !== null && mappings[project].fluent === false) {
        generator = 'Azure.Java';
    }
    cmd = autoRestExe + ' -Modeler ' + modeler + 
                        ' -CodeGenerator ' + generator + 
                        ' -Namespace ' + mappings[project].package + 
                        ' -Input ' + specRoot + '/' + mappings[project].source + 
                        ' -outputDirectory ' + mappings[project].dir + '/src/main/java/' + mappings[project].package.replace(/\./g, '/') + 
                        ' -Header MICROSOFT_MIT_NO_CODEGEN' +
                        ' -' + autoRestArgs;
    if (mappings[project].args !== undefined) {
        cmd = cmd + ' ' + mappings[project].args;
    }
    console.log('Command: ' + cmd);
    exec(cmd, function(err, stdout, stderr) {
        console.log(stdout);
        console.error(stderr);
    });
};

var deleteFolderRecursive = function(path) {
    var header = "Code generated by Microsoft (R) AutoRest Code Generator";
    if(fs.existsSync(path)) {
        fs.readdirSync(path).forEach(function(file, index) {
            var curPath = path + "/" + file;
            if(fs.lstatSync(curPath).isDirectory()) { // recurse
                deleteFolderRecursive(curPath);
            } else { // delete file
                var content = fs.readFileSync(curPath).toString('utf8');
                if (content.indexOf(header) > -1) {
                    fs.unlinkSync(curPath);
                }
            }
        });
    }
};

function GetAutoRestFolder() {
  if (isWindows) {
    return "src/core/AutoRest/bin/Debug/net451/win7-x64/";
  }
  if( isMac ) {
	return "src/core/AutoRest/bin/Debug/net451/osx.10.11-x64/";
  } 
  if( isLinux ) { 
	return "src/core/AutoRest/bin/Debug/net451/ubuntu.14.04-x64/"
  }
   throw new Error("Unknown platform?");
}<|MERGE_RESOLUTION|>--- conflicted
+++ resolved
@@ -74,21 +74,12 @@
         'package': 'com.microsoft.azure.management.search',
         'args': '-FT 1'
     },
-<<<<<<< HEAD
     'trafficmanager': {
         'dir': 'azure-mgmt-trafficmanager',
         'source': 'arm-trafficmanager/2015-11-01/swagger/trafficmanager.json',
         'package': 'com.microsoft.azure.management.trafficmanager',
         'args': '-FT 1'
     },
-    'datalake.store.filesystem': {
-        'dir': 'azure-mgmt-datalake-store',
-        'source': 'arm-datalake-store/filesystem/2015-10-01-preview/swagger/filesystem.json',
-        'package': 'com.microsoft.azure.management.datalake.store',
-        'fluent': false
-    },
-=======
->>>>>>> ab9c6763
     'datalake.store.account': {
         'dir': 'azure-mgmt-datalake-store',
         'source': 'arm-datalake-store/account/2015-10-01-preview/swagger/account.json',
