package com.microsoft.azure.management.compute.implementation;

import com.microsoft.azure.management.compute.DataDisk;
import com.microsoft.azure.management.compute.VirtualMachine;
import com.microsoft.azure.management.compute.implementation.api.CachingTypes;
import com.microsoft.azure.management.compute.implementation.api.DiskCreateOptionTypes;
import com.microsoft.azure.management.compute.implementation.api.VirtualHardDisk;
import com.microsoft.azure.management.resources.fluentcore.arm.models.implementation.ChildResourceImpl;
import com.microsoft.azure.management.storage.StorageAccount;

import java.util.ArrayList;
import java.util.List;
import java.util.UUID;

/**
 * The implementation for {@link DataDisk} and its create and update interfaces.
 */
class DataDiskImpl
    extends ChildResourceImpl<
        com.microsoft.azure.management.compute.implementation.api.DataDisk,
        VirtualMachineImpl>
    implements
    DataDisk,
    DataDisk.Definition<VirtualMachine.DefinitionStages.WithCreate>,
    DataDisk.UpdateDefinition<VirtualMachine.Update>,
    DataDisk.Update {

    protected DataDiskImpl(String name,
                           com.microsoft.azure.management.compute.implementation.api.DataDisk inner,
                           VirtualMachineImpl parent) {
        super(name, inner, parent);
    }

    protected static DataDiskImpl prepareDataDisk(String name, DiskCreateOptionTypes createOption, VirtualMachineImpl parent) {
        com.microsoft.azure.management.compute.implementation.api.DataDisk dataDiskInner
                = new com.microsoft.azure.management.compute.implementation.api.DataDisk();
        dataDiskInner.withLun(-1);
        dataDiskInner.withName(name);
        dataDiskInner.withCreateOption(createOption);
        dataDiskInner.withVhd(null);
        parent.inner().storageProfile().dataDisks().add(dataDiskInner);
        return new DataDiskImpl(name, dataDiskInner, parent);
    }

    protected static DataDiskImpl createNewDataDisk(int sizeInGB, VirtualMachineImpl parent) {
        DataDiskImpl dataDiskImpl = prepareDataDisk(null, DiskCreateOptionTypes.EMPTY, parent);
        dataDiskImpl.inner().withDiskSizeGB(sizeInGB);
        return dataDiskImpl;
    }

    protected static DataDiskImpl createFromExistingDisk(String storageAccountName,
                                                         String containerName,
                                                         String vhdName,
                                                         VirtualMachineImpl parent) {
        DataDiskImpl dataDiskImpl = prepareDataDisk(null, DiskCreateOptionTypes.ATTACH, parent);
        VirtualHardDisk diskVhd = new VirtualHardDisk();
        diskVhd.withUri(blobUrl(storageAccountName, containerName, vhdName));
        dataDiskImpl.inner().withVhd(diskVhd);
        return dataDiskImpl;
    }

    // Getters

    @Override
    public String name() {
        return this.inner().name();
    }

    @Override
    public int size() {
        return this.inner().diskSizeGB();
    }

    @Override
    public int lun() {
        return this.inner().lun();
    }

    @Override
    public String vhdUri() {
        return this.inner().vhd().uri();
    }

    @Override
    public CachingTypes cachingType() {
        return this.inner().caching();
    }

    @Override
    public String sourceImageUri() {
        if (this.inner().image() != null) {
            return this.inner().image().uri();
        }
        return null;
    }

    @Override
    public DiskCreateOptionTypes createOption() {
        return this.inner().createOption();
    }

    // Fluent setters

    @Override
    public DataDiskImpl from(String storageAccountName, String containerName, String vhdName) {
        this.inner().withVhd(new VirtualHardDisk());
        //URL points to an existing data disk to be attached
        this.inner().vhd().withUri(blobUrl(storageAccountName, containerName, vhdName));
        return this;
    }

    @Override
    public DataDiskImpl withSizeInGB(Integer sizeInGB) {
        // Note: Size can be specified only while attaching new blank disk.
        // Size cannot be specified while attaching an existing disk.
        // Once attached both type of data disk can be resized via VM update.
        this.inner().withDiskSizeGB(sizeInGB);
        return this;
    }

    @Override
    public DataDiskImpl storeAt(String storageAccountName, String containerName, String vhdName) {
        this.inner().withVhd(new VirtualHardDisk());
        // URL points to where the new data disk needs to be stored
        this.inner().vhd().withUri(blobUrl(storageAccountName, containerName, vhdName));
        return this;
    }

    @Override
    public DataDiskImpl withLun(Integer lun) {
        this.inner().withLun(lun);
        return this;
    }

    @Override
    public DataDiskImpl withCaching(CachingTypes cachingType) {
        this.inner().withCaching(cachingType);
        return this;
    }

    // Verbs

    @Override
    public VirtualMachineImpl attach() {
        return this.parent();
    }

<<<<<<< HEAD
    @Override
    public VirtualMachineImpl set() {
        return this.parent();
    }

    // Helpers

=======
>>>>>>> 5c3a7660
    protected static void setDataDisksDefaults(List<DataDisk> dataDisks, String namePrefix) {
        List<Integer> usedLuns = new ArrayList<>();
        for (DataDisk dataDisk : dataDisks) {
            if (dataDisk.lun() != -1) {
                usedLuns.add(dataDisk.lun());
            }
        }

        for (DataDisk dataDisk : dataDisks) {
            if (dataDisk.lun() == -1) {
                Integer i = 0;
                while (usedLuns.contains(i)) {
                    i++;
                }
                dataDisk.inner().withLun(i);
                usedLuns.add(i);
            }

            if (dataDisk.name() == null) {
                dataDisk.inner().withName(namePrefix + "-data-disk-" + dataDisk.lun());
            }

            if (dataDisk.inner().caching() == null) {
                dataDisk.inner().withCaching(CachingTypes.READ_WRITE);
            }
        }
    }

    protected static void ensureDisksVhdUri(List<DataDisk> dataDisks, StorageAccount storageAccount, String namePrefix) {
        for (DataDisk dataDisk : dataDisks) {
            if (dataDisk.createOption() == DiskCreateOptionTypes.EMPTY) {
                //New data disk requires Vhd Uri to be set
                if (dataDisk.inner().vhd() == null) {
                    dataDisk.inner().withVhd(new VirtualHardDisk());
                    dataDisk.inner().vhd().withUri(storageAccount.endPoints().primary().blob()
                            + "vhds/"
                            + namePrefix + "-data-disk-" + dataDisk.lun() + "-" + UUID.randomUUID().toString() + ".vhd");
                }
            }
        }
    }

    protected static void ensureDisksVhdUri(List<DataDisk> dataDisks, String namePrefix) {
        String containerUrl = null;
        for (DataDisk dataDisk : dataDisks) {
            if (dataDisk.createOption() == DiskCreateOptionTypes.EMPTY && dataDisk.inner().vhd() != null) {
                int idx = dataDisk.inner().vhd().uri().lastIndexOf('/');
                containerUrl = dataDisk.inner().vhd().uri().substring(0, idx);
                break;
            }
        }
        if (containerUrl != null) {
            for (DataDisk dataDisk : dataDisks) {
                if (dataDisk.createOption() == DiskCreateOptionTypes.EMPTY) {
                    //New data disk requires Vhd Uri to be set
                    if (dataDisk.inner().vhd() == null) {
                        dataDisk.inner().withVhd(new VirtualHardDisk());
                        dataDisk.inner().vhd().withUri(containerUrl
                                + namePrefix + "-data-disk-" + dataDisk.lun() + "-" + UUID.randomUUID().toString() + ".vhd");
                    }
                }
            }
        }
    }

    private static String blobUrl(String storageAccountName, String containerName, String blobName) {
        // Future: Get the storage domain from the environment
        return  "https://" + storageAccountName + ".blob.core.windows.net" + "/" + containerName + "/" + blobName;
    }
}<|MERGE_RESOLUTION|>--- conflicted
+++ resolved
@@ -145,16 +145,6 @@
         return this.parent();
     }
 
-<<<<<<< HEAD
-    @Override
-    public VirtualMachineImpl set() {
-        return this.parent();
-    }
-
-    // Helpers
-
-=======
->>>>>>> 5c3a7660
     protected static void setDataDisksDefaults(List<DataDisk> dataDisks, String namePrefix) {
         List<Integer> usedLuns = new ArrayList<>();
         for (DataDisk dataDisk : dataDisks) {
