package com.microsoft.azure.management.network;

import com.microsoft.azure.CloudException;
import com.microsoft.azure.management.network.implementation.api.NetworkInterfaceIPConfiguration;
import com.microsoft.azure.management.resources.fluentcore.arm.models.ChildResource;
import com.microsoft.azure.management.resources.fluentcore.model.Attachable;
import com.microsoft.azure.management.resources.fluentcore.model.Settable;
import com.microsoft.azure.management.resources.fluentcore.model.Wrapper;

import java.io.IOException;

/**
 * An Ip configuration in a network interface.
 */
public interface NicIpConfiguration extends
        Wrapper<NetworkInterfaceIPConfiguration>,
        ChildResource {
    // Getters

    /**
     * Gets the resource id of the public Ip address associated with this Ip configuration.
     *
     * @return public Ip resource id or null if there is no public Ip associated
     */
    String publicIpAddressId();

    /**
     * Gets the public Ip address associated with this Ip configuration.
     * <p>
     * This method makes a rest API call to fetch the public Ip.
     *
     * @return the public Ip associated with this Ip configuration or null if there is no public Ip associated
     * @throws CloudException exceptions thrown from the cloud.
     * @throws IOException exceptions thrown from serialization/deserialization.
     */
    PublicIpAddress publicIpAddress() throws CloudException, IOException;

    /**
     * @return the resource id of the virtual network subnet associated with this Ip configuration.
     */
    String subnetId();

    /**
     * Gets the virtual network associated with this Ip configuration.
     * <p>
     * This method makes a rest API call to fetch the public Ip.
     *
     * @return the virtual network associated with this this Ip configuration.
     * @throws CloudException exceptions thrown from the cloud.
     * @throws IOException exceptions thrown from serialization/deserialization.
     */
    Network network() throws CloudException, IOException;

    /**
     * Gets the private IP address allocated to this Ip configuration.
     * <p>
     * The private IP will be within the virtual network subnet of this Ip configuration.
     *
     * @return the private IP addresses
     */
    String privateIp();

    /**
     * @return the private IP allocation method (Dynamic, Static)
     */
    String privateIpAllocationMethod();

    // Setters (fluent)

    /**
     * The entirety of the network interface Ip configuration definition.
     * @param <ParentT> the return type of the final {@link Attachable#attach()}
     */
    interface Definition<ParentT> extends
        DefinitionStages.Blank<ParentT>,
        DefinitionStages.WithAttach<ParentT>,
        DefinitionStages.WithNetwork<ParentT>,
        DefinitionStages.WithSubnet<ParentT>,
        DefinitionStages.WithPrivateIp<ParentT> {
    }

    /**
     * Grouping of network interface Ip configuration definition stages applicable as part of a
     * network interface update.
     */
    interface DefinitionStages {
        /**
         * The first stage of network interface Ip configuration definition.
         *
         * @param <ParentT> the return type of the final {@link Attachable#attach()}
         */
        interface Blank<ParentT> extends WithNetwork<ParentT> {
        }

        /**
         * The stage of the network interface Ip configuration definition allowing to specify the virtual network.
         *
         * @param <ParentT> the return type of the final {@link Attachable#attach()}
         */
        interface WithNetwork<ParentT> {
            /**
             * Create a new virtual network to associate with the  network interface Ip configuration,
             * based on the provided definition.
             *
             * @param creatable a creatable definition for a new virtual network
             * @return the next stage of the network interface Ip configuration definition
             */
            WithPrivateIp<ParentT> withNewNetwork(Network.DefinitionStages.WithCreate creatable);

            /**
             * Creates a new virtual network to associate with the network interface Ip configuration.
             * <p>
             * the virtual network will be created in the same resource group and region as of parent
             * network interface, it will be created with the specified address space and a default subnet
             * covering the entirety of the network Ip address space.
             *
             * @param name the name of the new virtual network
             * @param addressSpace the address space for rhe virtual network
             * @return the next stage of the network interface Ip configuration definition
             */
            WithPrivateIp<ParentT> withNewNetwork(String name, String addressSpace);

            /**
             * Creates a new virtual network to associate with the network interface Ip configuration.
             * <p>
             * the virtual network will be created in the same resource group and region as of parent network interface,
             * it will be created with the specified address space and a default subnet covering the entirety of the
             * network IP address space.
             *
             * @param addressSpace the address space for the virtual network
             * @return the next stage of the network interface Ip configuration definition
             */
            WithPrivateIp<ParentT> withNewNetwork(String addressSpace);

            /**
             * Associate an existing virtual network with the network interface Ip configuration.
             *
             * @param network an existing virtual network
             * @return the next stage of the network interface Ip configuration definition
             */
            WithSubnet<ParentT> withExistingNetwork(Network network);
        }

        /**
         * The stage of the network interface Ip configuration definition allowing to specify private Ip address
         * within a virtual network subnet.
         *
         * @param <ParentT> the return type of the final {@link Attachable#attach()}
         */
        interface WithPrivateIp<ParentT> {
            /**
             * Enables dynamic private Ip address allocation within the specified existing virtual network
             * subnet for the network interface Ip configuration.
             *
             * @return the next stage of network interface Ip configuration definition
             */
            WithAttach<ParentT> withPrivateIpAddressDynamic();

            /**
             * Assigns the specified static private Ip address within the specified existing virtual network
             * subnet to the network interface Ip configuration.
             *
             * @param staticPrivateIpAddress the static Ip address within the specified subnet to assign to
             *                               the network interface
             * @return the next stage of network interface Ip configuration definition
             */
            WithAttach<ParentT> withPrivateIpAddressStatic(String staticPrivateIpAddress);
        }

        /**
         * The stage of the network interface Ip configuration definition allowing to specify subnet.
         *
         * @param <ParentT> the return type of the final {@link Attachable#attach()}
         */
        interface WithSubnet<ParentT> {
            /**
             * Associate a subnet with the network interface Ip configuration.
             *
             * @param name the subnet name
             * @return the next stage of the network intetface Ip configuration definition
             */
            WithPrivateIp<ParentT> withSubnet(String name);
        }

        /**
         * The stage of the network interface Ip configuration definition allowing to associate it with
         * a public IP address.
         *
         * @param <ParentT> the return type of the final {@link Attachable#attach()}
         */
        interface WithPublicIpAddress<ParentT> {
            /**
             * Create a new public Ip address to associate with the network interface Ip configuration,
             * based on the provided definition.
             *
             * @param creatable a creatable definition for a new public Ip
             * @return the next stage of the network interface Ip configuration definition
             */
            WithAttach<ParentT> withNewPublicIpAddress(PublicIpAddress.DefinitionCreatable creatable);

            /**
             * Creates a new public Ip address in the same region and group as the resource and associate it
             * with with the network interface Ip configuration.
             * <p>
             * The internal name and DNS label for the public Ip address will be derived from the network interface name.
             *
             * @return the next stage of the network interface Ip configuration definition
             */
            WithAttach<ParentT> withNewPublicIpAddress();

            /**
             * Creates a new public Ip address in the same region and group as the resource, with the specified DNS label
             * and associate it with the network interface Ip configuration.
             * <p>
             * The internal name for the public Ip address will be derived from the DNS label.
             *
             * @param leafDnsLabel the leaf domain label
             * @return tthe next stage of the Ip configuration definition
             */
            WithAttach<ParentT> withNewPublicIpAddress(String leafDnsLabel);

            /**
             * Associates an existing public Ip address with the network interface Ip configuration.
             *
             * @param publicIpAddress an existing public IP address
             * @return the next stage of the Ip configuration definition
             */
            WithAttach<ParentT> withExistingPublicIpAddress(PublicIpAddress publicIpAddress);
        }

        /**
         * The final stage of network interface Ip configuration.
         * <p>
         * At this stage, any remaining optional settings can be specified, or the network interface Ip configuration
         * definition can be attached to the parent network interface definition using {@link WithAttach#attach()}.
         *
         * @param <ParentT> the return type of {@link WithAttach#attach()}
         *
         * @param <ParentT> the return type of the final {@link Attachable#attach()}
         */
        interface WithAttach<ParentT>
                extends
                Attachable.InDefinition<ParentT>,
                WithPublicIpAddress<ParentT> {
        }
    }

    /** The entirety of a network interface Ip configuration definition as part of a network interface update.
     * @param <ParentT> the return type of the final {@link UpdateDefinitionStages.WithAttach#attach()}
     */
    interface UpdateDefinition<ParentT> extends
            UpdateDefinitionStages.Blank<ParentT>,
            UpdateDefinitionStages.WithAttach<ParentT>,
            UpdateDefinitionStages.WithNetwork<ParentT>,
            UpdateDefinitionStages.WithPrivateIp<ParentT>,
            UpdateDefinitionStages.WithSubnet<ParentT>,
            UpdateDefinitionStages.WithPublicIpAddress<ParentT> {
    }

    /**
     * Grouping of network interface Ip configuration definition stages.
     */
    interface UpdateDefinitionStages {
        /**
         * The first stage of network interface Ip configuration definition.
         *
         * @param <ParentT> the return type of the final {@link Attachable#attach()}
         */
<<<<<<< HEAD
        DefinitionAttachable<ParentT> withNewPublicIpAddress(PublicIpAddress.DefinitionStages.WithCreate creatable);
=======
        interface Blank<ParentT> extends WithNetwork<ParentT> {
        }
>>>>>>> b40e3474

        /**
         * The stage of the network interface Ip configuration definition allowing to specify the virtual network.
         *
         * @param <ParentT> the return type of the final {@link Attachable#attach()}
         */
        interface WithNetwork<ParentT> {
            /**
             * Create a new virtual network to associate with the  network interface Ip configuration,
             * based on the provided definition.
             *
             * @param creatable a creatable definition for a new virtual network
             * @return the next stage of the network interface Ip configuration definition
             */
            WithPrivateIp<ParentT> withNewNetwork(Network.DefinitionStages.WithCreate creatable);

            /**
             * Creates a new virtual network to associate with the network interface Ip configuration.
             * <p>
             * the virtual network will be created in the same resource group and region as of parent
             * network interface, it will be created with the specified address space and a default subnet
             * covering the entirety of the network Ip address space.
             *
             * @param name the name of the new virtual network
             * @param addressSpace the address space for rhe virtual network
             * @return the next stage of the network interface Ip configuration definition
             */
            WithPrivateIp<ParentT> withNewNetwork(String name, String addressSpace);

            /**
             * Creates a new virtual network to associate with the network interface Ip configuration.
             * <p>
             * the virtual network will be created in the same resource group and region as of parent network interface,
             * it will be created with the specified address space and a default subnet covering the entirety of the
             * network IP address space.
             *
             * @param addressSpace the address space for the virtual network
             * @return the next stage of the network interface Ip configuration definition
             */
            WithPrivateIp<ParentT> withNewNetwork(String addressSpace);

            /**
             * Associate an existing virtual network with the network interface Ip configuration.
             *
             * @param network an existing virtual network
             * @return the next stage of the network interface Ip configuration definition
             */
            WithSubnet<ParentT> withExistingNetwork(Network network);
        }

        /**
         * The stage of the network interface Ip configuration definition allowing to specify private Ip address
         * within a virtual network subnet.
         *
         * @param <ParentT> the return type of the final {@link Attachable#attach()}
         */
        interface WithPrivateIp<ParentT> {
            /**
             * Enables dynamic private Ip address allocation within the specified existing virtual network
             * subnet for the network interface Ip configuration.
             *
             * @return the next stage of network interface Ip configuration definition
             */
            WithAttach<ParentT> withPrivateIpAddressDynamic();

            /**
             * Assigns the specified static private Ip address within the specified existing virtual network
             * subnet to the network interface Ip configuration.
             *
             * @param staticPrivateIpAddress the static Ip address within the specified subnet to assign to
             *                               the network interface
             * @return the next stage of network interface Ip configuration definition
             */
            WithAttach<ParentT> withPrivateIpAddressStatic(String staticPrivateIpAddress);
        }

        /**
         * The stage of the network interface Ip configuration definition allowing to specify subnet.
         *
         * @param <ParentT> the return type of the final {@link Attachable#attach()}
         */
        interface WithSubnet<ParentT> {
            /**
             * Associate a subnet with the network interface Ip configuration.
             *
             * @param name the subnet name
             * @return the next stage of the network intetface Ip configuration definition
             */
            WithPrivateIp<ParentT> withSubnet(String name);
        }

        /**
         * The stage of the network interface Ip configuration definition allowing to associate it with
         * a public IP address.
         *
         * @param <ParentT> the return type of the final {@link Attachable#attach()}
         */
        interface WithPublicIpAddress<ParentT> {
            /**
             * Create a new public Ip address to associate with the network interface Ip configuration,
             * based on the provided definition.
             *
             * @param creatable a creatable definition for a new public Ip
             * @return the next stage of the network interface Ip configuration definition
             */
            WithAttach<ParentT> withNewPublicIpAddress(PublicIpAddress.DefinitionCreatable creatable);

            /**
             * Creates a new public Ip address in the same region and group as the resource and associate it
             * with with the network interface Ip configuration.
             * <p>
             * The internal name and DNS label for the public Ip address will be derived from the network interface name.
             *
             * @return the next stage of the network interface Ip configuration definition
             */
            WithAttach<ParentT> withNewPublicIpAddress();

            /**
             * Creates a new public Ip address in the same region and group as the resource, with the specified DNS label
             * and associate it with the network interface Ip configuration.
             * <p>
             * The internal name for the public Ip address will be derived from the DNS label.
             *
             * @param leafDnsLabel the leaf domain label
             * @return tthe next stage of the Ip configuration definition
             */
            WithAttach<ParentT> withNewPublicIpAddress(String leafDnsLabel);

            /**
             * Associates an existing public Ip address with the network interface Ip configuration.
             *
             * @param publicIpAddress an existing public IP address
             * @return the next stage of the Ip configuration definition
             */
            WithAttach<ParentT> withExistingPublicIpAddress(PublicIpAddress publicIpAddress);
        }

        /**
         * The final stage of network interface Ip configuration.
         * <p>
         * At this stage, any remaining optional settings can be specified, or the network interface Ip configuration
         * definition can be attached to the parent network interface definition using {@link WithAttach#attach()}.
         *
         * @param <ParentT> the return type of the final {@link Attachable#attach()}
         */
<<<<<<< HEAD
        Update<ParentT> withNewPublicIpAddress(PublicIpAddress.DefinitionStages.WithCreate creatable);
=======
        interface WithAttach<ParentT>
                extends
                Attachable.InUpdate<ParentT>,
                WithPublicIpAddress<ParentT> {
        }
    }
>>>>>>> b40e3474

    /**
     * The entirety of a network interface Ip configuration update as part of a network interface update.
     */
    interface Update extends
        Settable<NetworkInterface.Update>,
        UpdateStages.WithSubnet,
        UpdateStages.WithPrivateIp,
        UpdateStages.WithPublicIpAddress {
    }

    /**
     * Grouping of network interface Ip configuration update stages.
     */
    interface UpdateStages {
        /**
         * The stage of the network interface Ip configuration update allowing to specify subnet.
         */
        interface WithSubnet {
            /**
             * Associate a subnet with the network interface Ip configuration.
             *
             * @param name the subnet name
             * @return the next stage of the network interface Ip configuration update
             */
            Update withSubnet(String name);
        }

        /**
         * The stage of the network interface Ip configuration update allowing to specify private Ip.
         */
        interface WithPrivateIp {
            /**
             * Enables dynamic private Ip address allocation within the specified existing virtual network
             * subnet to the network interface Ip configuration.
             *
             * @return the next stage of the network interface Ip configuration update
             */
            Update withPrivateIpAddressDynamic();

            /**
             * Assigns the specified static private Ip address within the specified existing virtual network
             * subnet to the network interface Ip configuration.
             *
             * @param staticPrivateIpAddress the static Ip address within the specified subnet to assign to
             *                               the  Ip configuration
             * @return the next stage of the network interface Ip configuration update
             */
            Update withPrivateIpAddressStatic(String staticPrivateIpAddress);
        }

        /**
         * The stage of the network interface Ip configuration update allowing to specify public Ip address.
         */
        interface WithPublicIpAddress {
            /**
             * Create a new public IP address to associate the network interface Ip configuration with,
             * based on the provided definition.
             * <p>
             * If there is public Ip associated with the Ip configuration then that will be removed in
             * favour of this.
             *
             * @param creatable a creatable definition for a new public Ip
             * @return the next stage of the network interface Ip configuration update
             */
            Update withNewPublicIpAddress(PublicIpAddress.DefinitionCreatable creatable);

            /**
             * Creates a new public Ip address in the same region and group as the resource and associate it
             * with the Ip configuration.
             * <p>
             * The internal name and DNS label for the public IP address will be derived from the network interface
             * name, if there is an existing public IP association then that will be removed in favour of this.
             *
             * @return the next stage of the network interface Ip configuration update
             */
            Update withNewPublicIpAddress();

            /**
             * Creates a new public Ip address in the same region and group as the resource, with the specified DNS
             * label and associate it with the Ip configuration.
             * <p>
             * The internal name for the public IP address will be derived from the DNS label, if there is an existing
             * public IP association then that will be removed in favour of this
             *
             * @param leafDnsLabel the leaf domain label
             * @return the next stage of the network interface Ip configuration update
             */
            Update withNewPublicIpAddress(String leafDnsLabel);

            /**
             * Specifies that remove any public IP associated with the Ip configuration.
             *
             * @return the next stage of the network interface Ip configuration update
             */
            Update withoutPublicIpAddress();
        }
    }
}<|MERGE_RESOLUTION|>--- conflicted
+++ resolved
@@ -10,7 +10,7 @@
 import java.io.IOException;
 
 /**
- * An Ip configuration in a network interface.
+ * An IP configuration in a network interface.
  */
 public interface NicIpConfiguration extends
         Wrapper<NetworkInterfaceIPConfiguration>,
@@ -18,43 +18,43 @@
     // Getters
 
     /**
-     * Gets the resource id of the public Ip address associated with this Ip configuration.
+     * Gets the resource id of the public IP address associated with this IP configuration.
      *
-     * @return public Ip resource id or null if there is no public Ip associated
+     * @return public IP resource ID or null if there is no public IP associated
      */
     String publicIpAddressId();
 
     /**
-     * Gets the public Ip address associated with this Ip configuration.
+     * Gets the public IP address associated with this IP configuration.
      * <p>
-     * This method makes a rest API call to fetch the public Ip.
+     * This method makes a rest API call to fetch the public IP.
      *
-     * @return the public Ip associated with this Ip configuration or null if there is no public Ip associated
+     * @return the public IP associated with this IP configuration or null if there is no public IP associated
      * @throws CloudException exceptions thrown from the cloud.
      * @throws IOException exceptions thrown from serialization/deserialization.
      */
     PublicIpAddress publicIpAddress() throws CloudException, IOException;
 
     /**
-     * @return the resource id of the virtual network subnet associated with this Ip configuration.
+     * @return the resource id of the virtual network subnet associated with this IP configuration.
      */
     String subnetId();
 
     /**
-     * Gets the virtual network associated with this Ip configuration.
+     * Gets the virtual network associated with this IP configuration.
      * <p>
-     * This method makes a rest API call to fetch the public Ip.
+     * This method makes a rest API call to fetch the public IP.
      *
-     * @return the virtual network associated with this this Ip configuration.
+     * @return the virtual network associated with this this IP configuration.
      * @throws CloudException exceptions thrown from the cloud.
      * @throws IOException exceptions thrown from serialization/deserialization.
      */
     Network network() throws CloudException, IOException;
 
     /**
-     * Gets the private IP address allocated to this Ip configuration.
+     * Gets the private IP address allocated to this IP configuration.
      * <p>
-     * The private IP will be within the virtual network subnet of this Ip configuration.
+     * The private IP will be within the virtual network subnet of this IP configuration.
      *
      * @return the private IP addresses
      */
@@ -68,7 +68,7 @@
     // Setters (fluent)
 
     /**
-     * The entirety of the network interface Ip configuration definition.
+     * The entirety of the network interface IP configuration definition.
      * @param <ParentT> the return type of the final {@link Attachable#attach()}
      */
     interface Definition<ParentT> extends
@@ -80,12 +80,12 @@
     }
 
     /**
-     * Grouping of network interface Ip configuration definition stages applicable as part of a
+     * Grouping of network interface IP configuration definition stages applicable as part of a
      * network interface update.
      */
     interface DefinitionStages {
         /**
-         * The first stage of network interface Ip configuration definition.
+         * The first stage of network interface IP configuration definition.
          *
          * @param <ParentT> the return type of the final {@link Attachable#attach()}
          */
@@ -93,148 +93,146 @@
         }
 
         /**
-         * The stage of the network interface Ip configuration definition allowing to specify the virtual network.
+         * The stage of the network interface IP configuration definition allowing to specify the virtual network.
          *
          * @param <ParentT> the return type of the final {@link Attachable#attach()}
          */
         interface WithNetwork<ParentT> {
             /**
-             * Create a new virtual network to associate with the  network interface Ip configuration,
+             * Create a new virtual network to associate with the  network interface IP configuration,
              * based on the provided definition.
              *
              * @param creatable a creatable definition for a new virtual network
-             * @return the next stage of the network interface Ip configuration definition
+             * @return the next stage of the network interface IP configuration definition
              */
             WithPrivateIp<ParentT> withNewNetwork(Network.DefinitionStages.WithCreate creatable);
 
             /**
-             * Creates a new virtual network to associate with the network interface Ip configuration.
+             * Creates a new virtual network to associate with the network interface IP configuration.
              * <p>
              * the virtual network will be created in the same resource group and region as of parent
              * network interface, it will be created with the specified address space and a default subnet
-             * covering the entirety of the network Ip address space.
+             * covering the entirety of the network IP address space.
              *
              * @param name the name of the new virtual network
              * @param addressSpace the address space for rhe virtual network
-             * @return the next stage of the network interface Ip configuration definition
+             * @return the next stage of the network interface IP configuration definition
              */
             WithPrivateIp<ParentT> withNewNetwork(String name, String addressSpace);
 
             /**
-             * Creates a new virtual network to associate with the network interface Ip configuration.
+             * Creates a new virtual network to associate with the network interface IP configuration.
              * <p>
              * the virtual network will be created in the same resource group and region as of parent network interface,
              * it will be created with the specified address space and a default subnet covering the entirety of the
              * network IP address space.
              *
              * @param addressSpace the address space for the virtual network
-             * @return the next stage of the network interface Ip configuration definition
+             * @return the next stage of the network interface IP configuration definition
              */
             WithPrivateIp<ParentT> withNewNetwork(String addressSpace);
 
             /**
-             * Associate an existing virtual network with the network interface Ip configuration.
+             * Associate an existing virtual network with the network interface IP configuration.
              *
              * @param network an existing virtual network
-             * @return the next stage of the network interface Ip configuration definition
+             * @return the next stage of the network interface IP configuration definition
              */
             WithSubnet<ParentT> withExistingNetwork(Network network);
         }
 
         /**
-         * The stage of the network interface Ip configuration definition allowing to specify private Ip address
+         * The stage of the network interface IP configuration definition allowing to specify private IP address
          * within a virtual network subnet.
          *
          * @param <ParentT> the return type of the final {@link Attachable#attach()}
          */
         interface WithPrivateIp<ParentT> {
             /**
-             * Enables dynamic private Ip address allocation within the specified existing virtual network
-             * subnet for the network interface Ip configuration.
-             *
-             * @return the next stage of network interface Ip configuration definition
+             * Enables dynamic private IP address allocation within the specified existing virtual network
+             * subnet for the network interface IP configuration.
+             *
+             * @return the next stage of network interface IP configuration definition
              */
             WithAttach<ParentT> withPrivateIpAddressDynamic();
 
             /**
-             * Assigns the specified static private Ip address within the specified existing virtual network
-             * subnet to the network interface Ip configuration.
-             *
-             * @param staticPrivateIpAddress the static Ip address within the specified subnet to assign to
+             * Assigns the specified static private IP address within the specified existing virtual network
+             * subnet to the network interface IP configuration.
+             *
+             * @param staticPrivateIpAddress the static IP address within the specified subnet to assign to
              *                               the network interface
-             * @return the next stage of network interface Ip configuration definition
+             * @return the next stage of network interface IP configuration definition
              */
             WithAttach<ParentT> withPrivateIpAddressStatic(String staticPrivateIpAddress);
         }
 
         /**
-         * The stage of the network interface Ip configuration definition allowing to specify subnet.
+         * The stage of the network interface IP configuration definition allowing to specify subnet.
          *
          * @param <ParentT> the return type of the final {@link Attachable#attach()}
          */
         interface WithSubnet<ParentT> {
             /**
-             * Associate a subnet with the network interface Ip configuration.
+             * Associate a subnet with the network interface IP configuration.
              *
              * @param name the subnet name
-             * @return the next stage of the network intetface Ip configuration definition
+             * @return the next stage of the network interface IP configuration definition
              */
             WithPrivateIp<ParentT> withSubnet(String name);
         }
 
         /**
-         * The stage of the network interface Ip configuration definition allowing to associate it with
+         * The stage of the network interface IP configuration definition allowing to associate it with
          * a public IP address.
          *
          * @param <ParentT> the return type of the final {@link Attachable#attach()}
          */
         interface WithPublicIpAddress<ParentT> {
             /**
-             * Create a new public Ip address to associate with the network interface Ip configuration,
+             * Create a new public IP address to associate with the network interface IP configuration,
              * based on the provided definition.
              *
-             * @param creatable a creatable definition for a new public Ip
-             * @return the next stage of the network interface Ip configuration definition
-             */
-            WithAttach<ParentT> withNewPublicIpAddress(PublicIpAddress.DefinitionCreatable creatable);
-
-            /**
-             * Creates a new public Ip address in the same region and group as the resource and associate it
-             * with with the network interface Ip configuration.
-             * <p>
-             * The internal name and DNS label for the public Ip address will be derived from the network interface name.
-             *
-             * @return the next stage of the network interface Ip configuration definition
+             * @param creatable a creatable definition for a new public IP
+             * @return the next stage of the network interface IP configuration definition
+             */
+            WithAttach<ParentT> withNewPublicIpAddress(PublicIpAddress.DefinitionStages.WithCreate creatable);
+
+            /**
+             * Creates a new public IP address in the same region and group as the resource and associate it
+             * with with the network interface IP configuration.
+             * <p>
+             * The internal name and DNS label for the public IP address will be derived from the network interface name.
+             *
+             * @return the next stage of the network interface IP configuration definition
              */
             WithAttach<ParentT> withNewPublicIpAddress();
 
             /**
-             * Creates a new public Ip address in the same region and group as the resource, with the specified DNS label
-             * and associate it with the network interface Ip configuration.
-             * <p>
-             * The internal name for the public Ip address will be derived from the DNS label.
+             * Creates a new public IP address in the same region and group as the resource, with the specified DNS label
+             * and associate it with the network interface IP configuration.
+             * <p>
+             * The internal name for the public IP address will be derived from the DNS label.
              *
              * @param leafDnsLabel the leaf domain label
-             * @return tthe next stage of the Ip configuration definition
+             * @return tthe next stage of the IP configuration definition
              */
             WithAttach<ParentT> withNewPublicIpAddress(String leafDnsLabel);
 
             /**
-             * Associates an existing public Ip address with the network interface Ip configuration.
+             * Associates an existing public IP address with the network interface IP configuration.
              *
              * @param publicIpAddress an existing public IP address
-             * @return the next stage of the Ip configuration definition
+             * @return the next stage of the IP configuration definition
              */
             WithAttach<ParentT> withExistingPublicIpAddress(PublicIpAddress publicIpAddress);
         }
 
         /**
-         * The final stage of network interface Ip configuration.
+         * The final stage of network interface IP configuration.
          * <p>
-         * At this stage, any remaining optional settings can be specified, or the network interface Ip configuration
+         * At this stage, any remaining optional settings can be specified, or the network interface IP configuration
          * definition can be attached to the parent network interface definition using {@link WithAttach#attach()}.
-         *
-         * @param <ParentT> the return type of {@link WithAttach#attach()}
          *
          * @param <ParentT> the return type of the final {@link Attachable#attach()}
          */
@@ -245,7 +243,7 @@
         }
     }
 
-    /** The entirety of a network interface Ip configuration definition as part of a network interface update.
+    /** The entirety of a network interface IP configuration definition as part of a network interface update.
      * @param <ParentT> the return type of the final {@link UpdateDefinitionStages.WithAttach#attach()}
      */
     interface UpdateDefinition<ParentT> extends
@@ -258,178 +256,170 @@
     }
 
     /**
-     * Grouping of network interface Ip configuration definition stages.
+     * Grouping of network interface IP configuration definition stages.
      */
     interface UpdateDefinitionStages {
         /**
-         * The first stage of network interface Ip configuration definition.
-         *
-         * @param <ParentT> the return type of the final {@link Attachable#attach()}
-         */
-<<<<<<< HEAD
-        DefinitionAttachable<ParentT> withNewPublicIpAddress(PublicIpAddress.DefinitionStages.WithCreate creatable);
-=======
+         * The first stage of network interface IP configuration definition.
+         *
+         * @param <ParentT> the return type of the final {@link Attachable#attach()}
+         */
         interface Blank<ParentT> extends WithNetwork<ParentT> {
         }
->>>>>>> b40e3474
-
-        /**
-         * The stage of the network interface Ip configuration definition allowing to specify the virtual network.
+
+        /**
+         * The stage of the network interface IP configuration definition allowing to specify the virtual network.
          *
          * @param <ParentT> the return type of the final {@link Attachable#attach()}
          */
         interface WithNetwork<ParentT> {
             /**
-             * Create a new virtual network to associate with the  network interface Ip configuration,
+             * Create a new virtual network to associate with the  network interface IP configuration,
              * based on the provided definition.
              *
              * @param creatable a creatable definition for a new virtual network
-             * @return the next stage of the network interface Ip configuration definition
+             * @return the next stage of the network interface IP configuration definition
              */
             WithPrivateIp<ParentT> withNewNetwork(Network.DefinitionStages.WithCreate creatable);
 
             /**
-             * Creates a new virtual network to associate with the network interface Ip configuration.
+             * Creates a new virtual network to associate with the network interface IP configuration.
              * <p>
              * the virtual network will be created in the same resource group and region as of parent
              * network interface, it will be created with the specified address space and a default subnet
-             * covering the entirety of the network Ip address space.
+             * covering the entirety of the network IP address space.
              *
              * @param name the name of the new virtual network
              * @param addressSpace the address space for rhe virtual network
-             * @return the next stage of the network interface Ip configuration definition
+             * @return the next stage of the network interface IP configuration definition
              */
             WithPrivateIp<ParentT> withNewNetwork(String name, String addressSpace);
 
             /**
-             * Creates a new virtual network to associate with the network interface Ip configuration.
+             * Creates a new virtual network to associate with the network interface IP configuration.
              * <p>
              * the virtual network will be created in the same resource group and region as of parent network interface,
              * it will be created with the specified address space and a default subnet covering the entirety of the
              * network IP address space.
              *
              * @param addressSpace the address space for the virtual network
-             * @return the next stage of the network interface Ip configuration definition
+             * @return the next stage of the network interface IP configuration definition
              */
             WithPrivateIp<ParentT> withNewNetwork(String addressSpace);
 
             /**
-             * Associate an existing virtual network with the network interface Ip configuration.
+             * Associate an existing virtual network with the network interface IP configuration.
              *
              * @param network an existing virtual network
-             * @return the next stage of the network interface Ip configuration definition
+             * @return the next stage of the network interface IP configuration definition
              */
             WithSubnet<ParentT> withExistingNetwork(Network network);
         }
 
         /**
-         * The stage of the network interface Ip configuration definition allowing to specify private Ip address
+         * The stage of the network interface IP configuration definition allowing to specify private IP address
          * within a virtual network subnet.
          *
          * @param <ParentT> the return type of the final {@link Attachable#attach()}
          */
         interface WithPrivateIp<ParentT> {
             /**
-             * Enables dynamic private Ip address allocation within the specified existing virtual network
-             * subnet for the network interface Ip configuration.
-             *
-             * @return the next stage of network interface Ip configuration definition
+             * Enables dynamic private IP address allocation within the specified existing virtual network
+             * subnet for the network interface IP configuration.
+             *
+             * @return the next stage of network interface IP configuration definition
              */
             WithAttach<ParentT> withPrivateIpAddressDynamic();
 
             /**
-             * Assigns the specified static private Ip address within the specified existing virtual network
-             * subnet to the network interface Ip configuration.
-             *
-             * @param staticPrivateIpAddress the static Ip address within the specified subnet to assign to
+             * Assigns the specified static private IP address within the specified existing virtual network
+             * subnet to the network interface IP configuration.
+             *
+             * @param staticPrivateIpAddress the static IP address within the specified subnet to assign to
              *                               the network interface
-             * @return the next stage of network interface Ip configuration definition
+             * @return the next stage of network interface IP configuration definition
              */
             WithAttach<ParentT> withPrivateIpAddressStatic(String staticPrivateIpAddress);
         }
 
         /**
-         * The stage of the network interface Ip configuration definition allowing to specify subnet.
+         * The stage of the network interface IP configuration definition allowing to specify subnet.
          *
          * @param <ParentT> the return type of the final {@link Attachable#attach()}
          */
         interface WithSubnet<ParentT> {
             /**
-             * Associate a subnet with the network interface Ip configuration.
+             * Associate a subnet with the network interface IP configuration.
              *
              * @param name the subnet name
-             * @return the next stage of the network intetface Ip configuration definition
+             * @return the next stage of the network interface IP configuration definition
              */
             WithPrivateIp<ParentT> withSubnet(String name);
         }
 
         /**
-         * The stage of the network interface Ip configuration definition allowing to associate it with
+         * The stage of the network interface IP configuration definition allowing to associate it with
          * a public IP address.
          *
          * @param <ParentT> the return type of the final {@link Attachable#attach()}
          */
         interface WithPublicIpAddress<ParentT> {
             /**
-             * Create a new public Ip address to associate with the network interface Ip configuration,
+             * Create a new public IP address to associate with the network interface IP configuration,
              * based on the provided definition.
              *
-             * @param creatable a creatable definition for a new public Ip
-             * @return the next stage of the network interface Ip configuration definition
-             */
-            WithAttach<ParentT> withNewPublicIpAddress(PublicIpAddress.DefinitionCreatable creatable);
-
-            /**
-             * Creates a new public Ip address in the same region and group as the resource and associate it
-             * with with the network interface Ip configuration.
-             * <p>
-             * The internal name and DNS label for the public Ip address will be derived from the network interface name.
-             *
-             * @return the next stage of the network interface Ip configuration definition
+             * @param creatable a creatable definition for a new public IP
+             * @return the next stage of the network interface IP configuration definition
+             */
+            WithAttach<ParentT> withNewPublicIpAddress(PublicIpAddress.DefinitionStages.WithCreate creatable);
+
+            /**
+             * Creates a new public IP address in the same region and group as the resource and associate it
+             * with with the network interface IP configuration.
+             * <p>
+             * The internal name and DNS label for the public IP address will be derived from the network interface name.
+             *
+             * @return the next stage of the network interface IP configuration definition
              */
             WithAttach<ParentT> withNewPublicIpAddress();
 
             /**
-             * Creates a new public Ip address in the same region and group as the resource, with the specified DNS label
-             * and associate it with the network interface Ip configuration.
-             * <p>
-             * The internal name for the public Ip address will be derived from the DNS label.
+             * Creates a new public IP address in the same region and group as the resource, with the specified DNS label
+             * and associate it with the network interface IP configuration.
+             * <p>
+             * The internal name for the public IP address will be derived from the DNS label.
              *
              * @param leafDnsLabel the leaf domain label
-             * @return tthe next stage of the Ip configuration definition
+             * @return tthe next stage of the IP configuration definition
              */
             WithAttach<ParentT> withNewPublicIpAddress(String leafDnsLabel);
 
             /**
-             * Associates an existing public Ip address with the network interface Ip configuration.
+             * Associates an existing public IP address with the network interface IP configuration.
              *
              * @param publicIpAddress an existing public IP address
-             * @return the next stage of the Ip configuration definition
+             * @return the next stage of the IP configuration definition
              */
             WithAttach<ParentT> withExistingPublicIpAddress(PublicIpAddress publicIpAddress);
         }
 
         /**
-         * The final stage of network interface Ip configuration.
+         * The final stage of network interface IP configuration.
          * <p>
-         * At this stage, any remaining optional settings can be specified, or the network interface Ip configuration
+         * At this stage, any remaining optional settings can be specified, or the network interface IP configuration
          * definition can be attached to the parent network interface definition using {@link WithAttach#attach()}.
          *
          * @param <ParentT> the return type of the final {@link Attachable#attach()}
          */
-<<<<<<< HEAD
-        Update<ParentT> withNewPublicIpAddress(PublicIpAddress.DefinitionStages.WithCreate creatable);
-=======
         interface WithAttach<ParentT>
                 extends
                 Attachable.InUpdate<ParentT>,
                 WithPublicIpAddress<ParentT> {
         }
     }
->>>>>>> b40e3474
-
-    /**
-     * The entirety of a network interface Ip configuration update as part of a network interface update.
+
+    /**
+     * The entirety of a network interface IP configuration update as part of a network interface update.
      */
     interface Update extends
         Settable<NetworkInterface.Update>,
@@ -439,88 +429,88 @@
     }
 
     /**
-     * Grouping of network interface Ip configuration update stages.
+     * Grouping of network interface IP configuration update stages.
      */
     interface UpdateStages {
         /**
-         * The stage of the network interface Ip configuration update allowing to specify subnet.
+         * The stage of the network interface IP configuration update allowing to specify subnet.
          */
         interface WithSubnet {
             /**
-             * Associate a subnet with the network interface Ip configuration.
+             * Associate a subnet with the network interface IP configuration.
              *
              * @param name the subnet name
-             * @return the next stage of the network interface Ip configuration update
+             * @return the next stage of the network interface IP configuration update
              */
             Update withSubnet(String name);
         }
 
         /**
-         * The stage of the network interface Ip configuration update allowing to specify private Ip.
+         * The stage of the network interface IP configuration update allowing to specify private IP.
          */
         interface WithPrivateIp {
             /**
-             * Enables dynamic private Ip address allocation within the specified existing virtual network
-             * subnet to the network interface Ip configuration.
-             *
-             * @return the next stage of the network interface Ip configuration update
+             * Enables dynamic private IP address allocation within the specified existing virtual network
+             * subnet to the network interface IP configuration.
+             *
+             * @return the next stage of the network interface IP configuration update
              */
             Update withPrivateIpAddressDynamic();
 
             /**
-             * Assigns the specified static private Ip address within the specified existing virtual network
-             * subnet to the network interface Ip configuration.
-             *
-             * @param staticPrivateIpAddress the static Ip address within the specified subnet to assign to
-             *                               the  Ip configuration
-             * @return the next stage of the network interface Ip configuration update
+             * Assigns the specified static private IP address within the specified existing virtual network
+             * subnet to the network interface IP configuration.
+             *
+             * @param staticPrivateIpAddress the static IP address within the specified subnet to assign to
+             *                               the  IP configuration
+             * @return the next stage of the network interface IP configuration update
              */
             Update withPrivateIpAddressStatic(String staticPrivateIpAddress);
         }
 
         /**
-         * The stage of the network interface Ip configuration update allowing to specify public Ip address.
+         * The stage of the network interface IP configuration update allowing to specify public IP address.
          */
         interface WithPublicIpAddress {
             /**
-             * Create a new public IP address to associate the network interface Ip configuration with,
+             * Create a new public IP address to associate the network interface IP configuration with,
              * based on the provided definition.
              * <p>
-             * If there is public Ip associated with the Ip configuration then that will be removed in
+             * If there is public IP associated with the IP configuration then that will be removed in
              * favour of this.
              *
-             * @param creatable a creatable definition for a new public Ip
-             * @return the next stage of the network interface Ip configuration update
-             */
-            Update withNewPublicIpAddress(PublicIpAddress.DefinitionCreatable creatable);
-
-            /**
-             * Creates a new public Ip address in the same region and group as the resource and associate it
-             * with the Ip configuration.
+             * @param creatable a creatable definition for a new public IP
+             * @return the next stage of the network interface IP configuration update
+             */
+            Update withNewPublicIpAddress(PublicIpAddress.DefinitionStages.WithCreate creatable);
+
+            /**
+             * Creates a new public IP address in the same region and group as the resource and associate it
+             * with the IP configuration.
              * <p>
              * The internal name and DNS label for the public IP address will be derived from the network interface
              * name, if there is an existing public IP association then that will be removed in favour of this.
              *
-             * @return the next stage of the network interface Ip configuration update
+             * @return the next stage of the network interface IP configuration update
              */
             Update withNewPublicIpAddress();
 
             /**
-             * Creates a new public Ip address in the same region and group as the resource, with the specified DNS
-             * label and associate it with the Ip configuration.
+             * Creates a new public IP address in the same region and group as the resource, with the specified DNS
+             * label and associate it with the IP configuration.
              * <p>
              * The internal name for the public IP address will be derived from the DNS label, if there is an existing
              * public IP association then that will be removed in favour of this
              *
              * @param leafDnsLabel the leaf domain label
-             * @return the next stage of the network interface Ip configuration update
+             * @return the next stage of the network interface IP configuration update
              */
             Update withNewPublicIpAddress(String leafDnsLabel);
 
             /**
-             * Specifies that remove any public IP associated with the Ip configuration.
-             *
-             * @return the next stage of the network interface Ip configuration update
+             * Specifies that remove any public IP associated with the IP configuration.
+             *
+             * @return the next stage of the network interface IP configuration update
              */
             Update withoutPublicIpAddress();
         }
