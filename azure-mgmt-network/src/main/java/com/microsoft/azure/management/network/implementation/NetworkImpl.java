/**
 * Copyright (c) Microsoft Corporation. All rights reserved.
 * Licensed under the MIT License. See License.txt in the project root for
 * license information.
 */
package com.microsoft.azure.management.network.implementation;

import com.microsoft.azure.management.network.Network;
import com.microsoft.azure.management.network.Subnet;
import com.microsoft.azure.management.resources.fluentcore.arm.models.Resource;
import com.microsoft.azure.management.resources.fluentcore.arm.models.implementation.GroupableResourceImpl;
import com.microsoft.azure.management.resources.fluentcore.model.implementation.ResourceServiceCall;
import com.microsoft.rest.ServiceCall;
import com.microsoft.rest.ServiceCallback;
import com.microsoft.rest.ServiceResponse;
import java.util.ArrayList;
import java.util.Collections;
import java.util.List;
import java.util.Map;
import java.util.Map.Entry;
import java.util.TreeMap;

/**
 * Implementation for {@link Network} and its create and update interfaces.
 */
class NetworkImpl
    extends GroupableResourceImpl<
        Network,
        VirtualNetworkInner,
        NetworkImpl,
        NetworkManager>
    implements
        Network,
        Network.Definition,
        Network.Update {

    private final VirtualNetworksInner innerCollection;
    private TreeMap<String, Subnet> subnets;

    NetworkImpl(String name,
            final VirtualNetworkInner innerModel,
            final VirtualNetworksInner innerCollection,
            final NetworkManager networkManager) {
        super(name, innerModel, networkManager);
        this.innerCollection = innerCollection;
        initializeSubnetsFromInner();
    }

    private void initializeSubnetsFromInner() {
        this.subnets = new TreeMap<>();
        if (this.inner().subnets() != null) {
            for (SubnetInner subnetInner : this.inner().subnets()) {
                SubnetImpl subnet = new SubnetImpl(subnetInner, this);
                this.subnets.put(subnetInner.name(), subnet);
            }
        }
    }

    // Verbs

    @Override
    public NetworkImpl refresh() throws Exception {
        ServiceResponse<VirtualNetworkInner> response =
            this.innerCollection.get(this.resourceGroupName(), this.name());
        this.setInner(response.getBody());
        initializeSubnetsFromInner();
        return this;
    }

    @Override
    public Network apply() throws Exception {
        return this.create();
    }

    @Override
    public ServiceCall<Network> applyAsync(ServiceCallback<Network> callback) {
        return createAsync(callback);
    }

    // Helpers

    NetworkImpl withSubnet(SubnetImpl subnet) {
        this.inner().subnets().add(subnet.inner());
        this.subnets.put(subnet.name(), subnet);
        return this;
    }

    NetworkManager myManager() {
        return super.myManager;
    }

    // Setters (fluent)

    @Override
    public NetworkImpl withDnsServer(String ipAddress) {
        this.inner().dhcpOptions().dnsServers().add(ipAddress);
        return this;
    }

    @Override
    public NetworkImpl withSubnet(String name, String cidr) {
        return this.defineSubnet(name)
            .withAddressPrefix(cidr)
            .attach();
    }

    @Override
    public NetworkImpl withSubnets(Map<String, String> nameCidrPairs) {
        List<SubnetInner> azureSubnets = new ArrayList<>();
        this.inner().withSubnets(azureSubnets);
        initializeSubnetsFromInner();
        for (Entry<String, String> pair : nameCidrPairs.entrySet()) {
            this.withSubnet(pair.getKey(), pair.getValue());
        }
        return this;
    }

    @Override
    public NetworkImpl withoutSubnet(String name) {
        // Remove from cache
        this.subnets.remove(name);

        // Remove from inner
        List<SubnetInner> innerSubnets = this.inner().subnets();
        for (int i = 0; i < innerSubnets.size(); i++) {
            if (innerSubnets.get(i).name().equalsIgnoreCase(name)) {
                innerSubnets.remove(i);
                break;
            }
        }

        return this;
    }

    @Override
    public NetworkImpl withAddressSpace(String cidr) {
        this.inner().addressSpace().addressPrefixes().add(cidr);
        return this;
    }

    @Override
    public SubnetImpl defineSubnet(String name) {
        SubnetInner inner = new SubnetInner();
        inner.withName(name);
        return new SubnetImpl(inner, this);
    }

    // Getters

    @Override
    public List<String> addressSpaces() {
        return Collections.unmodifiableList(this.inner().addressSpace().addressPrefixes());
    }

    @Override
    public List<String> dnsServerIPs() {
        return Collections.unmodifiableList(this.inner().dhcpOptions().dnsServers());
    }

    @Override
    public Map<String, Subnet> subnets() {
        return Collections.unmodifiableMap(this.subnets);
    }

    private void ensureCreationPrerequisites() {
        // Ensure address spaces
        if (this.addressSpaces().size() == 0) {
            this.withAddressSpace("10.0.0.0/16");
        }

        if (isInCreateMode()) {
            // Create a subnet as needed, covering the entire first address space
            if (this.inner().subnets().size() == 0) {
                this.withSubnet("subnet1", this.addressSpaces().get(0));
            }
        }
    }

    @Override
    public SubnetImpl updateSubnet(String name) {
        return (SubnetImpl) this.subnets.get(name);
    }

    // CreatorTaskGroup.ResourceCreator implementation

    @Override
    public Resource createResource() throws Exception {
        ensureCreationPrerequisites();

        ServiceResponse<VirtualNetworkInner> response =
                this.innerCollection.createOrUpdate(this.resourceGroupName(), this.name(), this.inner());
        this.setInner(response.getBody());
        initializeSubnetsFromInner();
        return this;
    }

    @Override
<<<<<<< HEAD
    public ServiceCall<VirtualNetworkInner> createResourceAsync(final ServiceCallback<Resource> callback) {
        final  NetworkImpl self = this;
=======
    public ServiceCall<Resource> createResourceAsync(final ServiceCallback<Resource> callback) {
>>>>>>> 937bfd6b
        ensureCreationPrerequisites();
        ResourceServiceCall<Network, VirtualNetworkInner, NetworkImpl> serviceCall = new ResourceServiceCall<>(this);
        serviceCall.withSuccessHandler(new ResourceServiceCall.SuccessHandler<VirtualNetworkInner>() {
            @Override
            public void success(ServiceResponse<VirtualNetworkInner> response) {
                initializeSubnetsFromInner();
            }
        });
        this.innerCollection.createOrUpdateAsync(this.resourceGroupName(),
                this.name(),
                this.inner(),
                serviceCall.wrapCallBack(callback));
        return serviceCall;
    }
}<|MERGE_RESOLUTION|>--- conflicted
+++ resolved
@@ -195,12 +195,7 @@
     }
 
     @Override
-<<<<<<< HEAD
-    public ServiceCall<VirtualNetworkInner> createResourceAsync(final ServiceCallback<Resource> callback) {
-        final  NetworkImpl self = this;
-=======
     public ServiceCall<Resource> createResourceAsync(final ServiceCallback<Resource> callback) {
->>>>>>> 937bfd6b
         ensureCreationPrerequisites();
         ResourceServiceCall<Network, VirtualNetworkInner, NetworkImpl> serviceCall = new ResourceServiceCall<>(this);
         serviceCall.withSuccessHandler(new ResourceServiceCall.SuccessHandler<VirtualNetworkInner>() {
