<?xml version="1.0" encoding="UTF-8"?>
<!-- Copyright (c) Microsoft Corporation. All rights reserved. -->
<!-- Licensed under the MIT License. -->

<project xmlns="http://maven.apache.org/POM/4.0.0"
         xmlns:xsi="http://www.w3.org/2001/XMLSchema-instance"
         xsi:schemaLocation="http://maven.apache.org/POM/4.0.0 http://maven.apache.org/xsd/maven-4.0.0.xsd">
  <modelVersion>4.0.0</modelVersion>

  <parent>
    <groupId>com.azure</groupId>
    <artifactId>azure-client-sdk-parent</artifactId>
    <version>1.7.0</version> <!-- {x-version-update;com.azure:azure-client-sdk-parent;current} -->
    <relativePath>../../sdk/parents/azure-client-sdk-parent</relativePath>
  </parent>

  <groupId>com.azure</groupId>
  <artifactId>jacoco-test-coverage</artifactId>
  <version>1.0.0-SNAPSHOT</version>

  <name>Microsoft Azure Client Library - Test coverage</name>
  <description>Package for generating test coverage report for Azure Client Libraries</description>
  <url>https://github.com/Azure/azure-sdk-for-java</url>

  <distributionManagement>
    <site>
      <id>azure-java-build-docs</id>
      <url>${site.url}/site/${project.artifactId}</url>
    </site>
  </distributionManagement>

  <scm>
    <url>scm:git:https://github.com/Azure/azure-sdk-for-java</url>
    <connection>scm:git:git@github.com:Azure/azure-sdk-for-java.git</connection>
    <tag>HEAD</tag>
  </scm>

  <dependencies>
    <dependency>
      <groupId>com.azure</groupId>
      <artifactId>azure-ai-anomalydetector</artifactId>
      <version>3.0.0-beta.3</version> <!-- {x-version-update;com.azure:azure-ai-anomalydetector;current} -->
    </dependency>
    <dependency>
      <groupId>com.azure</groupId>
      <artifactId>azure-ai-formrecognizer</artifactId>
      <version>4.0.0-beta.2</version> <!-- {x-version-update;com.azure:azure-ai-formrecognizer;current} -->
    </dependency>
    <dependency>
      <groupId>com.azure</groupId>
      <artifactId>azure-ai-metricsadvisor</artifactId>
      <version>1.1.0-beta.1</version> <!-- {x-version-update;com.azure:azure-ai-metricsadvisor;current} -->
    </dependency>
    <dependency>
      <groupId>com.azure</groupId>
      <artifactId>azure-ai-textanalytics</artifactId>
      <version>5.2.0-beta.2</version> <!-- {x-version-update;com.azure:azure-ai-textanalytics;current} -->
    </dependency>
    <dependency>
    <groupId>com.azure</groupId>
      <artifactId>azure-communication-chat</artifactId>
      <version>1.2.0-beta.1</version> <!-- {x-version-update;com.azure:azure-communication-chat;current} -->
    </dependency>
    <dependency>
      <groupId>com.azure</groupId>
      <artifactId>azure-communication-common</artifactId>
      <version>1.1.0-beta.1</version> <!-- {x-version-update;com.azure:azure-communication-common;current} -->
    </dependency>
    <dependency>
      <groupId>com.azure</groupId>
      <artifactId>azure-communication-identity</artifactId>
      <version>1.2.0-beta.1</version> <!-- {x-version-update;com.azure:azure-communication-identity;current} -->
    </dependency>
    <dependency>
      <groupId>com.azure</groupId>
      <artifactId>azure-communication-networktraversal</artifactId>
      <version>1.0.0-beta.2</version> <!-- {x-version-update;com.azure:azure-communication-networktraversal;current} -->
    </dependency>
    <dependency>
      <groupId>com.azure</groupId>
      <artifactId>azure-communication-sms</artifactId>
      <version>1.1.0-beta.1</version> <!-- {x-version-update;com.azure:azure-communication-sms;current} -->
    </dependency>
      <dependency>
      <groupId>com.azure</groupId>
      <artifactId>azure-communication-phonenumbers</artifactId>
      <version>1.1.0-beta.1</version> <!-- {x-version-update;com.azure:azure-communication-phonenumbers;current} -->
    </dependency>
    <dependency>
      <groupId>com.azure</groupId>
      <artifactId>azure-communication-callingserver</artifactId>
      <version>1.0.0-beta.4</version> <!-- {x-version-update;com.azure:azure-communication-callingserver;current} -->
    </dependency>
    <dependency>
      <groupId>com.azure</groupId>
      <artifactId>azure-containers-containerregistry</artifactId>
      <version>1.0.0-beta.5</version> <!-- {x-version-update;com.azure:azure-containers-containerregistry;current} -->
    </dependency>
    <dependency>
      <groupId>com.azure</groupId>
      <artifactId>azure-analytics-synapse-accesscontrol</artifactId>
      <version>1.0.0-beta.5</version> <!-- {x-version-update;com.azure:azure-analytics-synapse-accesscontrol;current} -->
    </dependency>
    <dependency>
      <groupId>com.azure</groupId>
      <artifactId>azure-analytics-synapse-artifacts</artifactId>
      <version>1.0.0-beta.7</version> <!-- {x-version-update;com.azure:azure-analytics-synapse-artifacts;current} -->
    </dependency>
    <dependency>
      <groupId>com.azure</groupId>
      <artifactId>azure-analytics-synapse-spark</artifactId>
      <version>1.0.0-beta.6</version> <!-- {x-version-update;com.azure:azure-analytics-synapse-spark;current} -->
    </dependency>
    <dependency>
      <groupId>com.azure</groupId>
      <artifactId>azure-core</artifactId>
      <version>1.22.0-beta.2</version> <!-- {x-version-update;com.azure:azure-core;current} -->
    </dependency>
    <dependency>
      <groupId>com.azure</groupId>
      <artifactId>azure-core-amqp</artifactId>
      <version>2.4.0-beta.1</version> <!-- {x-version-update;com.azure:azure-core-amqp;current} -->
    </dependency>
    <dependency>
      <groupId>com.azure</groupId>
      <artifactId>azure-core-amqp-experimental</artifactId>
      <version>1.0.0-beta.1</version> <!-- {x-version-update;com.azure:azure-core-amqp-experimental;current} -->
    </dependency>
    <dependency>
      <groupId>com.azure</groupId>
      <artifactId>azure-core-experimental</artifactId>
      <version>1.0.0-beta.20</version> <!-- {x-version-update;com.azure:azure-core-experimental;current} -->
    </dependency>
    <dependency>
      <groupId>com.azure</groupId>
      <artifactId>azure-core-http-jdk-httpclient</artifactId>
      <version>1.0.0-beta.1</version> <!-- {x-version-update;com.azure:azure-core-http-jdk-httpclient;current} -->
    </dependency>
    <dependency>
      <groupId>com.azure</groupId>
      <artifactId>azure-core-http-netty</artifactId>
      <version>1.12.0-beta.1</version> <!-- {x-version-update;com.azure:azure-core-http-netty;current} -->
    </dependency>
    <dependency>
      <groupId>com.azure</groupId>
      <artifactId>azure-core-http-okhttp</artifactId>
      <version>1.8.0-beta.1</version> <!-- {x-version-update;com.azure:azure-core-http-okhttp;current} -->
    </dependency>
    <dependency>
      <groupId>com.azure</groupId>
      <artifactId>azure-core-management</artifactId>
      <version>1.5.0-beta.1</version> <!-- {x-version-update;com.azure:azure-core-management;current} -->
    </dependency>
    <dependency>
      <groupId>com.azure</groupId>
      <artifactId>azure-core-serializer-avro-apache</artifactId>
      <version>1.0.0-beta.16</version> <!-- {x-version-update;com.azure:azure-core-serializer-avro-apache;current} -->
    </dependency>
    <dependency>
      <groupId>com.azure</groupId>
      <artifactId>azure-core-serializer-json-gson</artifactId>
      <version>1.2.0-beta.1</version> <!-- {x-version-update;com.azure:azure-core-serializer-json-gson;current} -->
    </dependency>
    <dependency>
      <groupId>com.azure</groupId>
      <artifactId>azure-core-serializer-json-jackson</artifactId>
      <version>1.3.0-beta.1</version> <!-- {x-version-update;com.azure:azure-core-serializer-json-jackson;current} -->
    </dependency>
    <dependency>
      <groupId>com.azure</groupId>
      <artifactId>azure-core-tracing-opentelemetry</artifactId>
      <version>1.0.0-beta.16</version> <!-- {x-version-update;com.azure:azure-core-tracing-opentelemetry;current} -->
    </dependency>
    <dependency>
      <groupId>com.azure</groupId>
      <artifactId>azure-cosmos</artifactId>
      <version>4.21.0-beta.1</version> <!-- {x-version-update;com.azure:azure-cosmos;current} -->
    </dependency>
    <dependency>
      <groupId>com.azure</groupId>
      <artifactId>azure-cosmos-encryption</artifactId>
      <version>1.0.0-beta.10</version> <!-- {x-version-update;com.azure:azure-cosmos-encryption;current} -->
    </dependency>
    <dependency>
      <groupId>com.azure</groupId>
      <artifactId>azure-data-appconfiguration</artifactId>
      <version>1.3.0-beta.1</version> <!-- {x-version-update;com.azure:azure-data-appconfiguration;current} -->
    </dependency>
    <dependency>
      <groupId>com.azure</groupId>
      <artifactId>azure-data-schemaregistry</artifactId>
      <version>1.0.0-beta.7</version> <!-- {x-version-update;com.azure:azure-data-schemaregistry;current} -->
    </dependency>
    <dependency>
      <groupId>com.azure</groupId>
      <artifactId>azure-data-schemaregistry-apacheavro</artifactId>
      <version>1.0.0-beta.7</version> <!-- {x-version-update;com.azure:azure-data-schemaregistry-apacheavro;current} -->
    </dependency>
    <dependency>
      <groupId>com.azure</groupId>
      <artifactId>azure-data-tables</artifactId>
      <version>12.2.0-beta.1</version> <!-- {x-version-update;com.azure:azure-data-tables;current} -->
    </dependency>
    <dependency>
      <groupId>com.azure</groupId>
      <artifactId>azure-identity</artifactId>
      <version>1.5.0-beta.1</version> <!-- {x-version-update;com.azure:azure-identity;current} -->
    </dependency>
    <dependency>
      <groupId>com.azure</groupId>
      <artifactId>azure-iot-deviceupdate</artifactId>
      <version>1.0.0-beta.2</version> <!-- {x-version-update;com.azure:azure-iot-deviceupdate;current} -->
    </dependency>
    <dependency>
      <groupId>com.azure</groupId>
      <artifactId>azure-messaging-eventgrid</artifactId>
      <version>4.8.0-beta.1</version> <!-- {x-version-update;com.azure:azure-messaging-eventgrid;current} -->
    </dependency>
    <dependency>
      <groupId>com.azure</groupId>
      <artifactId>azure-messaging-eventhubs</artifactId>
      <version>5.11.0-beta.1</version> <!-- {x-version-update;com.azure:azure-messaging-eventhubs;current} -->
    </dependency>
    <dependency>
      <groupId>com.azure</groupId>
      <artifactId>azure-messaging-eventhubs-checkpointstore-blob</artifactId>
      <version>1.11.0-beta.1</version> <!-- {x-version-update;com.azure:azure-messaging-eventhubs-checkpointstore-blob;current} -->
    </dependency>
    <dependency>
      <groupId>com.azure</groupId>
      <artifactId>azure-messaging-servicebus</artifactId>
      <version>7.5.0-beta.1</version> <!-- {x-version-update;com.azure:azure-messaging-servicebus;current} -->
    </dependency>
    <dependency>
      <groupId>com.azure</groupId>
      <artifactId>azure-messaging-webpubsub</artifactId>
      <version>1.0.0-beta.4</version> <!-- {x-version-update;com.azure:azure-messaging-webpubsub;current} -->
    </dependency>
    <dependency>
      <groupId>com.azure</groupId>
      <artifactId>azure-monitor-opentelemetry-exporter</artifactId>
      <version>1.0.0-beta.5</version> <!-- {x-version-update;com.azure:azure-monitor-opentelemetry-exporter;current} -->
    </dependency>
    <dependency>
      <groupId>com.azure</groupId>
      <artifactId>azure-monitor-query</artifactId>
      <version>1.1.0-beta.1</version> <!-- {x-version-update;com.azure:azure-monitor-query;current} -->
    </dependency>
    <dependency>
      <groupId>com.azure</groupId>
      <artifactId>azure-search-documents</artifactId>
      <version>11.5.0-beta.5</version> <!-- {x-version-update;com.azure:azure-search-documents;current} -->
    </dependency>
    <dependency>
      <groupId>com.azure</groupId>
      <artifactId>azure-security-keyvault-administration</artifactId>
      <version>4.1.0-beta.3</version> <!-- {x-version-update;com.azure:azure-security-keyvault-administration;current} -->
    </dependency>
    <dependency>
      <groupId>com.azure</groupId>
      <artifactId>azure-security-keyvault-certificates</artifactId>
      <version>4.3.0-beta.3</version> <!-- {x-version-update;com.azure:azure-security-keyvault-certificates;current} -->
    </dependency>
    <dependency>
      <groupId>com.azure</groupId>
      <artifactId>azure-security-keyvault-jca</artifactId>
      <version>2.2.0-beta.1</version> <!-- {x-version-update;com.azure:azure-security-keyvault-jca;current} -->
    </dependency>
    <dependency>
      <groupId>com.azure</groupId>
      <artifactId>azure-security-keyvault-keys</artifactId>
      <version>4.4.0-beta.5</version> <!-- {x-version-update;com.azure:azure-security-keyvault-keys;current} -->
    </dependency>
    <dependency>
      <groupId>com.azure</groupId>
      <artifactId>azure-security-keyvault-secrets</artifactId>
      <version>4.4.0-beta.3</version> <!-- {x-version-update;com.azure:azure-security-keyvault-secrets;current} -->
    </dependency>
    <dependency>
      <groupId>com.azure</groupId>
      <artifactId>azure-storage-common</artifactId>
      <version>12.15.0-beta.1</version> <!-- {x-version-update;com.azure:azure-storage-common;current} -->
    </dependency>
    <dependency>
      <groupId>com.azure</groupId>
      <artifactId>azure-storage-blob</artifactId>
      <version>12.15.0-beta.1</version> <!-- {x-version-update;com.azure:azure-storage-blob;current} -->
    </dependency>
    <dependency>
      <groupId>com.azure</groupId>
      <artifactId>azure-storage-blob-batch</artifactId>
      <version>12.12.0-beta.1</version> <!-- {x-version-update;com.azure:azure-storage-blob-batch;current} -->
    </dependency>
    <dependency>
      <groupId>com.azure</groupId>
      <artifactId>azure-storage-blob-changefeed</artifactId>
      <version>12.0.0-beta.11</version> <!-- {x-version-update;com.azure:azure-storage-blob-changefeed;current} -->
    </dependency>
    <dependency>
      <groupId>com.azure</groupId>
      <artifactId>azure-storage-blob-cryptography</artifactId>
      <version>12.15.0-beta.1</version> <!-- {x-version-update;com.azure:azure-storage-blob-cryptography;current} -->
    </dependency>
    <dependency>
      <groupId>com.azure</groupId>
      <artifactId>azure-storage-blob-nio</artifactId>
      <version>12.0.0-beta.11</version> <!-- {x-version-update;com.azure:azure-storage-blob-nio;current} -->
    </dependency>
    <dependency>
      <groupId>com.azure</groupId>
      <artifactId>azure-storage-file-share</artifactId>
      <version>12.12.0-beta.1</version> <!-- {x-version-update;com.azure:azure-storage-file-share;current} -->
    </dependency>
    <dependency>
      <groupId>com.azure</groupId>
      <artifactId>azure-storage-file-datalake</artifactId>
      <version>12.8.0-beta.1</version> <!-- {x-version-update;com.azure:azure-storage-file-datalake;current} -->
    </dependency>
    <dependency>
      <groupId>com.azure</groupId>
      <artifactId>azure-storage-internal-avro</artifactId>
      <version>12.2.0-beta.1</version> <!-- {x-version-update;com.azure:azure-storage-internal-avro;current} -->
    </dependency>
    <dependency>
      <groupId>com.azure</groupId>
      <artifactId>azure-storage-queue</artifactId>
      <version>12.12.0-beta.1</version> <!-- {x-version-update;com.azure:azure-storage-queue;current} -->
    </dependency>
    <dependency>
      <groupId>com.azure</groupId>
      <artifactId>azure-sdk-template</artifactId>
      <version>1.2.1-beta.16</version> <!-- {x-version-update;com.azure:azure-sdk-template;current} -->
    </dependency>
    <dependency>
      <groupId>com.azure.resourcemanager</groupId>
      <artifactId>azure-resourcemanager</artifactId>
      <version>2.9.0-beta.1</version> <!-- {x-version-update;com.azure.resourcemanager:azure-resourcemanager;current} -->
    </dependency>
    <dependency>
      <groupId>com.azure.resourcemanager</groupId>
      <artifactId>azure-resourcemanager-appplatform</artifactId>
      <version>2.9.0-beta.1</version> <!-- {x-version-update;com.azure.resourcemanager:azure-resourcemanager-appplatform;current} -->
    </dependency>
    <dependency>
      <groupId>com.azure.resourcemanager</groupId>
      <artifactId>azure-resourcemanager-appservice</artifactId>
      <version>2.9.0-beta.1</version> <!-- {x-version-update;com.azure.resourcemanager:azure-resourcemanager-appservice;current} -->
    </dependency>
    <dependency>
      <groupId>com.azure.resourcemanager</groupId>
      <artifactId>azure-resourcemanager-authorization</artifactId>
      <version>2.9.0-beta.1</version> <!-- {x-version-update;com.azure.resourcemanager:azure-resourcemanager-authorization;current} -->
    </dependency>
    <dependency>
      <groupId>com.azure.resourcemanager</groupId>
      <artifactId>azure-resourcemanager-compute</artifactId>
      <version>2.9.0-beta.1</version> <!-- {x-version-update;com.azure.resourcemanager:azure-resourcemanager-compute;current} -->
    </dependency>
    <dependency>
      <groupId>com.azure.resourcemanager</groupId>
      <artifactId>azure-resourcemanager-containerinstance</artifactId>
      <version>2.9.0-beta.1</version> <!-- {x-version-update;com.azure.resourcemanager:azure-resourcemanager-containerinstance;current} -->
    </dependency>
    <dependency>
      <groupId>com.azure.resourcemanager</groupId>
      <artifactId>azure-resourcemanager-containerregistry</artifactId>
      <version>2.9.0-beta.1</version> <!-- {x-version-update;com.azure.resourcemanager:azure-resourcemanager-containerregistry;current} -->
    </dependency>
    <dependency>
      <groupId>com.azure.resourcemanager</groupId>
      <artifactId>azure-resourcemanager-containerservice</artifactId>
      <version>2.9.0-beta.1</version> <!-- {x-version-update;com.azure.resourcemanager:azure-resourcemanager-containerservice;current} -->
    </dependency>
    <dependency>
      <groupId>com.azure.resourcemanager</groupId>
      <artifactId>azure-resourcemanager-cosmos</artifactId>
      <version>2.9.0-beta.1</version> <!-- {x-version-update;com.azure.resourcemanager:azure-resourcemanager-cosmos;current} -->
    </dependency>
    <dependency>
      <groupId>com.azure.resourcemanager</groupId>
      <artifactId>azure-resourcemanager-dns</artifactId>
      <version>2.9.0-beta.1</version> <!-- {x-version-update;com.azure.resourcemanager:azure-resourcemanager-dns;current} -->
    </dependency>
    <dependency>
      <groupId>com.azure.resourcemanager</groupId>
      <artifactId>azure-resourcemanager-keyvault</artifactId>
      <version>2.9.0-beta.1</version> <!-- {x-version-update;com.azure.resourcemanager:azure-resourcemanager-keyvault;current} -->
    </dependency>
    <dependency>
      <groupId>com.azure.resourcemanager</groupId>
      <artifactId>azure-resourcemanager-monitor</artifactId>
      <version>2.9.0-beta.1</version> <!-- {x-version-update;com.azure.resourcemanager:azure-resourcemanager-monitor;current} -->
    </dependency>
    <dependency>
      <groupId>com.azure.resourcemanager</groupId>
      <artifactId>azure-resourcemanager-msi</artifactId>
      <version>2.9.0-beta.1</version> <!-- {x-version-update;com.azure.resourcemanager:azure-resourcemanager-msi;current} -->
    </dependency>
    <dependency>
      <groupId>com.azure.resourcemanager</groupId>
      <artifactId>azure-resourcemanager-network</artifactId>
      <version>2.9.0-beta.1</version> <!-- {x-version-update;com.azure.resourcemanager:azure-resourcemanager-network;current} -->
    </dependency>
    <dependency>
      <groupId>com.azure.resourcemanager</groupId>
      <artifactId>azure-resourcemanager-resources</artifactId>
      <version>2.9.0-beta.1</version> <!-- {x-version-update;com.azure.resourcemanager:azure-resourcemanager-resources;current} -->
    </dependency>
    <dependency>
      <groupId>com.azure.resourcemanager</groupId>
      <artifactId>azure-resourcemanager-sql</artifactId>
      <version>2.9.0-beta.1</version> <!-- {x-version-update;com.azure.resourcemanager:azure-resourcemanager-sql;current} -->
    </dependency>
    <dependency>
      <groupId>com.azure.resourcemanager</groupId>
      <artifactId>azure-resourcemanager-storage</artifactId>
      <version>2.9.0-beta.1</version> <!-- {x-version-update;com.azure.resourcemanager:azure-resourcemanager-storage;current} -->
    </dependency>

    <dependency>
      <groupId>com.azure.spring</groupId>
      <artifactId>spring-cloud-azure-core</artifactId>
      <version>4.0.0-beta.1</version> <!-- {x-version-update;com.azure.spring:spring-cloud-azure-core;current} -->
    </dependency>
    <dependency>
      <groupId>com.azure.spring</groupId>
      <artifactId>spring-cloud-azure-resourcemanager</artifactId>
      <version>4.0.0-beta.1</version> <!-- {x-version-update;com.azure.spring:spring-cloud-azure-resourcemanager;current} -->
    </dependency>
    <dependency>
      <groupId>com.azure.spring</groupId>
      <artifactId>spring-messaging-azure</artifactId>
      <version>4.0.0-beta.1</version> <!-- {x-version-update;com.azure.spring:spring-messaging-azure;current} -->
    </dependency>
    <dependency>
      <groupId>com.azure.spring</groupId>
      <artifactId>spring-messaging-azure-eventhubs</artifactId>
      <version>4.0.0-beta.1</version> <!-- {x-version-update;com.azure.spring:spring-messaging-azure-eventhubs;current} -->
    </dependency>
    <dependency>
      <groupId>com.azure.spring</groupId>
<<<<<<< HEAD
      <artifactId>spring-messaging-azure-servicebus</artifactId>
      <version>4.0.0-beta.1</version> <!-- {x-version-update;com.azure.spring:spring-messaging-azure-servicebus;current} -->
=======
      <artifactId>azure-spring-boot-starter-keyvault-certificates</artifactId>
      <version>3.10.0-beta.1</version> <!-- {x-version-update;com.azure.spring:azure-spring-boot-starter-keyvault-certificates;current} -->
>>>>>>> b511bc6a
    </dependency>
    <dependency>
      <groupId>com.azure.spring</groupId>
      <artifactId>spring-messaging-azure-storage-queue</artifactId>
      <version>4.0.0-beta.1</version> <!-- {x-version-update;com.azure.spring:spring-messaging-azure-storage-queue;current} -->
    </dependency>
    <dependency>
      <groupId>com.azure.spring</groupId>
      <artifactId>spring-integration-azure-core</artifactId>
      <version>4.0.0-beta.1</version> <!-- {x-version-update;com.azure.spring:spring-integration-azure-core;current} -->
    </dependency>
    <dependency>
      <groupId>com.azure.spring</groupId>
      <artifactId>spring-integration-azure-eventhubs</artifactId>
      <version>4.0.0-beta.1</version> <!-- {x-version-update;com.azure.spring:spring-integration-azure-eventhubs;current} -->
    </dependency>
    <dependency>
      <groupId>com.azure.spring</groupId>
      <artifactId>spring-integration-azure-servicebus</artifactId>
      <version>4.0.0-beta.1</version> <!-- {x-version-update;com.azure.spring:spring-integration-azure-servicebus;current} -->
    </dependency>
    <dependency>
      <groupId>com.azure.spring</groupId>
      <artifactId>spring-integration-azure-storage-queue</artifactId>
      <version>4.0.0-beta.1</version> <!-- {x-version-update;com.azure.spring:spring-integration-azure-storage-queue;current} -->
    </dependency>
    <dependency>
<<<<<<< HEAD
      <groupId>com.azure.spring</groupId>
      <artifactId>spring-cloud-azure-autoconfigure</artifactId>
      <version>4.0.0-beta.1</version> <!-- {x-version-update;com.azure.spring:spring-cloud-azure-autoconfigure;current} -->
=======
      <groupId>com.azure</groupId>
      <artifactId>azure-spring-data-cosmos</artifactId>
      <version>3.14.0-beta.1</version> <!-- {x-version-update;com.azure:azure-spring-data-cosmos;current} -->
>>>>>>> b511bc6a
    </dependency>
    <dependency>
      <groupId>com.azure.spring</groupId>
      <artifactId>spring-cloud-azure-starter</artifactId>
      <version>4.0.0-beta.1</version> <!-- {x-version-update;com.azure.spring:spring-cloud-azure-starter;current} -->
    </dependency>
    <dependency>
      <groupId>com.azure.spring</groupId>
      <artifactId>spring-cloud-azure-starter-active-directory</artifactId>
      <version>4.0.0-beta.1</version> <!-- {x-version-update;com.azure.spring:spring-cloud-azure-starter-active-directory;current} -->
    </dependency>
    <dependency>
      <groupId>com.azure.spring</groupId>
      <artifactId>spring-cloud-azure-starter-keyvault-certificates</artifactId>
      <version>4.0.0-beta.1</version> <!-- {x-version-update;com.azure.spring:spring-cloud-azure-starter-keyvault-certificates;current} -->
    </dependency>
    <dependency>
      <groupId>com.azure.spring</groupId>
      <artifactId>spring-cloud-azure-starter-keyvault-secrets</artifactId>
      <version>4.0.0-beta.1</version> <!-- {x-version-update;com.azure.spring:spring-cloud-azure-starter-keyvault-secrets;current} -->
    </dependency>
    <dependency>
      <groupId>com.azure.spring</groupId>
      <artifactId>spring-cloud-azure-starter-servicebus-jms</artifactId>
      <version>4.0.0-beta.1</version> <!-- {x-version-update;com.azure.spring:spring-cloud-azure-starter-servicebus-jms;current} -->
    </dependency>
    <dependency>
      <groupId>com.azure.spring</groupId>
      <artifactId>spring-cloud-azure-starter-cosmos</artifactId>
      <version>4.0.0-beta.1</version> <!-- {x-version-update;com.azure.spring:spring-cloud-azure-starter-cosmos;current} -->
    </dependency>
    <dependency>
      <groupId>com.azure.spring</groupId>
      <artifactId>spring-cloud-azure-starter-storage</artifactId>
      <version>4.0.0-beta.1</version> <!-- {x-version-update;com.azure.spring:spring-cloud-azure-starter-storage;current} -->
    </dependency>
    <dependency>
      <groupId>com.azure.spring</groupId>
      <artifactId>spring-cloud-azure-starter-cache</artifactId>
      <version>4.0.0-beta.1</version> <!-- {x-version-update;com.azure.spring:spring-cloud-azure-starter-cache;current} -->
    </dependency>
    <dependency>
      <groupId>com.azure.spring</groupId>
      <artifactId>spring-cloud-azure-starter-eventhubs</artifactId>
      <version>4.0.0-beta.1</version> <!-- {x-version-update;com.azure.spring:spring-cloud-azure-starter-eventhubs;current} -->
    </dependency>
    <dependency>
      <groupId>com.azure.spring</groupId>
      <artifactId>spring-cloud-azure-starter-eventhubs-kafka</artifactId>
      <version>4.0.0-beta.1</version> <!-- {x-version-update;com.azure.spring:spring-cloud-azure-starter-eventhubs-kafka;current} -->
    </dependency>
    <dependency>
      <groupId>com.azure.spring</groupId>
      <artifactId>spring-cloud-azure-starter-servicebus</artifactId>
      <version>4.0.0-beta.1</version> <!-- {x-version-update;com.azure.spring:spring-cloud-azure-starter-servicebus;current} -->
    </dependency>
    <dependency>
      <groupId>com.azure.spring</groupId>
      <artifactId>spring-cloud-azure-starter-storage-queue</artifactId>
      <version>4.0.0-beta.1</version> <!-- {x-version-update;com.azure.spring:spring-cloud-azure-starter-storage-queue;current} -->
    </dependency>
    <dependency>
      <groupId>com.azure.spring</groupId>
      <artifactId>spring-cloud-azure-stream-binder-servicebus-core</artifactId>
      <version>4.0.0-beta.1</version> <!-- {x-version-update;com.azure.spring:spring-cloud-azure-stream-binder-servicebus-core;current} -->
    </dependency>
    <dependency>
      <groupId>com.azure.spring</groupId>
      <artifactId>spring-cloud-azure-stream-binder-test</artifactId>
      <version>4.0.0-beta.1</version> <!-- {x-version-update;com.azure.spring:spring-cloud-azure-stream-binder-test;current} -->
    </dependency>
    <dependency>
      <groupId>com.azure.spring</groupId>
      <artifactId>spring-cloud-azure-stream-binder-servicebus-topic</artifactId>
      <version>4.0.0-beta.1</version> <!-- {x-version-update;com.azure.spring:spring-cloud-azure-stream-binder-servicebus-topic;current} -->
    </dependency>
    <dependency>
      <groupId>com.azure.spring</groupId>
      <artifactId>spring-cloud-azure-stream-binder-servicebus-queue</artifactId>
      <version>4.0.0-beta.1</version> <!-- {x-version-update;com.azure.spring:spring-cloud-azure-stream-binder-servicebus-queue;current} -->
    </dependency>
    <dependency>
      <groupId>com.azure.spring</groupId>
      <artifactId>spring-cloud-azure-starter-stream-servicebus-queue</artifactId>
      <version>4.0.0-beta.1</version> <!-- {x-version-update;com.azure.spring:spring-cloud-azure-starter-stream-servicebus-queue;current} -->
    </dependency>
    <dependency>
      <groupId>com.azure.spring</groupId>
      <artifactId>spring-cloud-azure-starter-stream-servicebus-topic</artifactId>
      <version>4.0.0-beta.1</version> <!-- {x-version-update;com.azure.spring:spring-cloud-azure-starter-stream-servicebus-topic;current} -->
    </dependency>
    <dependency>
      <groupId>com.azure.spring</groupId>
      <artifactId>spring-cloud-azure-stream-binder-eventhubs</artifactId>
      <version>4.0.0-beta.1</version> <!-- {x-version-update;com.azure.spring:spring-cloud-azure-stream-binder-eventhubs;current} -->
    </dependency>
    <dependency>
      <groupId>com.azure.spring</groupId>
      <artifactId>spring-cloud-azure-starter-stream-eventhubs</artifactId>
      <version>4.0.0-beta.1</version> <!-- {x-version-update;com.azure.spring:spring-cloud-azure-starter-stream-eventhubs;current} -->
    </dependency>
    <dependency>
      <groupId>com.azure.spring</groupId>
      <artifactId>spring-cloud-azure-stream-binder-eventhubs-core</artifactId>
      <version>4.0.0-beta.1</version> <!-- {x-version-update;com.azure.spring:spring-cloud-azure-stream-binder-eventhubs-core;current} -->
    </dependency>
    <dependency>
      <groupId>com.azure</groupId>
      <artifactId>azure-spring-data-cosmos</artifactId>
      <version>3.12.0</version> <!-- {x-version-update;com.azure:azure-spring-data-cosmos;current} -->
    </dependency>
    <dependency>
      <groupId>com.azure.spring</groupId>
      <artifactId>spring-cloud-azure-messaging</artifactId>
      <version>4.0.0-beta.1</version> <!-- {x-version-update;com.azure.spring:spring-cloud-azure-messaging;current} -->
    </dependency>
    <dependency>
      <groupId>com.microsoft.azure</groupId>
      <artifactId>spring-cloud-starter-azure-appconfiguration-config</artifactId>
      <version>1.4.0-beta.1</version> <!-- {x-version-update;com.microsoft.azure:spring-cloud-starter-azure-appconfiguration-config;current} -->
    </dependency>
	  <dependency>
      <groupId>com.azure</groupId>
      <artifactId>azure-digitaltwins-core</artifactId>
      <version>1.2.0-beta.1</version> <!-- {x-version-update;com.azure:azure-digitaltwins-core;current} -->
    </dependency>
    <dependency>
      <groupId>com.azure</groupId>
      <artifactId>azure-mixedreality-authentication</artifactId>
      <version>1.2.0-beta.1</version> <!-- {x-version-update;com.azure:azure-mixedreality-authentication;current} -->
    </dependency>
    <dependency>
      <groupId>com.azure</groupId>
      <artifactId>azure-mixedreality-remoterendering</artifactId>
      <version>1.1.1</version> <!-- {x-version-update;com.azure:azure-mixedreality-remoterendering;current} -->
    </dependency>
  </dependencies>
  <build>
    <plugins>
      <plugin>
        <groupId>org.apache.maven.plugins</groupId>
        <artifactId>maven-enforcer-plugin</artifactId>
        <version>3.0.0-M3</version> <!-- {x-version-update;org.apache.maven.plugins:maven-enforcer-plugin;external_dependency} -->
        <configuration>
          <rules>
            <bannedDependencies>
              <includes>
                <!-- Track 2 library with a non-standard groupId -->
                <include>com.azure:azure-monitor-opentelemetry-exporter:[1.0.0-beta.5]</include> <!-- {x-include-update;com.azure:azure-monitor-opentelemetry-exporter;current} -->
                <include>com.microsoft.azure:spring-cloud-starter-azure-appconfiguration-config:[1.4.0-beta.1]</include> <!-- {x-include-update;com.microsoft.azure:spring-cloud-starter-azure-appconfiguration-config;current} -->
              </includes>
            </bannedDependencies>
          </rules>
        </configuration>
      </plugin>

      <plugin>
        <groupId>org.jacoco</groupId>
        <artifactId>jacoco-maven-plugin</artifactId>
        <version>0.8.7</version> <!-- {x-version-update;org.jacoco:jacoco-maven-plugin;external_dependency} -->
        <executions>
          <execution>
            <id>report-aggregate</id>
            <phase>verify</phase>
            <goals>
              <goal>report-aggregate</goal>
            </goals>
            <configuration>
              <outputDirectory>${project.reporting.outputDirectory}/test-coverage</outputDirectory>
              <excludes>
                <exclude>**/com/azure/cosmos/implementation/apachecommons/**/*</exclude>
                <exclude>**/com/azure/cosmos/implementation/guava25/**/*</exclude>
                <exclude>**/com/azure/cosmos/implementation/guava27/**/*</exclude>
              </excludes>
            </configuration>
          </execution>
        </executions>
      </plugin>
    </plugins>
  </build>
</project><|MERGE_RESOLUTION|>--- conflicted
+++ resolved
@@ -439,13 +439,8 @@
     </dependency>
     <dependency>
       <groupId>com.azure.spring</groupId>
-<<<<<<< HEAD
       <artifactId>spring-messaging-azure-servicebus</artifactId>
       <version>4.0.0-beta.1</version> <!-- {x-version-update;com.azure.spring:spring-messaging-azure-servicebus;current} -->
-=======
-      <artifactId>azure-spring-boot-starter-keyvault-certificates</artifactId>
-      <version>3.10.0-beta.1</version> <!-- {x-version-update;com.azure.spring:azure-spring-boot-starter-keyvault-certificates;current} -->
->>>>>>> b511bc6a
     </dependency>
     <dependency>
       <groupId>com.azure.spring</groupId>
@@ -473,125 +468,119 @@
       <version>4.0.0-beta.1</version> <!-- {x-version-update;com.azure.spring:spring-integration-azure-storage-queue;current} -->
     </dependency>
     <dependency>
-<<<<<<< HEAD
       <groupId>com.azure.spring</groupId>
       <artifactId>spring-cloud-azure-autoconfigure</artifactId>
       <version>4.0.0-beta.1</version> <!-- {x-version-update;com.azure.spring:spring-cloud-azure-autoconfigure;current} -->
-=======
+    </dependency>
+    <dependency>
+      <groupId>com.azure.spring</groupId>
+      <artifactId>spring-cloud-azure-starter</artifactId>
+      <version>4.0.0-beta.1</version> <!-- {x-version-update;com.azure.spring:spring-cloud-azure-starter;current} -->
+    </dependency>
+    <dependency>
+      <groupId>com.azure.spring</groupId>
+      <artifactId>spring-cloud-azure-starter-active-directory</artifactId>
+      <version>4.0.0-beta.1</version> <!-- {x-version-update;com.azure.spring:spring-cloud-azure-starter-active-directory;current} -->
+    </dependency>
+    <dependency>
+      <groupId>com.azure.spring</groupId>
+      <artifactId>spring-cloud-azure-starter-keyvault-certificates</artifactId>
+      <version>4.0.0-beta.1</version> <!-- {x-version-update;com.azure.spring:spring-cloud-azure-starter-keyvault-certificates;current} -->
+    </dependency>
+    <dependency>
+      <groupId>com.azure.spring</groupId>
+      <artifactId>spring-cloud-azure-starter-keyvault-secrets</artifactId>
+      <version>4.0.0-beta.1</version> <!-- {x-version-update;com.azure.spring:spring-cloud-azure-starter-keyvault-secrets;current} -->
+    </dependency>
+    <dependency>
+      <groupId>com.azure.spring</groupId>
+      <artifactId>spring-cloud-azure-starter-servicebus-jms</artifactId>
+      <version>4.0.0-beta.1</version> <!-- {x-version-update;com.azure.spring:spring-cloud-azure-starter-servicebus-jms;current} -->
+    </dependency>
+    <dependency>
+      <groupId>com.azure.spring</groupId>
+      <artifactId>spring-cloud-azure-starter-cosmos</artifactId>
+      <version>4.0.0-beta.1</version> <!-- {x-version-update;com.azure.spring:spring-cloud-azure-starter-cosmos;current} -->
+    </dependency>
+    <dependency>
+      <groupId>com.azure.spring</groupId>
+      <artifactId>spring-cloud-azure-starter-storage</artifactId>
+      <version>4.0.0-beta.1</version> <!-- {x-version-update;com.azure.spring:spring-cloud-azure-starter-storage;current} -->
+    </dependency>
+    <dependency>
+      <groupId>com.azure.spring</groupId>
+      <artifactId>spring-cloud-azure-starter-cache</artifactId>
+      <version>4.0.0-beta.1</version> <!-- {x-version-update;com.azure.spring:spring-cloud-azure-starter-cache;current} -->
+    </dependency>
+    <dependency>
+      <groupId>com.azure.spring</groupId>
+      <artifactId>spring-cloud-azure-starter-eventhubs</artifactId>
+      <version>4.0.0-beta.1</version> <!-- {x-version-update;com.azure.spring:spring-cloud-azure-starter-eventhubs;current} -->
+    </dependency>
+    <dependency>
+      <groupId>com.azure.spring</groupId>
+      <artifactId>spring-cloud-azure-starter-eventhubs-kafka</artifactId>
+      <version>4.0.0-beta.1</version> <!-- {x-version-update;com.azure.spring:spring-cloud-azure-starter-eventhubs-kafka;current} -->
+    </dependency>
+    <dependency>
+      <groupId>com.azure.spring</groupId>
+      <artifactId>spring-cloud-azure-starter-servicebus</artifactId>
+      <version>4.0.0-beta.1</version> <!-- {x-version-update;com.azure.spring:spring-cloud-azure-starter-servicebus;current} -->
+    </dependency>
+    <dependency>
+      <groupId>com.azure.spring</groupId>
+      <artifactId>spring-cloud-azure-starter-storage-queue</artifactId>
+      <version>4.0.0-beta.1</version> <!-- {x-version-update;com.azure.spring:spring-cloud-azure-starter-storage-queue;current} -->
+    </dependency>
+    <dependency>
+      <groupId>com.azure.spring</groupId>
+      <artifactId>spring-cloud-azure-stream-binder-servicebus-core</artifactId>
+      <version>4.0.0-beta.1</version> <!-- {x-version-update;com.azure.spring:spring-cloud-azure-stream-binder-servicebus-core;current} -->
+    </dependency>
+    <dependency>
+      <groupId>com.azure.spring</groupId>
+      <artifactId>spring-cloud-azure-stream-binder-test</artifactId>
+      <version>4.0.0-beta.1</version> <!-- {x-version-update;com.azure.spring:spring-cloud-azure-stream-binder-test;current} -->
+    </dependency>
+    <dependency>
+      <groupId>com.azure.spring</groupId>
+      <artifactId>spring-cloud-azure-stream-binder-servicebus-topic</artifactId>
+      <version>4.0.0-beta.1</version> <!-- {x-version-update;com.azure.spring:spring-cloud-azure-stream-binder-servicebus-topic;current} -->
+    </dependency>
+    <dependency>
+      <groupId>com.azure.spring</groupId>
+      <artifactId>spring-cloud-azure-stream-binder-servicebus-queue</artifactId>
+      <version>4.0.0-beta.1</version> <!-- {x-version-update;com.azure.spring:spring-cloud-azure-stream-binder-servicebus-queue;current} -->
+    </dependency>
+    <dependency>
+      <groupId>com.azure.spring</groupId>
+      <artifactId>spring-cloud-azure-starter-stream-servicebus-queue</artifactId>
+      <version>4.0.0-beta.1</version> <!-- {x-version-update;com.azure.spring:spring-cloud-azure-starter-stream-servicebus-queue;current} -->
+    </dependency>
+    <dependency>
+      <groupId>com.azure.spring</groupId>
+      <artifactId>spring-cloud-azure-starter-stream-servicebus-topic</artifactId>
+      <version>4.0.0-beta.1</version> <!-- {x-version-update;com.azure.spring:spring-cloud-azure-starter-stream-servicebus-topic;current} -->
+    </dependency>
+    <dependency>
+      <groupId>com.azure.spring</groupId>
+      <artifactId>spring-cloud-azure-stream-binder-eventhubs</artifactId>
+      <version>4.0.0-beta.1</version> <!-- {x-version-update;com.azure.spring:spring-cloud-azure-stream-binder-eventhubs;current} -->
+    </dependency>
+    <dependency>
+      <groupId>com.azure.spring</groupId>
+      <artifactId>spring-cloud-azure-starter-stream-eventhubs</artifactId>
+      <version>4.0.0-beta.1</version> <!-- {x-version-update;com.azure.spring:spring-cloud-azure-starter-stream-eventhubs;current} -->
+    </dependency>
+    <dependency>
+      <groupId>com.azure.spring</groupId>
+      <artifactId>spring-cloud-azure-stream-binder-eventhubs-core</artifactId>
+      <version>4.0.0-beta.1</version> <!-- {x-version-update;com.azure.spring:spring-cloud-azure-stream-binder-eventhubs-core;current} -->
+    </dependency>
+    <dependency>
       <groupId>com.azure</groupId>
       <artifactId>azure-spring-data-cosmos</artifactId>
       <version>3.14.0-beta.1</version> <!-- {x-version-update;com.azure:azure-spring-data-cosmos;current} -->
->>>>>>> b511bc6a
-    </dependency>
-    <dependency>
-      <groupId>com.azure.spring</groupId>
-      <artifactId>spring-cloud-azure-starter</artifactId>
-      <version>4.0.0-beta.1</version> <!-- {x-version-update;com.azure.spring:spring-cloud-azure-starter;current} -->
-    </dependency>
-    <dependency>
-      <groupId>com.azure.spring</groupId>
-      <artifactId>spring-cloud-azure-starter-active-directory</artifactId>
-      <version>4.0.0-beta.1</version> <!-- {x-version-update;com.azure.spring:spring-cloud-azure-starter-active-directory;current} -->
-    </dependency>
-    <dependency>
-      <groupId>com.azure.spring</groupId>
-      <artifactId>spring-cloud-azure-starter-keyvault-certificates</artifactId>
-      <version>4.0.0-beta.1</version> <!-- {x-version-update;com.azure.spring:spring-cloud-azure-starter-keyvault-certificates;current} -->
-    </dependency>
-    <dependency>
-      <groupId>com.azure.spring</groupId>
-      <artifactId>spring-cloud-azure-starter-keyvault-secrets</artifactId>
-      <version>4.0.0-beta.1</version> <!-- {x-version-update;com.azure.spring:spring-cloud-azure-starter-keyvault-secrets;current} -->
-    </dependency>
-    <dependency>
-      <groupId>com.azure.spring</groupId>
-      <artifactId>spring-cloud-azure-starter-servicebus-jms</artifactId>
-      <version>4.0.0-beta.1</version> <!-- {x-version-update;com.azure.spring:spring-cloud-azure-starter-servicebus-jms;current} -->
-    </dependency>
-    <dependency>
-      <groupId>com.azure.spring</groupId>
-      <artifactId>spring-cloud-azure-starter-cosmos</artifactId>
-      <version>4.0.0-beta.1</version> <!-- {x-version-update;com.azure.spring:spring-cloud-azure-starter-cosmos;current} -->
-    </dependency>
-    <dependency>
-      <groupId>com.azure.spring</groupId>
-      <artifactId>spring-cloud-azure-starter-storage</artifactId>
-      <version>4.0.0-beta.1</version> <!-- {x-version-update;com.azure.spring:spring-cloud-azure-starter-storage;current} -->
-    </dependency>
-    <dependency>
-      <groupId>com.azure.spring</groupId>
-      <artifactId>spring-cloud-azure-starter-cache</artifactId>
-      <version>4.0.0-beta.1</version> <!-- {x-version-update;com.azure.spring:spring-cloud-azure-starter-cache;current} -->
-    </dependency>
-    <dependency>
-      <groupId>com.azure.spring</groupId>
-      <artifactId>spring-cloud-azure-starter-eventhubs</artifactId>
-      <version>4.0.0-beta.1</version> <!-- {x-version-update;com.azure.spring:spring-cloud-azure-starter-eventhubs;current} -->
-    </dependency>
-    <dependency>
-      <groupId>com.azure.spring</groupId>
-      <artifactId>spring-cloud-azure-starter-eventhubs-kafka</artifactId>
-      <version>4.0.0-beta.1</version> <!-- {x-version-update;com.azure.spring:spring-cloud-azure-starter-eventhubs-kafka;current} -->
-    </dependency>
-    <dependency>
-      <groupId>com.azure.spring</groupId>
-      <artifactId>spring-cloud-azure-starter-servicebus</artifactId>
-      <version>4.0.0-beta.1</version> <!-- {x-version-update;com.azure.spring:spring-cloud-azure-starter-servicebus;current} -->
-    </dependency>
-    <dependency>
-      <groupId>com.azure.spring</groupId>
-      <artifactId>spring-cloud-azure-starter-storage-queue</artifactId>
-      <version>4.0.0-beta.1</version> <!-- {x-version-update;com.azure.spring:spring-cloud-azure-starter-storage-queue;current} -->
-    </dependency>
-    <dependency>
-      <groupId>com.azure.spring</groupId>
-      <artifactId>spring-cloud-azure-stream-binder-servicebus-core</artifactId>
-      <version>4.0.0-beta.1</version> <!-- {x-version-update;com.azure.spring:spring-cloud-azure-stream-binder-servicebus-core;current} -->
-    </dependency>
-    <dependency>
-      <groupId>com.azure.spring</groupId>
-      <artifactId>spring-cloud-azure-stream-binder-test</artifactId>
-      <version>4.0.0-beta.1</version> <!-- {x-version-update;com.azure.spring:spring-cloud-azure-stream-binder-test;current} -->
-    </dependency>
-    <dependency>
-      <groupId>com.azure.spring</groupId>
-      <artifactId>spring-cloud-azure-stream-binder-servicebus-topic</artifactId>
-      <version>4.0.0-beta.1</version> <!-- {x-version-update;com.azure.spring:spring-cloud-azure-stream-binder-servicebus-topic;current} -->
-    </dependency>
-    <dependency>
-      <groupId>com.azure.spring</groupId>
-      <artifactId>spring-cloud-azure-stream-binder-servicebus-queue</artifactId>
-      <version>4.0.0-beta.1</version> <!-- {x-version-update;com.azure.spring:spring-cloud-azure-stream-binder-servicebus-queue;current} -->
-    </dependency>
-    <dependency>
-      <groupId>com.azure.spring</groupId>
-      <artifactId>spring-cloud-azure-starter-stream-servicebus-queue</artifactId>
-      <version>4.0.0-beta.1</version> <!-- {x-version-update;com.azure.spring:spring-cloud-azure-starter-stream-servicebus-queue;current} -->
-    </dependency>
-    <dependency>
-      <groupId>com.azure.spring</groupId>
-      <artifactId>spring-cloud-azure-starter-stream-servicebus-topic</artifactId>
-      <version>4.0.0-beta.1</version> <!-- {x-version-update;com.azure.spring:spring-cloud-azure-starter-stream-servicebus-topic;current} -->
-    </dependency>
-    <dependency>
-      <groupId>com.azure.spring</groupId>
-      <artifactId>spring-cloud-azure-stream-binder-eventhubs</artifactId>
-      <version>4.0.0-beta.1</version> <!-- {x-version-update;com.azure.spring:spring-cloud-azure-stream-binder-eventhubs;current} -->
-    </dependency>
-    <dependency>
-      <groupId>com.azure.spring</groupId>
-      <artifactId>spring-cloud-azure-starter-stream-eventhubs</artifactId>
-      <version>4.0.0-beta.1</version> <!-- {x-version-update;com.azure.spring:spring-cloud-azure-starter-stream-eventhubs;current} -->
-    </dependency>
-    <dependency>
-      <groupId>com.azure.spring</groupId>
-      <artifactId>spring-cloud-azure-stream-binder-eventhubs-core</artifactId>
-      <version>4.0.0-beta.1</version> <!-- {x-version-update;com.azure.spring:spring-cloud-azure-stream-binder-eventhubs-core;current} -->
-    </dependency>
-    <dependency>
-      <groupId>com.azure</groupId>
-      <artifactId>azure-spring-data-cosmos</artifactId>
-      <version>3.12.0</version> <!-- {x-version-update;com.azure:azure-spring-data-cosmos;current} -->
     </dependency>
     <dependency>
       <groupId>com.azure.spring</groupId>
