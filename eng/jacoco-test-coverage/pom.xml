<?xml version="1.0" encoding="UTF-8"?>
<!-- Copyright (c) Microsoft Corporation. All rights reserved. -->
<!-- Licensed under the MIT License. -->

<project xmlns="http://maven.apache.org/POM/4.0.0"
         xmlns:xsi="http://www.w3.org/2001/XMLSchema-instance"
         xsi:schemaLocation="http://maven.apache.org/POM/4.0.0 http://maven.apache.org/xsd/maven-4.0.0.xsd">
  <modelVersion>4.0.0</modelVersion>

  <parent>
    <groupId>com.azure</groupId>
    <artifactId>azure-client-sdk-parent</artifactId>
    <version>1.7.0</version> <!-- {x-version-update;com.azure:azure-client-sdk-parent;current} -->
    <relativePath>../../sdk/parents/azure-client-sdk-parent</relativePath>
  </parent>

  <groupId>com.azure</groupId>
  <artifactId>jacoco-test-coverage</artifactId>
  <version>1.0.0-SNAPSHOT</version>

  <name>Microsoft Azure Client Library - Test coverage</name>
  <description>Package for generating test coverage report for Azure Client Libraries</description>
  <url>https://github.com/Azure/azure-sdk-for-java</url>

  <distributionManagement>
    <site>
      <id>azure-java-build-docs</id>
      <url>${site.url}/site/${project.artifactId}</url>
    </site>
  </distributionManagement>

  <scm>
    <url>scm:git:https://github.com/Azure/azure-sdk-for-java</url>
    <connection>scm:git:git@github.com:Azure/azure-sdk-for-java.git</connection>
    <tag>HEAD</tag>
  </scm>

  <dependencies>
    <dependency>
      <groupId>com.azure</groupId>
      <artifactId>azure-ai-anomalydetector</artifactId>
      <version>3.0.0-beta.3</version> <!-- {x-version-update;com.azure:azure-ai-anomalydetector;current} -->
    </dependency>
    <dependency>
      <groupId>com.azure</groupId>
      <artifactId>azure-ai-formrecognizer</artifactId>
<<<<<<< HEAD
      <version>3.1.5</version> <!-- {x-version-update;com.azure:azure-ai-formrecognizer;current} -->
=======
      <version>4.0.0-beta.2</version> <!-- {x-version-update;com.azure:azure-ai-formrecognizer;current} -->
>>>>>>> 54b56de4
    </dependency>
    <dependency>
      <groupId>com.azure</groupId>
      <artifactId>azure-ai-metricsadvisor</artifactId>
      <version>1.1.0-beta.1</version> <!-- {x-version-update;com.azure:azure-ai-metricsadvisor;current} -->
    </dependency>
    <dependency>
      <groupId>com.azure</groupId>
      <artifactId>azure-ai-textanalytics</artifactId>
      <version>5.2.0-beta.3</version> <!-- {x-version-update;com.azure:azure-ai-textanalytics;current} -->
    </dependency>
    <dependency>
    <groupId>com.azure</groupId>
      <artifactId>azure-communication-chat</artifactId>
      <version>1.2.0-beta.1</version> <!-- {x-version-update;com.azure:azure-communication-chat;current} -->
    </dependency>
    <dependency>
      <groupId>com.azure</groupId>
      <artifactId>azure-communication-common</artifactId>
      <version>1.1.0-beta.1</version> <!-- {x-version-update;com.azure:azure-communication-common;current} -->
    </dependency>
    <dependency>
      <groupId>com.azure</groupId>
      <artifactId>azure-communication-identity</artifactId>
      <version>1.2.0-beta.1</version> <!-- {x-version-update;com.azure:azure-communication-identity;current} -->
    </dependency>
    <dependency>
      <groupId>com.azure</groupId>
      <artifactId>azure-communication-networktraversal</artifactId>
      <version>1.0.0-beta.2</version> <!-- {x-version-update;com.azure:azure-communication-networktraversal;current} -->
    </dependency>
    <dependency>
      <groupId>com.azure</groupId>
      <artifactId>azure-communication-sms</artifactId>
      <version>1.1.0-beta.1</version> <!-- {x-version-update;com.azure:azure-communication-sms;current} -->
    </dependency>
      <dependency>
      <groupId>com.azure</groupId>
      <artifactId>azure-communication-phonenumbers</artifactId>
      <version>1.1.0-beta.1</version> <!-- {x-version-update;com.azure:azure-communication-phonenumbers;current} -->
    </dependency>
    <dependency>
      <groupId>com.azure</groupId>
      <artifactId>azure-communication-callingserver</artifactId>
      <version>1.0.0-beta.4</version> <!-- {x-version-update;com.azure:azure-communication-callingserver;current} -->
    </dependency>
    <dependency>
      <groupId>com.azure</groupId>
      <artifactId>azure-containers-containerregistry</artifactId>
      <version>1.0.0-beta.5</version> <!-- {x-version-update;com.azure:azure-containers-containerregistry;current} -->
    </dependency>
    <dependency>
      <groupId>com.azure</groupId>
      <artifactId>azure-analytics-synapse-accesscontrol</artifactId>
      <version>1.0.0-beta.5</version> <!-- {x-version-update;com.azure:azure-analytics-synapse-accesscontrol;current} -->
    </dependency>
    <dependency>
      <groupId>com.azure</groupId>
      <artifactId>azure-analytics-synapse-artifacts</artifactId>
      <version>1.0.0-beta.7</version> <!-- {x-version-update;com.azure:azure-analytics-synapse-artifacts;current} -->
    </dependency>
    <dependency>
      <groupId>com.azure</groupId>
      <artifactId>azure-analytics-synapse-spark</artifactId>
      <version>1.0.0-beta.6</version> <!-- {x-version-update;com.azure:azure-analytics-synapse-spark;current} -->
    </dependency>
    <dependency>
      <groupId>com.azure</groupId>
      <artifactId>azure-core</artifactId>
      <version>1.23.0-beta.1</version> <!-- {x-version-update;com.azure:azure-core;current} -->
    </dependency>
    <dependency>
      <groupId>com.azure</groupId>
      <artifactId>azure-core-amqp</artifactId>
      <version>2.4.0-beta.1</version> <!-- {x-version-update;com.azure:azure-core-amqp;current} -->
    </dependency>
    <dependency>
      <groupId>com.azure</groupId>
      <artifactId>azure-core-amqp-experimental</artifactId>
      <version>1.0.0-beta.1</version> <!-- {x-version-update;com.azure:azure-core-amqp-experimental;current} -->
    </dependency>
    <dependency>
      <groupId>com.azure</groupId>
      <artifactId>azure-core-experimental</artifactId>
      <version>1.0.0-beta.21</version> <!-- {x-version-update;com.azure:azure-core-experimental;current} -->
    </dependency>
    <dependency>
      <groupId>com.azure</groupId>
      <artifactId>azure-core-http-jdk-httpclient</artifactId>
      <version>1.0.0-beta.1</version> <!-- {x-version-update;com.azure:azure-core-http-jdk-httpclient;current} -->
    </dependency>
    <dependency>
      <groupId>com.azure</groupId>
      <artifactId>azure-core-http-netty</artifactId>
      <version>1.12.0-beta.1</version> <!-- {x-version-update;com.azure:azure-core-http-netty;current} -->
    </dependency>
    <dependency>
      <groupId>com.azure</groupId>
      <artifactId>azure-core-http-okhttp</artifactId>
      <version>1.8.0-beta.1</version> <!-- {x-version-update;com.azure:azure-core-http-okhttp;current} -->
    </dependency>
    <dependency>
      <groupId>com.azure</groupId>
      <artifactId>azure-core-management</artifactId>
      <version>1.5.0-beta.1</version> <!-- {x-version-update;com.azure:azure-core-management;current} -->
    </dependency>
    <dependency>
      <groupId>com.azure</groupId>
      <artifactId>azure-core-serializer-avro-apache</artifactId>
      <version>1.0.0-beta.17</version> <!-- {x-version-update;com.azure:azure-core-serializer-avro-apache;current} -->
    </dependency>
    <dependency>
      <groupId>com.azure</groupId>
      <artifactId>azure-core-serializer-json-gson</artifactId>
      <version>1.2.0-beta.1</version> <!-- {x-version-update;com.azure:azure-core-serializer-json-gson;current} -->
    </dependency>
    <dependency>
      <groupId>com.azure</groupId>
      <artifactId>azure-core-serializer-json-jackson</artifactId>
      <version>1.3.0-beta.1</version> <!-- {x-version-update;com.azure:azure-core-serializer-json-jackson;current} -->
    </dependency>
    <dependency>
      <groupId>com.azure</groupId>
      <artifactId>azure-core-tracing-opentelemetry</artifactId>
      <version>1.0.0-beta.17</version> <!-- {x-version-update;com.azure:azure-core-tracing-opentelemetry;current} -->
    </dependency>
    <dependency>
      <groupId>com.azure</groupId>
      <artifactId>azure-cosmos</artifactId>
      <version>4.21.0-beta.1</version> <!-- {x-version-update;com.azure:azure-cosmos;current} -->
    </dependency>
    <dependency>
      <groupId>com.azure</groupId>
      <artifactId>azure-cosmos-encryption</artifactId>
      <version>1.0.0-beta.10</version> <!-- {x-version-update;com.azure:azure-cosmos-encryption;current} -->
    </dependency>
    <dependency>
      <groupId>com.azure</groupId>
      <artifactId>azure-data-appconfiguration</artifactId>
      <version>1.3.0-beta.1</version> <!-- {x-version-update;com.azure:azure-data-appconfiguration;current} -->
    </dependency>
    <dependency>
      <groupId>com.azure</groupId>
      <artifactId>azure-data-schemaregistry</artifactId>
      <version>1.0.0-beta.7</version> <!-- {x-version-update;com.azure:azure-data-schemaregistry;current} -->
    </dependency>
    <dependency>
      <groupId>com.azure</groupId>
      <artifactId>azure-data-schemaregistry-apacheavro</artifactId>
      <version>1.0.0-beta.7</version> <!-- {x-version-update;com.azure:azure-data-schemaregistry-apacheavro;current} -->
    </dependency>
    <dependency>
      <groupId>com.azure</groupId>
      <artifactId>azure-data-tables</artifactId>
      <version>12.2.0-beta.1</version> <!-- {x-version-update;com.azure:azure-data-tables;current} -->
    </dependency>
    <dependency>
      <groupId>com.azure</groupId>
      <artifactId>azure-identity</artifactId>
      <version>1.5.0-beta.1</version> <!-- {x-version-update;com.azure:azure-identity;current} -->
    </dependency>
    <dependency>
      <groupId>com.azure</groupId>
      <artifactId>azure-iot-deviceupdate</artifactId>
      <version>1.0.0-beta.2</version> <!-- {x-version-update;com.azure:azure-iot-deviceupdate;current} -->
    </dependency>
    <dependency>
      <groupId>com.azure</groupId>
      <artifactId>azure-messaging-eventgrid</artifactId>
      <version>4.8.0-beta.1</version> <!-- {x-version-update;com.azure:azure-messaging-eventgrid;current} -->
    </dependency>
    <dependency>
      <groupId>com.azure</groupId>
      <artifactId>azure-messaging-eventhubs</artifactId>
      <version>5.11.0-beta.1</version> <!-- {x-version-update;com.azure:azure-messaging-eventhubs;current} -->
    </dependency>
    <dependency>
      <groupId>com.azure</groupId>
      <artifactId>azure-messaging-eventhubs-checkpointstore-blob</artifactId>
      <version>1.11.0-beta.1</version> <!-- {x-version-update;com.azure:azure-messaging-eventhubs-checkpointstore-blob;current} -->
    </dependency>
    <dependency>
      <groupId>com.azure</groupId>
      <artifactId>azure-messaging-servicebus</artifactId>
      <version>7.5.0-beta.1</version> <!-- {x-version-update;com.azure:azure-messaging-servicebus;current} -->
    </dependency>
    <dependency>
      <groupId>com.azure</groupId>
      <artifactId>azure-messaging-webpubsub</artifactId>
      <version>1.0.0-beta.6</version> <!-- {x-version-update;com.azure:azure-messaging-webpubsub;current} -->
    </dependency>
    <dependency>
      <groupId>com.azure</groupId>
      <artifactId>azure-monitor-opentelemetry-exporter</artifactId>
      <version>1.0.0-beta.5</version> <!-- {x-version-update;com.azure:azure-monitor-opentelemetry-exporter;current} -->
    </dependency>
    <dependency>
      <groupId>com.azure</groupId>
      <artifactId>azure-monitor-query</artifactId>
      <version>1.1.0-beta.1</version> <!-- {x-version-update;com.azure:azure-monitor-query;current} -->
    </dependency>
    <dependency>
      <groupId>com.azure</groupId>
      <artifactId>azure-search-documents</artifactId>
      <version>11.5.0-beta.5</version> <!-- {x-version-update;com.azure:azure-search-documents;current} -->
    </dependency>
    <dependency>
      <groupId>com.azure</groupId>
      <artifactId>azure-security-keyvault-administration</artifactId>
      <version>4.1.0-beta.3</version> <!-- {x-version-update;com.azure:azure-security-keyvault-administration;current} -->
    </dependency>
    <dependency>
      <groupId>com.azure</groupId>
      <artifactId>azure-security-keyvault-certificates</artifactId>
      <version>4.3.0-beta.3</version> <!-- {x-version-update;com.azure:azure-security-keyvault-certificates;current} -->
    </dependency>
    <dependency>
      <groupId>com.azure</groupId>
      <artifactId>azure-security-keyvault-jca</artifactId>
      <version>2.3.0-beta.1</version> <!-- {x-version-update;com.azure:azure-security-keyvault-jca;current} -->
    </dependency>
    <dependency>
      <groupId>com.azure</groupId>
      <artifactId>azure-security-keyvault-keys</artifactId>
      <version>4.4.0-beta.5</version> <!-- {x-version-update;com.azure:azure-security-keyvault-keys;current} -->
    </dependency>
    <dependency>
      <groupId>com.azure</groupId>
      <artifactId>azure-security-keyvault-secrets</artifactId>
      <version>4.4.0-beta.3</version> <!-- {x-version-update;com.azure:azure-security-keyvault-secrets;current} -->
    </dependency>
    <dependency>
      <groupId>com.azure</groupId>
      <artifactId>azure-storage-common</artifactId>
      <version>12.15.0-beta.2</version> <!-- {x-version-update;com.azure:azure-storage-common;current} -->
    </dependency>
    <dependency>
      <groupId>com.azure</groupId>
      <artifactId>azure-storage-blob</artifactId>
      <version>12.15.0-beta.2</version> <!-- {x-version-update;com.azure:azure-storage-blob;current} -->
    </dependency>
    <dependency>
      <groupId>com.azure</groupId>
      <artifactId>azure-storage-blob-batch</artifactId>
      <version>12.12.0-beta.2</version> <!-- {x-version-update;com.azure:azure-storage-blob-batch;current} -->
    </dependency>
    <dependency>
      <groupId>com.azure</groupId>
      <artifactId>azure-storage-blob-changefeed</artifactId>
      <version>12.0.0-beta.12</version> <!-- {x-version-update;com.azure:azure-storage-blob-changefeed;current} -->
    </dependency>
    <dependency>
      <groupId>com.azure</groupId>
      <artifactId>azure-storage-blob-cryptography</artifactId>
      <version>12.15.0-beta.2</version> <!-- {x-version-update;com.azure:azure-storage-blob-cryptography;current} -->
    </dependency>
    <dependency>
      <groupId>com.azure</groupId>
      <artifactId>azure-storage-blob-nio</artifactId>
      <version>12.0.0-beta.12</version> <!-- {x-version-update;com.azure:azure-storage-blob-nio;current} -->
    </dependency>
    <dependency>
      <groupId>com.azure</groupId>
      <artifactId>azure-storage-file-share</artifactId>
      <version>12.12.0-beta.2</version> <!-- {x-version-update;com.azure:azure-storage-file-share;current} -->
    </dependency>
    <dependency>
      <groupId>com.azure</groupId>
      <artifactId>azure-storage-file-datalake</artifactId>
      <version>12.8.0-beta.2</version> <!-- {x-version-update;com.azure:azure-storage-file-datalake;current} -->
    </dependency>
    <dependency>
      <groupId>com.azure</groupId>
      <artifactId>azure-storage-internal-avro</artifactId>
      <version>12.2.0-beta.2</version> <!-- {x-version-update;com.azure:azure-storage-internal-avro;current} -->
    </dependency>
    <dependency>
      <groupId>com.azure</groupId>
      <artifactId>azure-storage-queue</artifactId>
      <version>12.12.0-beta.2</version> <!-- {x-version-update;com.azure:azure-storage-queue;current} -->
    </dependency>
    <dependency>
      <groupId>com.azure</groupId>
      <artifactId>azure-sdk-template</artifactId>
      <version>1.2.1-beta.16</version> <!-- {x-version-update;com.azure:azure-sdk-template;current} -->
    </dependency>
    <dependency>
      <groupId>com.azure.resourcemanager</groupId>
      <artifactId>azure-resourcemanager</artifactId>
      <version>2.10.0-beta.1</version> <!-- {x-version-update;com.azure.resourcemanager:azure-resourcemanager;current} -->
    </dependency>
    <dependency>
      <groupId>com.azure.resourcemanager</groupId>
      <artifactId>azure-resourcemanager-appplatform</artifactId>
      <version>2.10.0-beta.1</version> <!-- {x-version-update;com.azure.resourcemanager:azure-resourcemanager-appplatform;current} -->
    </dependency>
    <dependency>
      <groupId>com.azure.resourcemanager</groupId>
      <artifactId>azure-resourcemanager-appservice</artifactId>
      <version>2.10.0-beta.1</version> <!-- {x-version-update;com.azure.resourcemanager:azure-resourcemanager-appservice;current} -->
    </dependency>
    <dependency>
      <groupId>com.azure.resourcemanager</groupId>
      <artifactId>azure-resourcemanager-authorization</artifactId>
      <version>2.10.0-beta.1</version> <!-- {x-version-update;com.azure.resourcemanager:azure-resourcemanager-authorization;current} -->
    </dependency>
    <dependency>
      <groupId>com.azure.resourcemanager</groupId>
      <artifactId>azure-resourcemanager-compute</artifactId>
      <version>2.10.0-beta.1</version> <!-- {x-version-update;com.azure.resourcemanager:azure-resourcemanager-compute;current} -->
    </dependency>
    <dependency>
      <groupId>com.azure.resourcemanager</groupId>
      <artifactId>azure-resourcemanager-containerinstance</artifactId>
      <version>2.10.0-beta.1</version> <!-- {x-version-update;com.azure.resourcemanager:azure-resourcemanager-containerinstance;current} -->
    </dependency>
    <dependency>
      <groupId>com.azure.resourcemanager</groupId>
      <artifactId>azure-resourcemanager-containerregistry</artifactId>
      <version>2.10.0-beta.1</version> <!-- {x-version-update;com.azure.resourcemanager:azure-resourcemanager-containerregistry;current} -->
    </dependency>
    <dependency>
      <groupId>com.azure.resourcemanager</groupId>
      <artifactId>azure-resourcemanager-containerservice</artifactId>
      <version>2.10.0-beta.1</version> <!-- {x-version-update;com.azure.resourcemanager:azure-resourcemanager-containerservice;current} -->
    </dependency>
    <dependency>
      <groupId>com.azure.resourcemanager</groupId>
      <artifactId>azure-resourcemanager-cosmos</artifactId>
      <version>2.10.0-beta.1</version> <!-- {x-version-update;com.azure.resourcemanager:azure-resourcemanager-cosmos;current} -->
    </dependency>
    <dependency>
      <groupId>com.azure.resourcemanager</groupId>
      <artifactId>azure-resourcemanager-dns</artifactId>
      <version>2.10.0-beta.1</version> <!-- {x-version-update;com.azure.resourcemanager:azure-resourcemanager-dns;current} -->
    </dependency>
    <dependency>
      <groupId>com.azure.resourcemanager</groupId>
      <artifactId>azure-resourcemanager-keyvault</artifactId>
      <version>2.10.0-beta.1</version> <!-- {x-version-update;com.azure.resourcemanager:azure-resourcemanager-keyvault;current} -->
    </dependency>
    <dependency>
      <groupId>com.azure.resourcemanager</groupId>
      <artifactId>azure-resourcemanager-monitor</artifactId>
      <version>2.10.0-beta.1</version> <!-- {x-version-update;com.azure.resourcemanager:azure-resourcemanager-monitor;current} -->
    </dependency>
    <dependency>
      <groupId>com.azure.resourcemanager</groupId>
      <artifactId>azure-resourcemanager-msi</artifactId>
      <version>2.10.0-beta.1</version> <!-- {x-version-update;com.azure.resourcemanager:azure-resourcemanager-msi;current} -->
    </dependency>
    <dependency>
      <groupId>com.azure.resourcemanager</groupId>
      <artifactId>azure-resourcemanager-network</artifactId>
      <version>2.10.0-beta.1</version> <!-- {x-version-update;com.azure.resourcemanager:azure-resourcemanager-network;current} -->
    </dependency>
    <dependency>
      <groupId>com.azure.resourcemanager</groupId>
      <artifactId>azure-resourcemanager-resources</artifactId>
      <version>2.10.0-beta.1</version> <!-- {x-version-update;com.azure.resourcemanager:azure-resourcemanager-resources;current} -->
    </dependency>
    <dependency>
      <groupId>com.azure.resourcemanager</groupId>
      <artifactId>azure-resourcemanager-sql</artifactId>
      <version>2.10.0-beta.1</version> <!-- {x-version-update;com.azure.resourcemanager:azure-resourcemanager-sql;current} -->
    </dependency>
    <dependency>
      <groupId>com.azure.resourcemanager</groupId>
      <artifactId>azure-resourcemanager-storage</artifactId>
      <version>2.10.0-beta.1</version> <!-- {x-version-update;com.azure.resourcemanager:azure-resourcemanager-storage;current} -->
    </dependency>

    <dependency>
      <groupId>com.azure.spring</groupId>
      <artifactId>azure-identity-spring</artifactId>
      <version>1.11.0-beta.1</version> <!-- {x-version-update;com.azure.spring:azure-identity-spring;current} -->
    </dependency>
    <dependency>
      <groupId>com.azure.spring</groupId>
      <artifactId>azure-spring-boot</artifactId>
      <version>3.11.0-beta.1</version> <!-- {x-version-update;com.azure.spring:azure-spring-boot;current} -->
    </dependency>
    <dependency>
      <groupId>com.azure.spring</groupId>
      <artifactId>azure-spring-boot-starter</artifactId>
      <version>3.11.0-beta.1</version> <!-- {x-version-update;com.azure.spring:azure-spring-boot-starter;current} -->
    </dependency>
    <dependency>
      <groupId>com.azure.spring</groupId>
      <artifactId>azure-spring-boot-starter-active-directory</artifactId>
      <version>3.11.0-beta.1</version> <!-- {x-version-update;com.azure.spring:azure-spring-boot-starter-active-directory;current} -->
    </dependency>
    <dependency>
      <groupId>com.azure.spring</groupId>
      <artifactId>azure-spring-boot-starter-keyvault-certificates</artifactId>
      <version>3.11.0-beta.1</version> <!-- {x-version-update;com.azure.spring:azure-spring-boot-starter-keyvault-certificates;current} -->
    </dependency>
    <dependency>
      <groupId>com.azure.spring</groupId>
      <artifactId>azure-spring-boot-starter-keyvault-secrets</artifactId>
      <version>3.11.0-beta.1</version> <!-- {x-version-update;com.azure.spring:azure-spring-boot-starter-keyvault-secrets;current} -->
    </dependency>
    <dependency>
      <groupId>com.azure.spring</groupId>
      <artifactId>azure-spring-boot-starter-servicebus-jms</artifactId>
      <version>3.11.0-beta.1</version> <!-- {x-version-update;com.azure.spring:azure-spring-boot-starter-servicebus-jms;current} -->
    </dependency>
    <dependency>
      <groupId>com.azure.spring</groupId>
      <artifactId>azure-spring-boot-starter-active-directory-b2c</artifactId>
      <version>3.11.0-beta.1</version> <!-- {x-version-update;com.azure.spring:azure-spring-boot-starter-active-directory-b2c;current} -->
    </dependency>
    <dependency>
      <groupId>com.azure.spring</groupId>
      <artifactId>azure-spring-boot-starter-cosmos</artifactId>
      <version>3.11.0-beta.1</version> <!-- {x-version-update;com.azure.spring:azure-spring-boot-starter-cosmos;current} -->
    </dependency>
    <dependency>
      <groupId>com.azure.spring</groupId>
      <artifactId>azure-spring-boot-starter-storage</artifactId>
      <version>3.11.0-beta.1</version> <!-- {x-version-update;com.azure.spring:azure-spring-boot-starter-storage;current} -->
    </dependency>
    <dependency>
      <groupId>com.azure</groupId>
      <artifactId>azure-spring-data-cosmos</artifactId>
      <version>3.14.0-beta.1</version> <!-- {x-version-update;com.azure:azure-spring-data-cosmos;current} -->
    </dependency>
    <dependency>
      <groupId>com.azure.spring</groupId>
      <artifactId>azure-spring-cloud-context</artifactId>
      <version>2.11.0-beta.1</version> <!-- {x-version-update;com.azure.spring:azure-spring-cloud-context;current} -->
    </dependency>
    <dependency>
      <groupId>com.azure.spring</groupId>
      <artifactId>azure-spring-integration-core</artifactId>
      <version>2.11.0-beta.1</version> <!-- {x-version-update;com.azure.spring:azure-spring-integration-core;current} -->
    </dependency>
    <dependency>
      <groupId>com.azure.spring</groupId>
      <artifactId>azure-spring-integration-test</artifactId>
      <version>2.11.0-beta.1</version> <!-- {x-version-update;com.azure.spring:azure-spring-integration-test;current} -->
    </dependency>
    <dependency>
      <groupId>com.azure.spring</groupId>
      <artifactId>azure-spring-integration-eventhubs</artifactId>
      <version>2.11.0-beta.1</version> <!-- {x-version-update;com.azure.spring:azure-spring-integration-eventhubs;current} -->
    </dependency>
    <dependency>
      <groupId>com.azure.spring</groupId>
      <artifactId>azure-spring-integration-servicebus</artifactId>
      <version>2.11.0-beta.1</version> <!-- {x-version-update;com.azure.spring:azure-spring-integration-servicebus;current} -->
    </dependency>
    <dependency>
      <groupId>com.azure.spring</groupId>
      <artifactId>azure-spring-integration-storage-queue</artifactId>
      <version>2.11.0-beta.1</version> <!-- {x-version-update;com.azure.spring:azure-spring-integration-storage-queue;current} -->
    </dependency>
    <dependency>
      <groupId>com.azure.spring</groupId>
      <artifactId>azure-spring-cloud-storage</artifactId>
      <version>2.11.0-beta.1</version> <!-- {x-version-update;com.azure.spring:azure-spring-cloud-storage;current} -->
    </dependency>
    <dependency>
      <groupId>com.azure.spring</groupId>
      <artifactId>azure-spring-cloud-autoconfigure</artifactId>
      <version>2.11.0-beta.1</version> <!-- {x-version-update;com.azure.spring:azure-spring-cloud-autoconfigure;current} -->
    </dependency>
    <dependency>
      <groupId>com.azure.spring</groupId>
      <artifactId>azure-spring-cloud-messaging</artifactId>
      <version>2.11.0-beta.1</version> <!-- {x-version-update;com.azure.spring:azure-spring-cloud-messaging;current} -->
    </dependency>
    <dependency>
      <groupId>com.microsoft.azure</groupId>
      <artifactId>spring-cloud-starter-azure-appconfiguration-config</artifactId>
      <version>1.4.0-beta.1</version> <!-- {x-version-update;com.microsoft.azure:spring-cloud-starter-azure-appconfiguration-config;current} -->
    </dependency>
    <dependency>
      <groupId>com.azure.spring</groupId>
      <artifactId>azure-spring-cloud-starter-cache</artifactId>
      <version>2.11.0-beta.1</version> <!-- {x-version-update;com.azure.spring:azure-spring-cloud-starter-cache;current} -->
    </dependency>
    <dependency>
      <groupId>com.azure.spring</groupId>
      <artifactId>azure-spring-cloud-starter-eventhubs</artifactId>
      <version>2.11.0-beta.1</version> <!-- {x-version-update;com.azure.spring:azure-spring-cloud-starter-eventhubs;current} -->
    </dependency>
    <dependency>
      <groupId>com.azure.spring</groupId>
      <artifactId>azure-spring-cloud-starter-eventhubs-kafka</artifactId>
      <version>2.11.0-beta.1</version> <!-- {x-version-update;com.azure.spring:azure-spring-cloud-starter-eventhubs-kafka;current} -->
    </dependency>
    <dependency>
      <groupId>com.azure.spring</groupId>
      <artifactId>azure-spring-cloud-starter-servicebus</artifactId>
      <version>2.11.0-beta.1</version> <!-- {x-version-update;com.azure.spring:azure-spring-cloud-starter-servicebus;current} -->
    </dependency>
    <dependency>
      <groupId>com.azure.spring</groupId>
      <artifactId>azure-spring-cloud-starter-storage-queue</artifactId>
      <version>2.11.0-beta.1</version> <!-- {x-version-update;com.azure.spring:azure-spring-cloud-starter-storage-queue;current} -->
    </dependency>
    <dependency>
      <groupId>com.azure.spring</groupId>
      <artifactId>azure-spring-cloud-stream-binder-servicebus-core</artifactId>
      <version>2.11.0-beta.1</version> <!-- {x-version-update;com.azure.spring:azure-spring-cloud-stream-binder-servicebus-core;current} -->
    </dependency>
    <dependency>
      <groupId>com.azure.spring</groupId>
      <artifactId>azure-spring-cloud-stream-binder-test</artifactId>
      <version>2.11.0-beta.1</version> <!-- {x-version-update;com.azure.spring:azure-spring-cloud-stream-binder-test;current} -->
    </dependency>
    <dependency>
      <groupId>com.azure.spring</groupId>
      <artifactId>azure-spring-cloud-stream-binder-servicebus-topic</artifactId>
      <version>2.11.0-beta.1</version> <!-- {x-version-update;com.azure.spring:azure-spring-cloud-stream-binder-servicebus-topic;current} -->
    </dependency>
    <dependency>
      <groupId>com.azure.spring</groupId>
      <artifactId>azure-spring-cloud-stream-binder-servicebus-queue</artifactId>
      <version>2.11.0-beta.1</version> <!-- {x-version-update;com.azure.spring:azure-spring-cloud-stream-binder-servicebus-queue;current} -->
    </dependency>
    <dependency>
      <groupId>com.azure.spring</groupId>
      <artifactId>azure-spring-cloud-stream-binder-eventhubs</artifactId>
      <version>2.11.0-beta.1</version> <!-- {x-version-update;com.azure.spring:azure-spring-cloud-stream-binder-eventhubs;current} -->
    </dependency>
	  <dependency>
      <groupId>com.azure</groupId>
      <artifactId>azure-digitaltwins-core</artifactId>
      <version>1.2.0-beta.1</version> <!-- {x-version-update;com.azure:azure-digitaltwins-core;current} -->
    </dependency>
    <dependency>
      <groupId>com.azure</groupId>
      <artifactId>azure-mixedreality-authentication</artifactId>
      <version>1.2.0-beta.1</version> <!-- {x-version-update;com.azure:azure-mixedreality-authentication;current} -->
    </dependency>
    <dependency>
      <groupId>com.azure</groupId>
      <artifactId>azure-mixedreality-remoterendering</artifactId>
      <version>1.2.0-beta.1</version> <!-- {x-version-update;com.azure:azure-mixedreality-remoterendering;current} -->
    </dependency>
  </dependencies>
  <build>
    <plugins>
      <plugin>
        <groupId>org.apache.maven.plugins</groupId>
        <artifactId>maven-enforcer-plugin</artifactId>
        <version>3.0.0-M3</version> <!-- {x-version-update;org.apache.maven.plugins:maven-enforcer-plugin;external_dependency} -->
        <configuration>
          <rules>
            <bannedDependencies>
              <includes>
                <!-- Track 2 library with a non-standard groupId -->
                <include>com.azure:azure-monitor-opentelemetry-exporter:[1.0.0-beta.5]</include> <!-- {x-include-update;com.azure:azure-monitor-opentelemetry-exporter;current} -->
                <include>com.microsoft.azure:spring-cloud-starter-azure-appconfiguration-config:[1.4.0-beta.1]</include> <!-- {x-include-update;com.microsoft.azure:spring-cloud-starter-azure-appconfiguration-config;current} -->
              </includes>
            </bannedDependencies>
          </rules>
        </configuration>
      </plugin>

      <plugin>
        <groupId>org.jacoco</groupId>
        <artifactId>jacoco-maven-plugin</artifactId>
        <version>0.8.7</version> <!-- {x-version-update;org.jacoco:jacoco-maven-plugin;external_dependency} -->
        <executions>
          <execution>
            <id>report-aggregate</id>
            <phase>verify</phase>
            <goals>
              <goal>report-aggregate</goal>
            </goals>
            <configuration>
              <outputDirectory>${project.reporting.outputDirectory}/test-coverage</outputDirectory>
              <excludes>
                <exclude>**/com/azure/cosmos/implementation/apachecommons/**/*</exclude>
                <exclude>**/com/azure/cosmos/implementation/guava25/**/*</exclude>
                <exclude>**/com/azure/cosmos/implementation/guava27/**/*</exclude>
              </excludes>
            </configuration>
          </execution>
        </executions>
      </plugin>
    </plugins>
  </build>
</project><|MERGE_RESOLUTION|>--- conflicted
+++ resolved
@@ -44,11 +44,7 @@
     <dependency>
       <groupId>com.azure</groupId>
       <artifactId>azure-ai-formrecognizer</artifactId>
-<<<<<<< HEAD
       <version>3.1.5</version> <!-- {x-version-update;com.azure:azure-ai-formrecognizer;current} -->
-=======
-      <version>4.0.0-beta.2</version> <!-- {x-version-update;com.azure:azure-ai-formrecognizer;current} -->
->>>>>>> 54b56de4
     </dependency>
     <dependency>
       <groupId>com.azure</groupId>
