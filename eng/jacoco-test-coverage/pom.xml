--- conflicted
+++ resolved
@@ -258,20 +258,12 @@
     <dependency>
       <groupId>com.azure</groupId>
       <artifactId>azure-security-keyvault-administration</artifactId>
-<<<<<<< HEAD
       <version>4.1.0-beta.1</version> <!-- {x-version-update;com.azure:azure-security-keyvault-administration;current} -->
-=======
-      <version>4.1.0-beta.4</version> <!-- {x-version-update;com.azure:azure-security-keyvault-administration;current} -->
->>>>>>> cf64e7e9
     </dependency>
     <dependency>
       <groupId>com.azure</groupId>
       <artifactId>azure-security-keyvault-certificates</artifactId>
-<<<<<<< HEAD
       <version>4.3.0-beta.1</version> <!-- {x-version-update;com.azure:azure-security-keyvault-certificates;current} -->
-=======
-      <version>4.3.0-beta.4</version> <!-- {x-version-update;com.azure:azure-security-keyvault-certificates;current} -->
->>>>>>> cf64e7e9
     </dependency>
     <dependency>
       <groupId>com.azure</groupId>
@@ -281,20 +273,12 @@
     <dependency>
       <groupId>com.azure</groupId>
       <artifactId>azure-security-keyvault-keys</artifactId>
-<<<<<<< HEAD
       <version>4.4.0-beta.1</version> <!-- {x-version-update;com.azure:azure-security-keyvault-keys;current} -->
-=======
-      <version>4.4.0-beta.6</version> <!-- {x-version-update;com.azure:azure-security-keyvault-keys;current} -->
->>>>>>> cf64e7e9
     </dependency>
     <dependency>
       <groupId>com.azure</groupId>
       <artifactId>azure-security-keyvault-secrets</artifactId>
-<<<<<<< HEAD
       <version>4.4.0-beta.1</version> <!-- {x-version-update;com.azure:azure-security-keyvault-secrets;current} -->
-=======
-      <version>4.4.0-beta.4</version> <!-- {x-version-update;com.azure:azure-security-keyvault-secrets;current} -->
->>>>>>> cf64e7e9
     </dependency>
     <dependency>
       <groupId>com.azure</groupId>
