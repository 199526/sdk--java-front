[
  {
    "extension": "revapi.java",
    "configuration": {
<<<<<<< HEAD
      "filter": {
        "classes": {
          "exclude": [
            "com.azure.core.util.Configuration"
          ]
        },
        "packages": {
          "regex": true,
          "exclude": [
            "com\\.azure\\..+\\.(implementation|samples)(\\..+)?",
            "com\\.fasterxml\\.jackson(\\..+)?",
            "com\\.google\\.gson(\\..+)?",
            "reactor\\.(core|netty|util)(\\..+)?",
            "io\\.netty(\\..+)?",
            "(kotlin|okhttp3|okio)(\\..+)?",
            "com\\.microsoft\\.azure(\\..+)?",
            "javax\\.(jms|servlet)(\\..+)?",
            "io\\.micrometer(\\..+)?",
            "com\\.azure\\.data\\.cosmos(\\..+)?",
            "com\\.azure\\.spring\\.cloud\\.actuate(\\..+)?",
            "com\\.azure\\.spring\\.cloud\\.autoconfigure(\\..+)?",
            "com\\.azure\\.spring\\.cloud\\.stream(\\..+)?",
            "com\\.azure\\.spring\\.core(\\..+)?",
            "com\\.azure\\.spring\\.eventhubs(\\..+)?",
            "com\\.azure\\.spring\\.integration(\\..+)?",
            "com\\.azure\\.spring\\.messaging(\\..+)?",
            "com\\.azure\\.spring\\.resourcemanager(\\..+)?",
            "com\\.azure\\.spring\\.security(\\..+)?",
            "com\\.azure\\.spring\\.service(\\..+)?",
            "com\\.azure\\.spring\\.servicebus(\\..+)?",
            "com\\.azure\\.spring\\.storage(\\..+)?",
            "com\\.azure\\.spring\\.tracing(\\..+)?",
            "org\\.apache\\.avro(\\..+)?"
          ]
        }
      }
=======
      "missing-classes": {
        "behavior": "report",
        "ignoreMissingAnnotations": false
      },
      "matchOverloads": true
>>>>>>> 8aa24733
    }
  },
  {
    "extension": "revapi.versions",
    "configuration": {
      "enabled": true,
      "semantic0": false,
      "versionIncreaseAllows": {
        "major": {
          "severity": "BREAKING"
        },
        "minor": {
          "severity": "NON_BREAKING"
        },
        "patch": {
          "severity": "EQUIVALENT"
        }
      },
      "onAllowed": {
        "remove": true,
        "attachments": {
          "breaksVersioningRules": "false"
        }
      },
      "onDisallowed": {
        "criticality": "error",
        "attachments": {
          "breaksVersioningRules": "true"
        }
      },
      "passThroughDifference": [
        "java.class.nonPublicPartOfAPI"
      ]
    }
  },
  {
<<<<<<< HEAD
    "extension": "revapi.ignore",
    "configuration": [
      {
        "regex": true,
        "code": "java\\.missing\\.(oldClass|newClass)",
        "new": "missing\\-class com\\.fasterxml\\.jackson\\.databind\\.ObjectMapper",
        "exampleUseChainInNewApi": ".*com\\.azure\\.core\\.util\\.serializer\\.JacksonAdapter.*",
        "justification": "We allow this in com.azure.core.util.serializer.JacksonAdapter."
      },
      {
        "regex": true,
        "code": "java\\.class\\.(noLongerInheritsFromClass|nonFinalClassInheritsFromNewClass)",
        "class": "com.azure.identity.SharedTokenCacheCredentialBuilder",
        "justification": "SharedTokenCacheCredentialBuilder now inherits AadCredentialBuilderBase instead of CredentialBuilderBase thus being reported. However, AadCredentialBuilderBase also extends CredentialBuilderBase so it's not a breaking change."
      },
      {
        "regex": true,
        "code": "java\\.class\\.externalClassExposedInAPI",
        "new": "(interface|enum|class) reactor\\..*",
        "justification": "We allow reactor classes in our external APIs. This also occurs because we check transitive dependencies, so it checks reactor jars."
      },
      {
        "regex": true,
        "code": "java\\.class\\.externalClassExposedInAPI",
        "new": "(class|interface|enum) com\\.azure\\.communication\\.common\\..*",
        "justification": "azure-communication-common classes are allowed to be exposed."
      },
      {
        "regex": true,
        "code": "java\\.class\\.externalClassExposedInAPI",
        "new": "(interface|class|enum) com\\.azure\\.core.*",
        "justification": "azure-core classes are allowed to be exposed by dependencies using them."
      },
      {
        "regex": true,
        "code": "java\\.class\\.externalClassExposedInAPI",
        "new": "interface org\\.reactivestreams\\.(Publisher|Subscriber|Subscription).*",
        "justification": "These classes exposed are publisher, subscriber, and Subscription."
      },
      {
        "regex": true,
        "code": "java\\.class\\.externalClassExposedInAPI",
        "new": "(class|interface|enum) com\\.azure\\.storage\\..*",
        "justification": "azure-storage-common and storage blob classes are allowed to be exposed."
      },
      {
        "regex": true,
        "code": "java\\.class\\.externalClassExposedInAPI",
        "new": "(class|interface|enum) com\\.azure\\.resourcemanager\\..*",
        "justification": "resourcemanager classes are allowed to be exposed."
      },
      {
        "regex": true,
        "code": "java\\.class\\.externalClassExposedInAPI",
        "new": "(class|interface|enum) com\\.azure\\.security\\.keyvault\\..*",
        "justification": "keyvault classes are allowed to be exposed."
      },
      {
        "regex": true,
        "code": "java\\.class\\.externalClassExposedInAPI",
        "new": "(class|interface|enum) com\\.azure\\.perf\\.test\\.core\\..*",
        "justification": "perf-test classes are allowed to be exposed."
      },
      {
        "regex": true,
        "code": "java\\.class\\.externalClassExposedInAPI",
        "new": "(interface|class|enum) com\\.azure\\.cosmos.*",
        "justification": "azure-cosmos classes are allowed to be exposed by dependencies using them."
      },
      {
        "regex": true,
        "code": "java\\.class\\.externalClassExposedInAPI",
        "new": "(class|enum) com\\.azure\\.data\\.schemaregistry\\..+",
        "justification": "azure-data-schemaregistry-avro depends on the schema registry classes."
      },
      {
        "regex": true,
        "code": "java\\.class\\.externalClassExposedInAPI",
        "new": "(interface|class|enum) io\\.opentelemetry.*",
        "justification": "Azure Monitor Exporter is allowed to use OpenTelemetry types in public APIs as it implements interfaces defined by OpenTelemetry"
      },
      {
        "code": "java.field.constantValueChanged",
        "old": "field com.azure.messaging.eventgrid.SystemEventNames.COMMUNICATION_CHAT_MESSAGE_REMOVED_FROM_THREAD",
        "new": "field com.azure.messaging.eventgrid.SystemEventNames.COMMUNICATION_CHAT_MESSAGE_REMOVED_FROM_THREAD",
        "justification": "Correct the event type defined in swagger file"
      },
      {
        "code": "java.field.constantValueChanged",
        "old": "field com.azure.messaging.eventgrid.SystemEventNames.COMMUNICATION_CHAT_PARTICIPANT_ADDED_TO_THREAD",
        "new": "field com.azure.messaging.eventgrid.SystemEventNames.COMMUNICATION_CHAT_PARTICIPANT_ADDED_TO_THREAD",
        "justification": "Correct the event type defined in swagger file"
      },
      {
        "regex": true,
        "code": "java\\.annotation\\.attributeValueChanged",
        "new": "method byte\\[\\] com\\.azure\\.security\\.keyvault\\.keys\\.models\\.JsonWebKey::(g|s)et(D|Dp|Dq|E|K|N|P|Q|Qi|T|X|Y)\\(\\)",
        "justification": "The class used by the serialization/deserialization annotations is package private and moving it is not a breaking change."
      },
      {
        "code": "java.method.visibilityReduced",
        "new": "method com.azure.core.http.rest.RequestOptions com.azure.core.http.rest.RequestOptions::setErrorOptions(java.util.EnumSet<com.azure.core.http.rest.ErrorOptions>)",
        "justification": "The use case for ErrorOptions is not yet clear. It will be added later if there are enough data points to suggest this is needed."
      },
      {
        "code": "java.class.visibilityReduced",
        "new": "enum com.azure.core.http.rest.ErrorOptions",
        "justification": "The use case for ErrorOptions is not yet clear. It will be added later if there are enough data points to suggest this is needed."
      },
      {
        "regex": true,
        "code": "java\\.annotation\\.(added|attributeValueChanged|attributeAdded)",
        "new": "(class|method void|parameter void) com\\.azure\\.search\\.documents\\.indexes\\.models\\..*",
        "justification": "Generated classes were moved into public API, these annotations were already being used in implementation used during serialization and deserialization."
      },
      {
        "regex": true,
        "code": "java\\.annotation\\.added",
        "old": ".*",
        "annotationType": "com\\.azure\\.core\\.annotation\\.Service(Method|Client)",
        "justification": "These are SDK metadata annotations and don't affect runtime behavior."
=======
    "extension": "revapi.filter",
    "configuration": {
      "elements": {
        "exclude": [
          "class com\\.azure\\.core\\.util\\.Configuration",
          {
            "matcher": "java-package",
            "match": "/com\\.azure(\\..+?)?\\.(implementation|samples)(\\..*)?/"
          },
          {
            "matcher": "java-package",
            "match": "/com\\.fasterxml\\.jackson(\\..*)?/"
          },
          {
            "matcher": "java-package",
            "match": "/reactor\\.(core|netty|util)(\\..*)?/"
          },
          {
            "matcher": "java-package",
            "match": "/io\\.(micrometer|netty)(\\..*)?/"
          },
          {
            "matcher": "java-package",
            "match": "/(kotlin|okhttp3|okio)(\\..+)?/"
          },
          {
            "matcher": "java-package",
            "match": "/com\\.nimbusds(\\..*)?/"
          },
          {
            "matcher": "java-package",
            "match": "/com\\.microsoft\\.azure(\\..*)?/"
          },
          {
            "matcher": "java-package",
            "match": "/javax\\.(jms|servlet)(\\..*)?/"
          },
          {
            "matcher": "java-package",
            "match": "/com\\.azure\\.data\\.cosmos(\\..*)?/"
          },
          {
            "matcher": "java-package",
            "match": "/com\\.azure\\.spring(\\..*)?/"
          },
          {
            "matcher": "java-package",
            "match": "/org\\.apache\\.avro(\\..*)?/"
          },
          {
            "matcher": "java-package",
            "match": "/com\\.azure\\.resourcemanager(\\..+?)?\\.fluent(\\..*)?/"
          }
        ]
>>>>>>> 8aa24733
      }
    }
  },
  {
    "extension": "revapi.differences",
    "configuration": {
      "ignore": true,
      "differences": [
        {
          "regex": true,
          "code": "java.class.nonPublicPartOfAPI",
          "new": "(class|interface) org\\.apache\\.http\\.impl\\.conn\\.CPoolEntry",
          "exampleUseChainInNewApi": ".*org\\.apache\\.http\\.HttpClientConnection.*",
          "justification": "We allow this in org.apache.http.HttpClientConnection>"
        },
        {
          "regex": true,
          "code": "java.class.nonPublicPartOfAPI",
          "new": "(class|interface) com\\.azure\\.keyvault\\.jca\\.(com|org)\\..*",
          "justification": "skip check for third party files."
        },
        {
          "regex": true,
          "code": "java.class.nonPublicPartOfAPI",
          "new": "(class|enum|interface) org\\.conscrypt\\..*",
          "justification": "skip check for third party files."
        },
        {
          "regex": true,
          "code": "java\\.class\\.externalClassExposedInAPI",
          "new": "(interface|class|enum) com\\.azure\\.(communication\\.common|core|cosmos|data\\.schemaregistry|messaging\\.eventgrid|resourcemanager|security\\.keyvault|storage).*",
          "justification": "SDK classes are allowed to be exposed by dependencies using them."
        },
        {
          "regex": true,
          "code": "java\\.class\\.externalClassExposedInAPI",
          "new": "interface org\\.reactivestreams\\.(Publisher|Subscriber|Subscription).*",
          "justification": "These classes exposed are publisher, subscriber, and Subscription."
        },
        {
          "regex": true,
          "code": "java\\.method\\.addedToInterface",
          "new": "method .* com\\.azure\\.resourcemanager\\..*",
          "justification": "resourcemanager interfaces are allowed to add methods."
        },
        {
          "regex": true,
          "code": "java\\.class\\.externalClassExposedInAPI",
          "new": "(class|interface|enum) com\\.azure\\.perf\\.test\\.core\\..*",
          "justification": "perf-test classes are allowed to be exposed."
        },
        {
          "regex": true,
          "code": "java\\.class\\.externalClassExposedInAPI",
          "new": "(interface|class|enum) io\\.opentelemetry.*",
          "justification": "Azure Monitor Exporter is allowed to use OpenTelemetry types in public APIs as it implements interfaces defined by OpenTelemetry"
        },
        {
          "regex": true,
          "code": "java\\.class\\.externalClassExposedInAPI",
          "new": "(interface|enum) io\\.cloudevents.*",
          "justification": "Azure Event Grid cloud native cloud event is allowed to use CloudEvents types in public APIs as it implements interfaces defined by CloudEvents"
        },
        {
          "regex": true,
          "code": "java\\.annotation\\.added",
          "old": ".*",
          "annotationType": "com\\.azure\\.core\\.annotation\\.Service(Method|Client)",
          "justification": "These are SDK metadata annotations and don't affect runtime behavior."
        },
        {
          "regex": true,
          "code": "java\\.annotation\\.attributeValueChanged",
          "new": "method byte\\[\\] com\\.azure\\.security\\.keyvault\\.keys\\.models\\.JsonWebKey::(g|s)et(D|Dp|Dq|E|K|N|P|Q|Qi|T|X|Y)\\(\\)",
          "justification": "The class used by the serialization/deserialization annotations is package private and moving it is not a breaking change."
        },
        {
          "regex": true,
          "code": "java\\.annotation\\.(added|attributeValueChanged|attributeAdded)",
          "new": "(class|method void|parameter void) com\\.azure\\.search\\.documents\\.indexes\\.models\\..*",
          "justification": "Generated classes were moved into public API, these annotations were already being used in implementation used during serialization and deserialization."
        },
        {
          "code": "java.method.added",
          "new": "method boolean com.google.gson.JsonArray::isEmpty()",
          "justification": "com.google.code.gson:gson:jar:2.8.7 added this new method."
        },
        {
          "code": "java.method.added",
          "new": "method reactor.core.publisher.Mono<java.io.InputStream> com.azure.core.http.HttpResponse::getBodyAsInputStream()",
          "justification": "New default method added to HttpResponse in azure-core."
        },
        {
          "code": "java.method.added",
          "new": "method java.lang.String com.azure.core.credential.TokenRequestContext::getTenantId()",
          "justification": "New method added to TokenRequestContext in azure-core."
        },
        {
          "code": "java.method.added",
          "new": "method com.azure.core.credential.TokenRequestContext com.azure.core.credential.TokenRequestContext::setTenantId(java.lang.String)",
          "justification": "New method added to TokenRequestContext in azure-core."
        },
        {
          "code": "java.method.added",
          "new": "method java.lang.String com.azure.storage.common.StorageSharedKeyCredential::generateAuthorizationHeader(java.net.URL, java.lang.String, com.azure.core.http.HttpHeaders, boolean)",
          "justification": "New method added to SharedKeyCredential in common not intended for use by customers. Only public for access by other packages."
        },
        {
          "code": "java.method.added",
          "new": "method <T, U> com.azure.core.util.polling.PollerFlux<T, U> com.azure.core.util.polling.PollerFlux<T, U>::create(java.time.Duration, java.util.function.Supplier<reactor.core.publisher.Mono<? extends com.azure.core.http.rest.Response<?>>>, com.azure.core.util.polling.PollingStrategy<T, U>, com.azure.core.util.serializer.TypeReference<T>, com.azure.core.util.serializer.TypeReference<U>)",
          "justification": "New method added to PollerFlux in azure-core."
        },
        {
          "code": "java.method.added",
          "new": "method java.lang.Class<T> com.azure.core.util.serializer.TypeReference<T>::getJavaClass()",
          "justification": "New method added to TypeReference in azure-core."
        },
        {
           "code": "java.method.added",
           "new": "method void com.azure.core.util.logging.ClientLogger::<init>(java.lang.Class<?>, java.util.Map<java.lang.String, java.lang.Object>)",
           "justification": "New method added to ClientLogger in azure-core:1.24.0"
        },
        {
          "code": "java.method.added",
          "new": "method void com.azure.core.util.logging.ClientLogger::<init>(java.lang.String, java.util.Map<java.lang.String, java.lang.Object>)",
          "justification": "New method added to ClientLogger in azure-core:1.24.0"
        },
        {
          "code": "java.method.added",
          "new": "method com.azure.core.util.logging.LoggingEventBuilder com.azure.core.util.logging.ClientLogger::atError()",
          "justification": "New method added to ClientLogger in azure-core:1.24.0"
        },
        {
          "code": "java.method.added",
          "new": "method com.azure.core.util.logging.LoggingEventBuilder com.azure.core.util.logging.ClientLogger::atInfo()",
          "justification": "New method added to ClientLogger in azure-core:1.24.0"
        },
        {
          "code": "java.method.added",
          "new": "method com.azure.core.util.logging.LoggingEventBuilder com.azure.core.util.logging.ClientLogger::atVerbose()",
          "justification": "New method added to ClientLogger in azure-core:1.24.0"
        },
        {
          "code": "java.method.added",
          "new": "method com.azure.core.util.logging.LoggingEventBuilder com.azure.core.util.logging.ClientLogger::atWarning()",
          "justification": "New method added to ClientLogger in azure-core:1.24.0"
        },
        {
          "code": "java.method.visibilityReduced",
          "new": "method java.util.function.Predicate<C> com.azure.core.util.paging.ContinuablePagedFlux<C, T, P extends com.azure.core.util.paging.ContinuablePage<C extends java.lang.Object, T extends java.lang.Object>>::getContinuationPredicate()",
          "justification": "Adding a final method to an abstract class that is rarely extended. New final method uses an unlikely name that wouldn't be found in sub-types."
        },
        {
          "code": "java.method.finalMethodAddedToNonFinalClass",
          "new": "method java.util.function.Predicate<C> com.azure.core.util.paging.ContinuablePagedFlux<C, T, P extends com.azure.core.util.paging.ContinuablePage<C, T>>::getContinuationPredicate() @ com.azure.core.http.rest.PagedFlux<T>",
          "justification": "Adding a final method to an abstract class that is rarely extended. New final method uses an unlikely name that wouldn't be found in sub-types."
        }
      ]
    }
  }
]<|MERGE_RESOLUTION|>--- conflicted
+++ resolved
@@ -2,50 +2,11 @@
   {
     "extension": "revapi.java",
     "configuration": {
-<<<<<<< HEAD
-      "filter": {
-        "classes": {
-          "exclude": [
-            "com.azure.core.util.Configuration"
-          ]
-        },
-        "packages": {
-          "regex": true,
-          "exclude": [
-            "com\\.azure\\..+\\.(implementation|samples)(\\..+)?",
-            "com\\.fasterxml\\.jackson(\\..+)?",
-            "com\\.google\\.gson(\\..+)?",
-            "reactor\\.(core|netty|util)(\\..+)?",
-            "io\\.netty(\\..+)?",
-            "(kotlin|okhttp3|okio)(\\..+)?",
-            "com\\.microsoft\\.azure(\\..+)?",
-            "javax\\.(jms|servlet)(\\..+)?",
-            "io\\.micrometer(\\..+)?",
-            "com\\.azure\\.data\\.cosmos(\\..+)?",
-            "com\\.azure\\.spring\\.cloud\\.actuate(\\..+)?",
-            "com\\.azure\\.spring\\.cloud\\.autoconfigure(\\..+)?",
-            "com\\.azure\\.spring\\.cloud\\.stream(\\..+)?",
-            "com\\.azure\\.spring\\.core(\\..+)?",
-            "com\\.azure\\.spring\\.eventhubs(\\..+)?",
-            "com\\.azure\\.spring\\.integration(\\..+)?",
-            "com\\.azure\\.spring\\.messaging(\\..+)?",
-            "com\\.azure\\.spring\\.resourcemanager(\\..+)?",
-            "com\\.azure\\.spring\\.security(\\..+)?",
-            "com\\.azure\\.spring\\.service(\\..+)?",
-            "com\\.azure\\.spring\\.servicebus(\\..+)?",
-            "com\\.azure\\.spring\\.storage(\\..+)?",
-            "com\\.azure\\.spring\\.tracing(\\..+)?",
-            "org\\.apache\\.avro(\\..+)?"
-          ]
-        }
-      }
-=======
       "missing-classes": {
         "behavior": "report",
         "ignoreMissingAnnotations": false
       },
       "matchOverloads": true
->>>>>>> 8aa24733
     }
   },
   {
@@ -82,129 +43,6 @@
     }
   },
   {
-<<<<<<< HEAD
-    "extension": "revapi.ignore",
-    "configuration": [
-      {
-        "regex": true,
-        "code": "java\\.missing\\.(oldClass|newClass)",
-        "new": "missing\\-class com\\.fasterxml\\.jackson\\.databind\\.ObjectMapper",
-        "exampleUseChainInNewApi": ".*com\\.azure\\.core\\.util\\.serializer\\.JacksonAdapter.*",
-        "justification": "We allow this in com.azure.core.util.serializer.JacksonAdapter."
-      },
-      {
-        "regex": true,
-        "code": "java\\.class\\.(noLongerInheritsFromClass|nonFinalClassInheritsFromNewClass)",
-        "class": "com.azure.identity.SharedTokenCacheCredentialBuilder",
-        "justification": "SharedTokenCacheCredentialBuilder now inherits AadCredentialBuilderBase instead of CredentialBuilderBase thus being reported. However, AadCredentialBuilderBase also extends CredentialBuilderBase so it's not a breaking change."
-      },
-      {
-        "regex": true,
-        "code": "java\\.class\\.externalClassExposedInAPI",
-        "new": "(interface|enum|class) reactor\\..*",
-        "justification": "We allow reactor classes in our external APIs. This also occurs because we check transitive dependencies, so it checks reactor jars."
-      },
-      {
-        "regex": true,
-        "code": "java\\.class\\.externalClassExposedInAPI",
-        "new": "(class|interface|enum) com\\.azure\\.communication\\.common\\..*",
-        "justification": "azure-communication-common classes are allowed to be exposed."
-      },
-      {
-        "regex": true,
-        "code": "java\\.class\\.externalClassExposedInAPI",
-        "new": "(interface|class|enum) com\\.azure\\.core.*",
-        "justification": "azure-core classes are allowed to be exposed by dependencies using them."
-      },
-      {
-        "regex": true,
-        "code": "java\\.class\\.externalClassExposedInAPI",
-        "new": "interface org\\.reactivestreams\\.(Publisher|Subscriber|Subscription).*",
-        "justification": "These classes exposed are publisher, subscriber, and Subscription."
-      },
-      {
-        "regex": true,
-        "code": "java\\.class\\.externalClassExposedInAPI",
-        "new": "(class|interface|enum) com\\.azure\\.storage\\..*",
-        "justification": "azure-storage-common and storage blob classes are allowed to be exposed."
-      },
-      {
-        "regex": true,
-        "code": "java\\.class\\.externalClassExposedInAPI",
-        "new": "(class|interface|enum) com\\.azure\\.resourcemanager\\..*",
-        "justification": "resourcemanager classes are allowed to be exposed."
-      },
-      {
-        "regex": true,
-        "code": "java\\.class\\.externalClassExposedInAPI",
-        "new": "(class|interface|enum) com\\.azure\\.security\\.keyvault\\..*",
-        "justification": "keyvault classes are allowed to be exposed."
-      },
-      {
-        "regex": true,
-        "code": "java\\.class\\.externalClassExposedInAPI",
-        "new": "(class|interface|enum) com\\.azure\\.perf\\.test\\.core\\..*",
-        "justification": "perf-test classes are allowed to be exposed."
-      },
-      {
-        "regex": true,
-        "code": "java\\.class\\.externalClassExposedInAPI",
-        "new": "(interface|class|enum) com\\.azure\\.cosmos.*",
-        "justification": "azure-cosmos classes are allowed to be exposed by dependencies using them."
-      },
-      {
-        "regex": true,
-        "code": "java\\.class\\.externalClassExposedInAPI",
-        "new": "(class|enum) com\\.azure\\.data\\.schemaregistry\\..+",
-        "justification": "azure-data-schemaregistry-avro depends on the schema registry classes."
-      },
-      {
-        "regex": true,
-        "code": "java\\.class\\.externalClassExposedInAPI",
-        "new": "(interface|class|enum) io\\.opentelemetry.*",
-        "justification": "Azure Monitor Exporter is allowed to use OpenTelemetry types in public APIs as it implements interfaces defined by OpenTelemetry"
-      },
-      {
-        "code": "java.field.constantValueChanged",
-        "old": "field com.azure.messaging.eventgrid.SystemEventNames.COMMUNICATION_CHAT_MESSAGE_REMOVED_FROM_THREAD",
-        "new": "field com.azure.messaging.eventgrid.SystemEventNames.COMMUNICATION_CHAT_MESSAGE_REMOVED_FROM_THREAD",
-        "justification": "Correct the event type defined in swagger file"
-      },
-      {
-        "code": "java.field.constantValueChanged",
-        "old": "field com.azure.messaging.eventgrid.SystemEventNames.COMMUNICATION_CHAT_PARTICIPANT_ADDED_TO_THREAD",
-        "new": "field com.azure.messaging.eventgrid.SystemEventNames.COMMUNICATION_CHAT_PARTICIPANT_ADDED_TO_THREAD",
-        "justification": "Correct the event type defined in swagger file"
-      },
-      {
-        "regex": true,
-        "code": "java\\.annotation\\.attributeValueChanged",
-        "new": "method byte\\[\\] com\\.azure\\.security\\.keyvault\\.keys\\.models\\.JsonWebKey::(g|s)et(D|Dp|Dq|E|K|N|P|Q|Qi|T|X|Y)\\(\\)",
-        "justification": "The class used by the serialization/deserialization annotations is package private and moving it is not a breaking change."
-      },
-      {
-        "code": "java.method.visibilityReduced",
-        "new": "method com.azure.core.http.rest.RequestOptions com.azure.core.http.rest.RequestOptions::setErrorOptions(java.util.EnumSet<com.azure.core.http.rest.ErrorOptions>)",
-        "justification": "The use case for ErrorOptions is not yet clear. It will be added later if there are enough data points to suggest this is needed."
-      },
-      {
-        "code": "java.class.visibilityReduced",
-        "new": "enum com.azure.core.http.rest.ErrorOptions",
-        "justification": "The use case for ErrorOptions is not yet clear. It will be added later if there are enough data points to suggest this is needed."
-      },
-      {
-        "regex": true,
-        "code": "java\\.annotation\\.(added|attributeValueChanged|attributeAdded)",
-        "new": "(class|method void|parameter void) com\\.azure\\.search\\.documents\\.indexes\\.models\\..*",
-        "justification": "Generated classes were moved into public API, these annotations were already being used in implementation used during serialization and deserialization."
-      },
-      {
-        "regex": true,
-        "code": "java\\.annotation\\.added",
-        "old": ".*",
-        "annotationType": "com\\.azure\\.core\\.annotation\\.Service(Method|Client)",
-        "justification": "These are SDK metadata annotations and don't affect runtime behavior."
-=======
     "extension": "revapi.filter",
     "configuration": {
       "elements": {
@@ -259,7 +97,6 @@
             "match": "/com\\.azure\\.resourcemanager(\\..+?)?\\.fluent(\\..*)?/"
           }
         ]
->>>>>>> 8aa24733
       }
     }
   },
