[
  {
    "extension": "revapi.java",
    "configuration": {
      "missing-classes": {
        "behavior": "report",
        "ignoreMissingAnnotations": false
      },
      "matchOverloads": true
    }
  },
  {
    "extension": "revapi.versions",
    "configuration": {
      "enabled": true,
      "semantic0": false,
      "versionIncreaseAllows": {
        "major": {
          "severity": "BREAKING"
        },
        "minor": {
          "severity": "NON_BREAKING"
        },
        "patch": {
          "severity": "EQUIVALENT"
        }
      },
      "onAllowed": {
        "remove": true,
        "attachments": {
          "breaksVersioningRules": "false"
        }
      },
      "onDisallowed": {
        "criticality": "error",
        "attachments": {
          "breaksVersioningRules": "true"
        }
      },
      "passThroughDifference": [
        "java.class.nonPublicPartOfAPI"
      ]
    }
  },
  {
    "extension": "revapi.filter",
    "configuration": {
      "elements": {
        "exclude": [
          "class com\\.azure\\.core\\.util\\.Configuration",
          {
            "matcher": "java-package",
            "match": "/com\\.azure(\\..+?)?\\.(implementation|samples)(\\..*)?/"
          },
          {
            "matcher": "java-package",
            "match": "/com\\.fasterxml\\.jackson(\\..*)?/"
          },
          {
            "matcher": "java-package",
            "match": "/reactor\\.(core|netty|util)(\\..*)?/"
          },
          {
            "matcher": "java-package",
            "match": "/io\\.(micrometer|netty)(\\..*)?/"
          },
          {
            "matcher": "java-package",
            "match": "/(kotlin|okhttp3|okio)(\\..+)?/"
          },
          {
            "matcher": "java-package",
            "match": "/com\\.nimbusds(\\..*)?/"
          },
          {
            "matcher": "java-package",
            "match": "/com\\.microsoft\\.azure(\\..*)?/"
          },
          {
            "matcher": "java-package",
            "match": "/javax\\.(jms|servlet)(\\..*)?/"
          },
          {
            "matcher": "java-package",
            "match": "/com\\.azure\\.data\\.cosmos(\\..*)?/"
          },
          {
            "matcher": "java-package",
            "match": "/org\\.apache\\.avro(\\..*)?/"
          },
          {
            "matcher": "java-package",
            "match": "/com\\.azure\\.resourcemanager(\\..+?)?\\.fluent(\\..*)?/"
          },
          {
            "matcher": "java-package",
            "match": "/org\\.junit(\\..*)?/"
<<<<<<< HEAD
          },
          {
            "matcher": "java-package",
            "match": "/org.apache.commons(..*)?/"
          },
          {
            "matcher": "java-package",
            "match": "/org.slf4j(..*)?/"
=======
>>>>>>> 0c9e655f
          }
        ]
      }
    }
  },
  {
    "extension": "revapi.differences",
    "configuration": {
      "ignore": true,
      "differences": [
        {
          "regex": true,
          "code": "java.class.defaultSerializationChanged",
          "new": "class org.springframework.beans.factory.support.DefaultListableBeanFactory",
          "justification": "We allow this in org.springframework.beans.factory.support.DefaultListableBeanFactory"
        },
        {
          "regex": true,
          "code": "java.class.nonPublicPartOfAPI",
          "new": "class com.azure.spring.messaging.container.DefaultMessageListenerContainer",
          "justification": "We allow this in azure.spring.messaging."
        },
        {
          "regex": true,
          "code": "java.method.addedToInterface",
          "new": "method <A extends java.lang.annotation.Annotation> A org.springframework.beans.factory.ListableBeanFactory..*",
          "justification": "springframework are allowed to add methods.."
        },
        {
          "regex": true,
          "code": "java.class.nonPublicPartOfAPI",
          "new": "(class|interface) org.springframework..*",
          "justification": "We allow this in springframework"
        },
        {
          "code": "java.method.numberOfParametersChanged",
          "old": "method com.azure.spring.messaging.container.ListenerContainerFactory<? extends com.azure.spring.messaging.container.MessageListenerContainer> com.azure.spring.messaging.config.AzureMessagingConfiguration::azureListenerContainerFactory(com.azure.spring.integration.core.api.SubscribeByGroupOperation)",
          "new": "method com.azure.spring.messaging.container.ListenerContainerFactory<? extends com.azure.spring.messaging.container.MessageListenerContainer> com.azure.spring.messaging.config.AzureMessagingConfiguration::azureListenerContainerFactory(com.azure.spring.integration.core.api.SubscribeByGroupOperation, org.springframework.beans.factory.ObjectProvider<org.springframework.util.ErrorHandler>)",
          "justification": "In order to support configuration of error handler for message listener container"
        },
        {
          "regex": true,
          "code": "java.class.nonPublicPartOfAPI",
          "new": "class com.azure.spring.messaging.container.DefaultMessageListenerContainer",
          "justification": "We allow this in azure.spring.messaging."
        },
        {
          "regex": true,
          "code": "java.class.externalClassExposedInAPI",
          "new": "(class|interface|enum) org.springframework..*",
          "justification": "springframework classes are allowed to be exposed."
        },
        {
          "regex": true,
          "code": "java.class.nonPublicPartOfAPI",
          "new": "(class|interface) org.springframework..*",
          "justification": "We allow this in springframework.cloud."
        },
        {
          "regex": true,
          "code": "java.method.addedToInterface",
          "new": "method <A extends java.lang.annotation.Annotation> A org.springframework.beans.factory.ListableBeanFactory::findAnnotationOnBean()",
          "justification": "springframework are allowed to add methods.."
        },
        {
          "regex": true,
          "code": "java.class.externalClassExposedInAPI",
          "new": "(class|interface|enum) com.azure.spring.(messaging|eventhubs|servicebus|integration|storage|cloud.(core|service|autoconfigure|stream.binder.(servicebus|eventhubs)|actuator|resourcemanager))..*",
          "justification": "azure.spring classes are allowed to be exposed."
        },
        {
          "regex": true,
          "code": "java.class.nonPublicPartOfAPI",
          "new": "(class|interface) org\\.apache\\.http\\.impl\\.conn\\.CPoolEntry",
          "exampleUseChainInNewApi": ".*org\\.apache\\.http\\.HttpClientConnection.*",
          "justification": "We allow this in org.apache.http.HttpClientConnection>"
        },
        {
          "regex": true,
          "code": "java.class.nonPublicPartOfAPI",
          "new": "(class|interface) com\\.azure\\.keyvault\\.jca\\.(com|org)\\..*",
          "justification": "skip check for third party files."
        },
        {
          "regex": true,
          "code": "java.class.nonPublicPartOfAPI",
          "new": "(class|enum|interface) org\\.conscrypt\\..*",
          "justification": "skip check for third party files."
        },
        {
          "regex": true,
          "code": "java\\.class\\.externalClassExposedInAPI",
<<<<<<< HEAD
          "new": "(interface|class|enum) com\\.azure\\.(communication\\.common|core|cosmos|data\\.(schemaregistry|appconfiguration)|identity|messaging\\.(eventgrid|servicebus|eventhubs)|resourcemanager|security\\.keyvault|storage).*",
=======
          "new": "(interface|class|enum) com\\.azure\\.(communication\\.common|core|cosmos|data\\.schemaregistry|messaging\\.eventgrid|messaging.servicebus|resourcemanager|security\\.keyvault|storage).*",
>>>>>>> 0c9e655f
          "justification": "SDK classes are allowed to be exposed by dependencies using them."
        },
        {
          "regex": true,
          "code": "java\\.class\\.externalClassExposedInAPI",
          "new": "interface org\\.reactivestreams\\.(Publisher|Subscriber|Subscription).*",
          "justification": "These classes exposed are publisher, subscriber, and Subscription."
        },
        {
          "regex": true,
          "code": "java\\.method\\.addedToInterface",
          "new": "method .* com\\.azure\\.resourcemanager\\..*",
          "justification": "resourcemanager interfaces are allowed to add methods."
        },
        {
          "regex": true,
          "code": "java\\.class\\.externalClassExposedInAPI",
          "new": "(class|interface|enum) com\\.azure\\.perf\\.test\\.core\\..*",
          "justification": "perf-test classes are allowed to be exposed."
        },
        {
          "regex": true,
          "code": "java\\.class\\.externalClassExposedInAPI",
          "new": "(interface|class|enum) io\\.opentelemetry.*",
          "justification": "Azure Monitor Exporter is allowed to use OpenTelemetry types in public APIs as it implements interfaces defined by OpenTelemetry"
        },
        {
          "regex": true,
          "code": "java\\.class\\.externalClassExposedInAPI",
          "new": "(interface|enum) io\\.cloudevents.*",
          "justification": "Azure Event Grid cloud native cloud event is allowed to use CloudEvents types in public APIs as it implements interfaces defined by CloudEvents"
        },
        {
          "regex": true,
          "code": "java\\.class\\.externalClassExposedInAPI",
          "new": "(interface|class) org\\.springframework.util\\.ErrorHandler",
          "justification": "Azure Spring Cloud Messaging need the Spring's public interface for error handler registration, it is a common class for users to handle runtime errors."
        },
        {
          "regex": true,
          "code": "java\\.annotation\\.added",
          "old": ".*",
          "annotationType": "com\\.azure\\.core\\.annotation\\.Service(Method|Client)",
          "justification": "These are SDK metadata annotations and don't affect runtime behavior."
        },
        {
          "regex": true,
          "code": "java\\.annotation\\.attributeValueChanged",
          "new": "method byte\\[\\] com\\.azure\\.security\\.keyvault\\.keys\\.models\\.JsonWebKey::(g|s)et(D|Dp|Dq|E|K|N|P|Q|Qi|T|X|Y)\\(\\)",
          "justification": "The class used by the serialization/deserialization annotations is package private and moving it is not a breaking change."
        },
        {
          "regex": true,
          "code": "java\\.annotation\\.(added|attributeValueChanged|attributeAdded)",
          "new": "(class|method void|parameter void) com\\.azure\\.search\\.documents\\.indexes\\.models\\..*",
          "justification": "Generated classes were moved into public API, these annotations were already being used in implementation used during serialization and deserialization."
        },
        {
          "regex": true,
          "code": "java\\.annotation\\.added",
          "new": "(class|interface|method|parameter) org\\.springframework\\.data\\.repository\\.query\\..*",
          "justification": "Spring Data Commons framework 2.6.1 added Nullable annotations to its interfaces."
        },
        {
          "regex": true,
          "code": "java\\.annotation\\.added",
          "new": "(class|interface|method|parameter) com\\.azure\\.spring\\.data\\.cosmos\\.repository\\.query\\..*",
          "justification": "Spring Data Commons framework 2.6.1 added Nullable annotations to its interfaces which are implemented by Cosmos Spring Data SDK for internal usage."
        },
        {
          "code": "java.method.added",
          "new": "method boolean com.google.gson.JsonArray::isEmpty()",
          "justification": "com.google.code.gson:gson:jar:2.8.7 added this new method."
        },
        {
          "code": "java.method.added",
          "new": "method java.lang.String com.azure.storage.common.StorageSharedKeyCredential::generateAuthorizationHeader(java.net.URL, java.lang.String, com.azure.core.http.HttpHeaders, boolean)",
          "justification": "New method added to SharedKeyCredential in common not intended for use by customers. Only public for access by other packages."
        },
        {
          "code": "java.field.removedWithConstant",
          "old": "field com.azure.messaging.eventhubs.EventProcessorClientBuilder.DEFAULT_OWNERSHIP_EXPIRATION_FACTOR",
          "justification": "The default ownership expiration factor is an implementation detail that users can override via configuration."
        }
      ]
    }
  }
]<|MERGE_RESOLUTION|>--- conflicted
+++ resolved
@@ -95,7 +95,6 @@
           {
             "matcher": "java-package",
             "match": "/org\\.junit(\\..*)?/"
-<<<<<<< HEAD
           },
           {
             "matcher": "java-package",
@@ -104,8 +103,6 @@
           {
             "matcher": "java-package",
             "match": "/org.slf4j(..*)?/"
-=======
->>>>>>> 0c9e655f
           }
         ]
       }
@@ -118,36 +115,6 @@
       "differences": [
         {
           "regex": true,
-          "code": "java.class.defaultSerializationChanged",
-          "new": "class org.springframework.beans.factory.support.DefaultListableBeanFactory",
-          "justification": "We allow this in org.springframework.beans.factory.support.DefaultListableBeanFactory"
-        },
-        {
-          "regex": true,
-          "code": "java.class.nonPublicPartOfAPI",
-          "new": "class com.azure.spring.messaging.container.DefaultMessageListenerContainer",
-          "justification": "We allow this in azure.spring.messaging."
-        },
-        {
-          "regex": true,
-          "code": "java.method.addedToInterface",
-          "new": "method <A extends java.lang.annotation.Annotation> A org.springframework.beans.factory.ListableBeanFactory..*",
-          "justification": "springframework are allowed to add methods.."
-        },
-        {
-          "regex": true,
-          "code": "java.class.nonPublicPartOfAPI",
-          "new": "(class|interface) org.springframework..*",
-          "justification": "We allow this in springframework"
-        },
-        {
-          "code": "java.method.numberOfParametersChanged",
-          "old": "method com.azure.spring.messaging.container.ListenerContainerFactory<? extends com.azure.spring.messaging.container.MessageListenerContainer> com.azure.spring.messaging.config.AzureMessagingConfiguration::azureListenerContainerFactory(com.azure.spring.integration.core.api.SubscribeByGroupOperation)",
-          "new": "method com.azure.spring.messaging.container.ListenerContainerFactory<? extends com.azure.spring.messaging.container.MessageListenerContainer> com.azure.spring.messaging.config.AzureMessagingConfiguration::azureListenerContainerFactory(com.azure.spring.integration.core.api.SubscribeByGroupOperation, org.springframework.beans.factory.ObjectProvider<org.springframework.util.ErrorHandler>)",
-          "justification": "In order to support configuration of error handler for message listener container"
-        },
-        {
-          "regex": true,
           "code": "java.class.nonPublicPartOfAPI",
           "new": "class com.azure.spring.messaging.container.DefaultMessageListenerContainer",
           "justification": "We allow this in azure.spring.messaging."
@@ -198,11 +165,7 @@
         {
           "regex": true,
           "code": "java\\.class\\.externalClassExposedInAPI",
-<<<<<<< HEAD
           "new": "(interface|class|enum) com\\.azure\\.(communication\\.common|core|cosmos|data\\.(schemaregistry|appconfiguration)|identity|messaging\\.(eventgrid|servicebus|eventhubs)|resourcemanager|security\\.keyvault|storage).*",
-=======
-          "new": "(interface|class|enum) com\\.azure\\.(communication\\.common|core|cosmos|data\\.schemaregistry|messaging\\.eventgrid|messaging.servicebus|resourcemanager|security\\.keyvault|storage).*",
->>>>>>> 0c9e655f
           "justification": "SDK classes are allowed to be exposed by dependencies using them."
         },
         {
@@ -279,13 +242,73 @@
         },
         {
           "code": "java.method.added",
+          "new": "method reactor.core.publisher.Mono<java.io.InputStream> com.azure.core.http.HttpResponse::getBodyAsInputStream()",
+          "justification": "New default method added to HttpResponse in azure-core."
+        },
+        {
+          "code": "java.method.added",
+          "new": "method java.lang.String com.azure.core.credential.TokenRequestContext::getTenantId()",
+          "justification": "New method added to TokenRequestContext in azure-core."
+        },
+        {
+          "code": "java.method.added",
+          "new": "method com.azure.core.credential.TokenRequestContext com.azure.core.credential.TokenRequestContext::setTenantId(java.lang.String)",
+          "justification": "New method added to TokenRequestContext in azure-core."
+        },
+        {
+          "code": "java.method.added",
           "new": "method java.lang.String com.azure.storage.common.StorageSharedKeyCredential::generateAuthorizationHeader(java.net.URL, java.lang.String, com.azure.core.http.HttpHeaders, boolean)",
           "justification": "New method added to SharedKeyCredential in common not intended for use by customers. Only public for access by other packages."
         },
         {
-          "code": "java.field.removedWithConstant",
-          "old": "field com.azure.messaging.eventhubs.EventProcessorClientBuilder.DEFAULT_OWNERSHIP_EXPIRATION_FACTOR",
-          "justification": "The default ownership expiration factor is an implementation detail that users can override via configuration."
+          "code": "java.method.added",
+          "new": "method <T, U> com.azure.core.util.polling.PollerFlux<T, U> com.azure.core.util.polling.PollerFlux<T, U>::create(java.time.Duration, java.util.function.Supplier<reactor.core.publisher.Mono<? extends com.azure.core.http.rest.Response<?>>>, com.azure.core.util.polling.PollingStrategy<T, U>, com.azure.core.util.serializer.TypeReference<T>, com.azure.core.util.serializer.TypeReference<U>)",
+          "justification": "New method added to PollerFlux in azure-core."
+        },
+        {
+          "code": "java.method.added",
+          "new": "method java.lang.Class<T> com.azure.core.util.serializer.TypeReference<T>::getJavaClass()",
+          "justification": "New method added to TypeReference in azure-core."
+        },
+        {
+           "code": "java.method.added",
+           "new": "method void com.azure.core.util.logging.ClientLogger::<init>(java.lang.Class<?>, java.util.Map<java.lang.String, java.lang.Object>)",
+           "justification": "New method added to ClientLogger in azure-core:1.24.0"
+        },
+        {
+          "code": "java.method.added",
+          "new": "method void com.azure.core.util.logging.ClientLogger::<init>(java.lang.String, java.util.Map<java.lang.String, java.lang.Object>)",
+          "justification": "New method added to ClientLogger in azure-core:1.24.0"
+        },
+        {
+          "code": "java.method.added",
+          "new": "method com.azure.core.util.logging.LoggingEventBuilder com.azure.core.util.logging.ClientLogger::atError()",
+          "justification": "New method added to ClientLogger in azure-core:1.24.0"
+        },
+        {
+          "code": "java.method.added",
+          "new": "method com.azure.core.util.logging.LoggingEventBuilder com.azure.core.util.logging.ClientLogger::atInfo()",
+          "justification": "New method added to ClientLogger in azure-core:1.24.0"
+        },
+        {
+          "code": "java.method.added",
+          "new": "method com.azure.core.util.logging.LoggingEventBuilder com.azure.core.util.logging.ClientLogger::atVerbose()",
+          "justification": "New method added to ClientLogger in azure-core:1.24.0"
+        },
+        {
+          "code": "java.method.added",
+          "new": "method com.azure.core.util.logging.LoggingEventBuilder com.azure.core.util.logging.ClientLogger::atWarning()",
+          "justification": "New method added to ClientLogger in azure-core:1.24.0"
+        },
+        {
+          "code": "java.method.visibilityReduced",
+          "new": "method java.util.function.Predicate<C> com.azure.core.util.paging.ContinuablePagedFlux<C, T, P extends com.azure.core.util.paging.ContinuablePage<C extends java.lang.Object, T extends java.lang.Object>>::getContinuationPredicate()",
+          "justification": "Adding a final method to an abstract class that is rarely extended. New final method uses an unlikely name that wouldn't be found in sub-types."
+        },
+        {
+          "code": "java.method.finalMethodAddedToNonFinalClass",
+          "new": "method java.util.function.Predicate<C> com.azure.core.util.paging.ContinuablePagedFlux<C, T, P extends com.azure.core.util.paging.ContinuablePage<C, T>>::getContinuationPredicate() @ com.azure.core.http.rest.PagedFlux<T>",
+          "justification": "Adding a final method to an abstract class that is rarely extended. New final method uses an unlikely name that wouldn't be found in sub-types."
         }
       ]
     }
