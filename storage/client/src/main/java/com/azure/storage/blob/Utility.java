// Copyright (c) Microsoft Corporation. All rights reserved.
// Licensed under the MIT License.

package com.azure.storage.blob;

import com.azure.core.http.HttpHeaders;
import com.azure.core.implementation.http.UrlBuilder;
import com.azure.storage.blob.models.StorageErrorException;
import com.azure.storage.blob.models.UserDelegationKey;
import reactor.core.publisher.Mono;
import reactor.util.annotation.Nullable;

import javax.crypto.Mac;
import javax.crypto.spec.SecretKeySpec;
import java.io.UnsupportedEncodingException;
import java.lang.reflect.InvocationTargetException;
import java.lang.reflect.Method;
import java.net.MalformedURLException;
import java.net.URL;
import java.net.URLDecoder;
import java.net.URLEncoder;
import java.nio.charset.StandardCharsets;
import java.security.InvalidKeyException;
import java.security.NoSuchAlgorithmException;
import java.time.Duration;
import java.time.LocalDateTime;
import java.time.OffsetDateTime;
import java.time.ZoneId;
import java.time.format.DateTimeFormatter;
import java.util.Base64;
import java.util.Locale;

final class Utility {

    static final DateTimeFormatter RFC_1123_GMT_DATE_FORMATTER =
            DateTimeFormatter.ofPattern("EEE, dd MMM yyyy HH:mm:ss z", Locale.ROOT).withZone(ZoneId.of("GMT"));

    static final DateTimeFormatter ISO_8601_UTC_DATE_FORMATTER =
            DateTimeFormatter.ofPattern("yyyy-MM-dd'T'HH:mm:ss'Z'", Locale.ROOT).withZone(ZoneId.of("UTC"));
    /**
     * Stores a reference to the UTC time zone.
     */
    static final ZoneId UTC_ZONE = ZoneId.of("UTC");
    /**
     * Stores a reference to the date/time pattern with the greatest precision Java.util.Date is capable of expressing.
     */
    private static final String MAX_PRECISION_PATTERN = "yyyy-MM-dd'T'HH:mm:ss.SSS";
    /**
     * Stores a reference to the ISO8601 date/time pattern.
     */
    private static final String ISO8601_PATTERN = "yyyy-MM-dd'T'HH:mm:ss'Z'";
    /**
     * Stores a reference to the ISO8601 date/time pattern.
     */
    private static final String ISO8601_PATTERN_NO_SECONDS = "yyyy-MM-dd'T'HH:mm'Z'";
    /**
     * The length of a datestring that matches the MAX_PRECISION_PATTERN.
     */
    private static final int MAX_PRECISION_DATESTRING_LENGTH = MAX_PRECISION_PATTERN.replaceAll("'", "").length();

    /**
     * Asserts that a value is not <code>null</code>.
     *
     * @param param
     *         A {@code String} that represents the name of the parameter, which becomes the exception message
     *         text if the <code>value</code> parameter is <code>null</code>.
     * @param value
     *         An <code>Object</code> object that represents the value of the specified parameter. This is the value
     *         being asserted as not <code>null</code>.
     */
    static void assertNotNull(final String param, final Object value) {
        if (value == null) {
            throw new IllegalArgumentException(String.format(Locale.ROOT, SR.ARGUMENT_NULL_OR_EMPTY, param));
        }
    }

    /**
     * Returns a value that indicates whether the specified string is <code>null</code> or empty.
     *
     * @param value
     *         A {@code String} being examined for <code>null</code> or empty.
     *
     * @return <code>true</code> if the specified value is <code>null</code> or empty; otherwise, <code>false</code>
     */
    static boolean isNullOrEmpty(final String value) {
        return value == null || value.length() == 0;
    }

    /**
     * Performs safe decoding of the specified string, taking care to preserve each + character, rather
     * than replacing it with a space character.
     *
     * @param stringToDecode
     *         A {@code String} that represents the string to decode.
     *
     * @return A {@code String} that represents the decoded string.
     */
    static String safeURLDecode(final String stringToDecode) {
        if (stringToDecode.length() == 0) {
            return Constants.EMPTY_STRING;
        }

        // '+' are decoded as ' ' so preserve before decoding
        if (stringToDecode.contains("+")) {
            final StringBuilder outBuilder = new StringBuilder();

            int startDex = 0;
            for (int m = 0; m < stringToDecode.length(); m++) {
                if (stringToDecode.charAt(m) == '+') {
                    if (m > startDex) {
                        try {
                            outBuilder.append(URLDecoder.decode(stringToDecode.substring(startDex, m),
                                    Constants.UTF8_CHARSET));
                        } catch (UnsupportedEncodingException e) {
                            throw new Error(e);
                        }
                    }

                    outBuilder.append("+");
                    startDex = m + 1;
                }
            }

            if (startDex != stringToDecode.length()) {
                try {
                    outBuilder.append(URLDecoder.decode(stringToDecode.substring(startDex, stringToDecode.length()),
                            Constants.UTF8_CHARSET));
                } catch (UnsupportedEncodingException e) {
                    throw new Error(e);
                }
            }

            return outBuilder.toString();
        } else {
            try {
                return URLDecoder.decode(stringToDecode, Constants.UTF8_CHARSET);
            } catch (UnsupportedEncodingException e) {
                throw new Error(e);
            }
        }
    }

    /**
     * Given a String representing a date in a form of the ISO8601 pattern, generates a Date representing it
     * with up to millisecond precision.
     *
     * @param dateString
     *         the {@code String} to be interpreted as a <code>Date</code>
     *
     * @return the corresponding <code>Date</code> object
     */
    public static OffsetDateTime parseDate(String dateString) {
        String pattern = MAX_PRECISION_PATTERN;
        switch (dateString.length()) {
            case 28: // "yyyy-MM-dd'T'HH:mm:ss.SSSSSSS'Z'"-> [2012-01-04T23:21:59.1234567Z] length = 28
            case 27: // "yyyy-MM-dd'T'HH:mm:ss.SSSSSS'Z'"-> [2012-01-04T23:21:59.123456Z] length = 27
            case 26: // "yyyy-MM-dd'T'HH:mm:ss.SSSSS'Z'"-> [2012-01-04T23:21:59.12345Z] length = 26
            case 25: // "yyyy-MM-dd'T'HH:mm:ss.SSSS'Z'"-> [2012-01-04T23:21:59.1234Z] length = 25
            case 24: // "yyyy-MM-dd'T'HH:mm:ss.SSS'Z'"-> [2012-01-04T23:21:59.123Z] length = 24
                dateString = dateString.substring(0, MAX_PRECISION_DATESTRING_LENGTH);
                break;
            case 23: // "yyyy-MM-dd'T'HH:mm:ss.SS'Z'"-> [2012-01-04T23:21:59.12Z] length = 23
                // SS is assumed to be milliseconds, so a trailing 0 is necessary
                dateString = dateString.replace("Z", "0");
                break;
            case 22: // "yyyy-MM-dd'T'HH:mm:ss.S'Z'"-> [2012-01-04T23:21:59.1Z] length = 22
                // S is assumed to be milliseconds, so trailing 0's are necessary
                dateString = dateString.replace("Z", "00");
                break;
            case 20: // "yyyy-MM-dd'T'HH:mm:ss'Z'"-> [2012-01-04T23:21:59Z] length = 20
                pattern = Utility.ISO8601_PATTERN;
                break;
            case 17: // "yyyy-MM-dd'T'HH:mm'Z'"-> [2012-01-04T23:21Z] length = 17
                pattern = Utility.ISO8601_PATTERN_NO_SECONDS;
                break;
            default:
                throw new IllegalArgumentException(String.format(Locale.ROOT, SR.INVALID_DATE_STRING, dateString));
        }

        DateTimeFormatter formatter = DateTimeFormatter.ofPattern(pattern, Locale.ROOT);
        return LocalDateTime.parse(dateString, formatter).atZone(UTC_ZONE).toOffsetDateTime();
    }

    /**
     * Asserts that the specified integer is in the valid range.
     *
     * @param param
     *         A <code>String</code> that represents the name of the parameter, which becomes the exception message
     *         text if the <code>value</code> parameter is out of bounds.
     * @param value
     *         The value of the specified parameter.
     * @param min
     *         The minimum value for the specified parameter.
     * @param max
     *         The maximum value for the specified parameter.
     */
    public static void assertInBounds(final String param, final long value, final long min, final long max) {
        if (value < min || value > max) {
            throw new IllegalArgumentException(String.format(Locale.ROOT, SR.PARAMETER_NOT_IN_RANGE, param, min, max));
        }
    }

    /**
     * Performs safe encoding of the specified string, taking care to insert %20 for each space character,
     * instead of inserting the + character.
     */
    static String safeURLEncode(final String stringToEncode) {
        if (stringToEncode == null) {
            return null;
        }
        if (stringToEncode.length() == 0) {
            return Constants.EMPTY_STRING;
        }

        try {
            final String tString = URLEncoder.encode(stringToEncode, Constants.UTF8_CHARSET);

            if (stringToEncode.contains(" ")) {
                final StringBuilder outBuilder = new StringBuilder();

                int startDex = 0;
                for (int m = 0; m < stringToEncode.length(); m++) {
                    if (stringToEncode.charAt(m) == ' ') {
                        if (m > startDex) {
                            outBuilder.append(URLEncoder.encode(stringToEncode.substring(startDex, m),
                                    Constants.UTF8_CHARSET));
                        }

                        outBuilder.append("%20");
                        startDex = m + 1;
                    }
                }

                if (startDex != stringToEncode.length()) {
                    outBuilder.append(URLEncoder.encode(stringToEncode.substring(startDex, stringToEncode.length()),
                            Constants.UTF8_CHARSET));
                }

                return outBuilder.toString();
            } else {
                return tString;
            }

        } catch (final UnsupportedEncodingException e) {
            throw new Error(e); // If we can't encode UTF-8, we fail.
        }
    }

    static <T> Mono<T> postProcessResponse(Mono<T> s) {
        s = addErrorWrappingToSingle(s);
        s = scrubEtagHeaderInResponse(s);
        return s;
    }

    /*
    We need to convert the generated StorageErrorException to StorageException, which has a cleaner interface and
    methods to conveniently access important values.
     */
    private static <T> Mono<T> addErrorWrappingToSingle(Mono<T> s) {
        return s.onErrorResume(
            StorageErrorException.class,
            e -> e.response()
                .bodyAsString()
                .switchIfEmpty(Mono.just(""))
                .flatMap(body -> Mono.error(new StorageException(e, body))));
    }

    /*
    The service is inconsistent in whether or not the etag header value has quotes. This method will check if the
    response returns an etag value, and if it does, remove any quotes that may be present to give the user a more
    predictable format to work with.
     */
    private static <T> Mono<T> scrubEtagHeaderInResponse(Mono<T> s) {
        return s.map(response -> {
            try {
                Object headers = response.getClass().getMethod("deserializedHeaders").invoke(response);
                Method etagGetterMethod = headers.getClass().getMethod("eTag");
                String etag = (String) etagGetterMethod.invoke(headers);
                // CommitBlockListHeaders has an etag property, but it's only set if the blob has committed blocks.
                if (etag == null) {
                    return response;
                }
                etag = etag.replace("\"", ""); // Etag headers without the quotes will be unaffected.
                headers.getClass().getMethod("eTag", String.class).invoke(headers, etag);

                HttpHeaders rawHeaders = (HttpHeaders) response.getClass().getMethod("headers").invoke(response);
                rawHeaders.put("ETag", etag);
            } catch (NoSuchMethodException e) {
                // Response did not return an eTag value. No change necessary.
            } catch (IllegalAccessException | InvocationTargetException e) {
                //TODO validate this won't throw
            }
            return response;
        });
    }

    /**
     * Computes a signature for the specified string using the HMAC-SHA256 algorithm.
     *
     * @param delegate
     *         Key used to sign
     * @param stringToSign
     *         The UTF-8-encoded string to sign.
     *
     * @return A {@code String} that contains the HMAC-SHA256-encoded signature.
     *
     * @throws InvalidKeyException
     *         If the accountKey is not a valid Base64-encoded string.
     */
    static String delegateComputeHmac256(final UserDelegationKey delegate, String stringToSign) throws InvalidKeyException {
        try {
            byte[] key = Base64.getDecoder().decode(delegate.value());
            Mac hmacSha256 = Mac.getInstance("HmacSHA256");
            hmacSha256.init(new SecretKeySpec(key, "HmacSHA256"));
            byte[] utf8Bytes = stringToSign.getBytes(StandardCharsets.UTF_8);
            return Base64.getEncoder().encodeToString(hmacSha256.doFinal(utf8Bytes));
        } catch (final NoSuchAlgorithmException e) {
            throw new Error(e);
        }
    }

    /**
     * Appends a string to the end of a URL's path (prefixing the string with a '/' if required).
     *
     * @param baseURL
     *         The url to which the name should be appended.
     * @param name
     *         The name to be appended.
     *
     * @return A url with the name appended.
     *
     * @throws RuntimeException
     *         Appending the specified name produced an invalid URL.
     */
    static URL appendToURLPath(URL baseURL, String name) {
        UrlBuilder url = UrlBuilder.parse(baseURL);
        if (url.path() == null) {
            url.withPath("/"); // .path() will return null if it is empty, so we have to process separately from below.
        } else if (url.path().charAt(url.path().length() - 1) != '/') {
            url.withPath(url.path() + '/');
        }
        url.withPath(url.path() + name);
        try {
            return url.toURL();
        } catch (MalformedURLException e) {
            throw new RuntimeException(e);
        }
    }

    static URL stripLastPathSegment(URL baseURL) {
        UrlBuilder url = UrlBuilder.parse(baseURL);
        if (url.path() != null || !url.path().contains("/")) {
            throw new IllegalArgumentException(String.format("URL %s does not contain path segments", baseURL));
        }
        String newPath = url.path().substring(0, url.path().lastIndexOf('/'));
        url.withPath(newPath);
        try {
            return url.toURL();
        } catch (MalformedURLException e) {
            throw new RuntimeException(e);
        }
    }

     static <T> T blockWithOptionalTimeout(Mono<T> response, @Nullable Duration timeout) {
<<<<<<< HEAD
        return (timeout == null) ? response.block() : response.block(timeout);
=======
         if (timeout == null) {
             return response.block();
         } else {
             return response.block(timeout);
         }
>>>>>>> f5d73b8d
    }
}<|MERGE_RESOLUTION|>--- conflicted
+++ resolved
@@ -362,14 +362,10 @@
     }
 
      static <T> T blockWithOptionalTimeout(Mono<T> response, @Nullable Duration timeout) {
-<<<<<<< HEAD
-        return (timeout == null) ? response.block() : response.block(timeout);
-=======
          if (timeout == null) {
              return response.block();
          } else {
              return response.block(timeout);
          }
->>>>>>> f5d73b8d
     }
 }