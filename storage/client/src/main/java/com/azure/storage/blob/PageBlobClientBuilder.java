// Copyright (c) Microsoft Corporation. All rights reserved.
// Licensed under the MIT License.

package com.azure.storage.blob;

import com.azure.core.credentials.TokenCredential;
import com.azure.core.http.policy.BearerTokenAuthenticationPolicy;
import com.azure.core.util.configuration.Configuration;
import com.azure.core.http.HttpClient;
import com.azure.core.http.HttpPipeline;
import com.azure.core.http.policy.AddDatePolicy;
import com.azure.core.http.policy.HttpLogDetailLevel;
import com.azure.core.http.policy.HttpLoggingPolicy;
import com.azure.core.http.policy.HttpPipelinePolicy;
import com.azure.core.http.policy.RequestIdPolicy;
import com.azure.core.http.policy.RetryPolicy;
import com.azure.core.http.policy.UserAgentPolicy;
import com.azure.core.implementation.util.ImplUtils;
import com.azure.core.util.configuration.ConfigurationManager;
import com.azure.storage.blob.implementation.AzureBlobStorageBuilder;
import com.azure.storage.common.credentials.SASTokenCredential;
import com.azure.storage.common.credentials.SharedKeyCredential;
import com.azure.storage.common.policy.SASTokenCredentialPolicy;
import com.azure.storage.common.policy.SharedKeyCredentialPolicy;

import java.net.MalformedURLException;
import java.net.URL;
import java.util.ArrayList;
import java.util.HashMap;
import java.util.List;
import java.util.Map;
import java.util.Objects;

/**
 * Fluent PageBlobClientBuilder for instantiating a {@link PageBlobClient} or {@link PageBlobAsyncClient}.
 *
 * <p>
 * An instance of this builder may only be created from static method {@link PageBlobClient#pageBlobClientBuilder()}.
 * The following information must be provided on this builder:
 *
 * <p><ul>
 *     <li>the endpoint through {@code .endpoint()}, including the container name and blob name, in the format of {@code https://{accountName}.blob.core.windows.net/{containerName}/{blobName}}.
 *     <li>the credential through {@code .credential()} or {@code .connectionString()} if the container is not publicly accessible.
 * </ul>
 *
 * <p>
 * Once all the configurations are set on this builder, call {@code .buildClient()} to create a
 * {@link PageBlobClient} or {@code .buildAsyncClient()} to create a {@link PageBlobAsyncClient}.
 */
public final class PageBlobClientBuilder {
    private static final String ACCOUNT_NAME = "accountname";
    private static final String ACCOUNT_KEY = "accountkey";
    private static final String ENDPOINT_PROTOCOL = "defaultendpointsprotocol";
    private static final String ENDPOINT_SUFFIX = "endpointsuffix";

    private final List<HttpPipelinePolicy> policies;

    private URL endpoint;
    private String containerName;
    private String blobName;
    private String snapshot;
    private SharedKeyCredential sharedKeyCredential;
    private TokenCredential tokenCredential;
    private SASTokenCredential sasTokenCredential;
    private HttpClient httpClient;
    private HttpLogDetailLevel logLevel;
    private RetryPolicy retryPolicy;
    private Configuration configuration;

    public PageBlobClientBuilder() {
        retryPolicy = new RetryPolicy();
        logLevel = HttpLogDetailLevel.NONE;
        policies = new ArrayList<>();
    }

    private AzureBlobStorageBuilder buildImpl() {
        Objects.requireNonNull(endpoint);
        Objects.requireNonNull(containerName);
        Objects.requireNonNull(blobName);

        // Closest to API goes first, closest to wire goes last.
        final List<HttpPipelinePolicy> policies = new ArrayList<>();

        if (configuration == null) {
            configuration = ConfigurationManager.getConfiguration();
        }
        policies.add(new UserAgentPolicy(BlobConfiguration.NAME, BlobConfiguration.VERSION, configuration));
        policies.add(new RequestIdPolicy());
        policies.add(new AddDatePolicy());

        if (sharedKeyCredential != null) {
            policies.add(new SharedKeyCredentialPolicy(sharedKeyCredential));
        } else if (tokenCredential != null) {
            policies.add(new BearerTokenAuthenticationPolicy(tokenCredential, String.format("%s://%s/.default", endpoint.getProtocol(), endpoint.getHost())));
        } else if (sasTokenCredential != null) {
            policies.add(new SASTokenCredentialPolicy(sasTokenCredential));
        } else {
            policies.add(new AnonymousCredentialPolicy());
        }

        policies.add(retryPolicy);

        policies.addAll(this.policies);
        policies.add(new HttpLoggingPolicy(logLevel));

        HttpPipeline pipeline = HttpPipeline.builder()
            .policies(policies.toArray(new HttpPipelinePolicy[0]))
            .httpClient(httpClient)
            .build();

        return new AzureBlobStorageBuilder()
            .url(String.format("%s/%s/%s", endpoint.toString(), containerName, blobName))
            .pipeline(pipeline);
    }

    /**
     * @return a {@link PageBlobClient} created from the configurations in this builder.
     */
    public PageBlobClient buildClient() {
        return new PageBlobClient(buildAsyncClient());
    }

    /**
     * @return a {@link PageBlobAsyncClient} created from the configurations in this builder.
     */
    public PageBlobAsyncClient buildAsyncClient() {
        return new PageBlobAsyncClient(buildImpl(), snapshot);
    }

    /**
     * Sets the service endpoint, additionally parses it for information (SAS token, container name, blob name)
     * @param endpoint URL of the service
     * @return the updated PageBlobClientBuilder object
     */
    public PageBlobClientBuilder endpoint(String endpoint) {
        Objects.requireNonNull(endpoint);
        URL url;
        try {
            url = new URL(endpoint);
            this.endpoint = new URL(url.getProtocol() + "://" + url.getAuthority());
            String path = url.getPath();
            if (path != null && !path.isEmpty() && !path.equals("/")) {
                path = path.replaceAll("^/", "").replaceAll("/$", "");
                String[] segments = path.split("/", 2);
                if (segments.length != 2) {
                    throw new IllegalArgumentException("Endpoint should contain 0 or at least 2 path segments");
                } else {
                    this.containerName = segments[0];
                    this.blobName = segments[1];
                }
            }
        } catch (MalformedURLException ex) {
            throw new IllegalArgumentException("The Azure Storage Blob endpoint url is malformed.");
        }

        SASTokenCredential credential = SASTokenCredential.fromQuery(url.getQuery());
        if (credential != null) {
            this.sasTokenCredential = credential;
        }

        return this;
    }

    /**
     * Sets the name of the container this client is connecting to.
     * @param containerName the name of the container
     * @return the updated PageBlobClientBuilder object
     */
    public PageBlobClientBuilder containerName(String containerName) {
        this.containerName = containerName;
        return this;
    }

    /**
     * Sets the name of the blob this client is connecting to.
     * @param blobName the name of the blob
     * @return the updated PageBlobClientBuilder object
     */
    public PageBlobClientBuilder blobName(String blobName) {
        this.blobName = blobName;
        return this;
    }

    /**
<<<<<<< HEAD
     * Sets the credential used to authorize requests sent to the service
     * @param credential authorization credential
     * @return the updated PageBlobClientBuilder object
     */
    public PageBlobClientBuilder credential(SharedKeyCredential credential) {
        this.sharedKeyCredential = credential;
=======
     * Sets the snapshot of the blob this client is connecting to.
     * @param snapshot the snapshot identifier for the blob
     * @return the updated PageBlobClientBuilder object
     */
    public PageBlobClientBuilder snapshot(String snapshot) {
        this.snapshot = snapshot;
>>>>>>> a91b6b43
        return this;
    }

    /**
     * Sets the credential used to authorize requests sent to the service
     * @param credential authorization credential
     * @return the updated PageBlobClientBuilder object
     */
<<<<<<< HEAD
    public PageBlobClientBuilder credential(TokenCredential credential) {
        this.tokenCredential = credential;
=======
    public PageBlobClientBuilder credential(SharedKeyCredential credential) {
        this.sharedKeyCredential = credential;
>>>>>>> a91b6b43
        return this;
    }

    /**
     * Sets the credential used to authorize requests sent to the service
     * @param credential authorization credential
     * @return the updated PageBlobClientBuilder object
     */
<<<<<<< HEAD
    public PageBlobClientBuilder credential(SASTokenCredential credential) {
        this.sasTokenCredential = credential;
=======
    public PageBlobClientBuilder credential(TokenCredential credential) {
        this.tokenCredential = credential;
>>>>>>> a91b6b43
        return this;
    }

    /**
<<<<<<< HEAD
     * Clears the credential used to authorize requests sent to the service
     * @return the updated PageBlobClientBuilder object
     */
=======
     * Sets the credential used to authorize requests sent to the service
     * @param credential authorization credential
     * @return the updated PageBlobClientBuilder object
     */
    public PageBlobClientBuilder credential(SASTokenCredential credential) {
        this.sasTokenCredential = credential;
        return this;
    }

    /**
     * Clears the credential used to authorize requests sent to the service
     * @return the updated PageBlobClientBuilder object
     */
>>>>>>> a91b6b43
    public PageBlobClientBuilder anonymousCredential() {
        this.sharedKeyCredential = null;
        this.tokenCredential = null;
        return this;
    }

    /**
     * Sets the connection string for the service, parses it for authentication information (account name, account key)
     * @param connectionString connection string from access keys section
     * @return the updated PageBlobClientBuilder object
     */
    public PageBlobClientBuilder connectionString(String connectionString) {
        Objects.requireNonNull(connectionString);

        Map<String, String> connectionKVPs = new HashMap<>();
        for (String s : connectionString.split(";")) {
            String[] kvp = s.split("=", 2);
            connectionKVPs.put(kvp[0].toLowerCase(), kvp[1]);
        }

        String accountName = connectionKVPs.get(ACCOUNT_NAME);
        String accountKey = connectionKVPs.get(ACCOUNT_KEY);
        String endpointProtocol = connectionKVPs.get(ENDPOINT_PROTOCOL);
        String endpointSuffix = connectionKVPs.get(ENDPOINT_SUFFIX);

        if (ImplUtils.isNullOrEmpty(accountName) || ImplUtils.isNullOrEmpty(accountKey)) {
            throw new IllegalArgumentException("Connection string must contain 'AccountName' and 'AccountKey'.");
        }

        if (!ImplUtils.isNullOrEmpty(endpointProtocol) && !ImplUtils.isNullOrEmpty(endpointSuffix)) {
            String endpoint = String.format("%s://%s.blob.%s", endpointProtocol, accountName, endpointSuffix.replaceFirst("^\\.", ""));
            endpoint(endpoint);
        }

        // Use accountName and accountKey to get the SAS token using the credential class.
        return credential(new SharedKeyCredential(accountName, accountKey));
    }

    /**
     * Sets the http client used to send service requests
     * @param httpClient http client to send requests
     * @return the updated PageBlobClientBuilder object
     */
    public PageBlobClientBuilder httpClient(HttpClient httpClient) {
        this.httpClient = httpClient;
        return this;
    }

    /**
     * Adds a pipeline policy to apply on each request sent
     * @param pipelinePolicy a pipeline policy
     * @return the updated PageBlobClientBuilder object
     */
    public PageBlobClientBuilder addPolicy(HttpPipelinePolicy pipelinePolicy) {
        this.policies.add(pipelinePolicy);
        return this;
    }

    /**
     * Sets the logging level for service requests
     * @param logLevel logging level
     * @return the updated PageBlobClientBuilder object
     */
    public PageBlobClientBuilder httpLogDetailLevel(HttpLogDetailLevel logLevel) {
        this.logLevel = logLevel;
        return this;
    }

    /**
     * Sets the configuration object used to retrieve environment configuration values used to buildClient the client with
     * when they are not set in the appendBlobClientBuilder, defaults to Configuration.NONE
     * @param configuration configuration store
     * @return the updated PageBlobClientBuilder object
     */
    public PageBlobClientBuilder configuration(Configuration configuration) {
        this.configuration = configuration;
        return this;
    }
}<|MERGE_RESOLUTION|>--- conflicted
+++ resolved
@@ -4,11 +4,10 @@
 package com.azure.storage.blob;
 
 import com.azure.core.credentials.TokenCredential;
-import com.azure.core.http.policy.BearerTokenAuthenticationPolicy;
-import com.azure.core.util.configuration.Configuration;
 import com.azure.core.http.HttpClient;
 import com.azure.core.http.HttpPipeline;
 import com.azure.core.http.policy.AddDatePolicy;
+import com.azure.core.http.policy.BearerTokenAuthenticationPolicy;
 import com.azure.core.http.policy.HttpLogDetailLevel;
 import com.azure.core.http.policy.HttpLoggingPolicy;
 import com.azure.core.http.policy.HttpPipelinePolicy;
@@ -16,6 +15,7 @@
 import com.azure.core.http.policy.RetryPolicy;
 import com.azure.core.http.policy.UserAgentPolicy;
 import com.azure.core.implementation.util.ImplUtils;
+import com.azure.core.util.configuration.Configuration;
 import com.azure.core.util.configuration.ConfigurationManager;
 import com.azure.storage.blob.implementation.AzureBlobStorageBuilder;
 import com.azure.storage.common.credentials.SASTokenCredential;
@@ -182,21 +182,22 @@
     }
 
     /**
-<<<<<<< HEAD
+     * Sets the snapshot of the blob this client is connecting to.
+     * @param snapshot the snapshot identifier for the blob
+     * @return the updated PageBlobClientBuilder object
+     */
+    public PageBlobClientBuilder snapshot(String snapshot) {
+        this.snapshot = snapshot;
+        return this;
+    }
+
+    /**
      * Sets the credential used to authorize requests sent to the service
      * @param credential authorization credential
      * @return the updated PageBlobClientBuilder object
      */
     public PageBlobClientBuilder credential(SharedKeyCredential credential) {
         this.sharedKeyCredential = credential;
-=======
-     * Sets the snapshot of the blob this client is connecting to.
-     * @param snapshot the snapshot identifier for the blob
-     * @return the updated PageBlobClientBuilder object
-     */
-    public PageBlobClientBuilder snapshot(String snapshot) {
-        this.snapshot = snapshot;
->>>>>>> a91b6b43
         return this;
     }
 
@@ -205,13 +206,8 @@
      * @param credential authorization credential
      * @return the updated PageBlobClientBuilder object
      */
-<<<<<<< HEAD
     public PageBlobClientBuilder credential(TokenCredential credential) {
         this.tokenCredential = credential;
-=======
-    public PageBlobClientBuilder credential(SharedKeyCredential credential) {
-        this.sharedKeyCredential = credential;
->>>>>>> a91b6b43
         return this;
     }
 
@@ -220,36 +216,15 @@
      * @param credential authorization credential
      * @return the updated PageBlobClientBuilder object
      */
-<<<<<<< HEAD
     public PageBlobClientBuilder credential(SASTokenCredential credential) {
         this.sasTokenCredential = credential;
-=======
-    public PageBlobClientBuilder credential(TokenCredential credential) {
-        this.tokenCredential = credential;
->>>>>>> a91b6b43
-        return this;
-    }
-
-    /**
-<<<<<<< HEAD
+        return this;
+    }
+
+    /**
      * Clears the credential used to authorize requests sent to the service
      * @return the updated PageBlobClientBuilder object
      */
-=======
-     * Sets the credential used to authorize requests sent to the service
-     * @param credential authorization credential
-     * @return the updated PageBlobClientBuilder object
-     */
-    public PageBlobClientBuilder credential(SASTokenCredential credential) {
-        this.sasTokenCredential = credential;
-        return this;
-    }
-
-    /**
-     * Clears the credential used to authorize requests sent to the service
-     * @return the updated PageBlobClientBuilder object
-     */
->>>>>>> a91b6b43
     public PageBlobClientBuilder anonymousCredential() {
         this.sharedKeyCredential = null;
         this.tokenCredential = null;
