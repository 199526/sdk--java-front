--- conflicted
+++ resolved
@@ -112,8 +112,8 @@
                 windowsVM.update()
                         .withNewDataDisk(10)
                         .defineNewDataDisk(dataDiskName)
-                            .withSizeInGB(20)
-                            .withCaching(CachingTypes.READ_WRITE)
+                        .withSizeInGB(20)
+                        .withCaching(CachingTypes.READ_WRITE)
                         .attach()
                         .apply();
 
@@ -145,7 +145,7 @@
 
                 windowsVM.update()
                         .updateDataDisk(dataDisk.name())
-                            .withSizeInGB(30)
+                        .withSizeInGB(30)
                         .set()
                         .apply();
 
@@ -155,13 +155,8 @@
                 //=============================================================
                 // Update - Expand the OS drive size by 10 GB
 
-<<<<<<< HEAD
-                int osDiskSizeInGb = vm.osDiskSize();
+                int osDiskSizeInGb = windowsVM.osDiskSize();
                 if (osDiskSizeInGb == 0) {
-=======
-                Integer osDiskSizeInGb = windowsVM.osDiskSize();
-                if (osDiskSizeInGb == null) {
->>>>>>> 6ed4871b
                     // Server is not returning the OS Disk size, possible bug in server
                     System.out.println("Server is not returning the OS disk size, possible bug in the server?");
                     System.out.println("Assuming that the OS disk size is 256 GB");
