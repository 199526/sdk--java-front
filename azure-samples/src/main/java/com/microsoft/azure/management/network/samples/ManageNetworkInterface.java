--- conflicted
+++ resolved
@@ -71,18 +71,13 @@
                 //============================================================
                 // Create a virtual machine with multiple network interfaces
 
-<<<<<<< HEAD
                 // Define a resource group for holding all the resources
                 ResourceGroup.DefinitionCreatable resourceGroup = azure.resourceGroups()
                         .define(rgName)
                         .withRegion(Region.US_EAST);
 
                 // Define a virtual network for the NiCs
-                Network.DefinitionCreatable network = azure.networks()
-=======
-                // Define a virtual network for the VMs in this availability set
                 Network.DefinitionStages.WithCreate network = azure.networks()
->>>>>>> 57b68c5d
                         .define(vnetName)
                         .withRegion(Region.US_EAST)
                         .withNewGroup(resourceGroup)
