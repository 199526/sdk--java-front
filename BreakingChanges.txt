<<<<<<< HEAD
﻿Changes in 6.0.0

FILE
* Many File service APIs can now throw a URISyntaxException.
* Changed listShares() ShareListingDetails parameter to be an enum set like what is done for listing blobs.
=======
﻿Changes in X.X.X
 * DefaultEndpointsProtocol will now be explicitly included in generated connection strings.
 * Connection string parsing has been substantially re-written and expanded. Please refer to current documentation about connection string formats.
>>>>>>> eb8198a7

Changes in 5.1.1
OTHER
  * Reverted the code from 5.1.0 because it contained a regression and an accidental change.

Changes in 5.0.0

BLOB
 * getQualifiedUri() has been deprecated. Please use getSnapshotQualifiedUri() instead. This new function will return the blob including the snapshot (if present) and no SAS token.
 * getQualifiedStorageUri() has been deprecated. Please use getSnapshotQualifiedStorageUri() instead. This new function will return the blob including the snapshot (if present) and no SAS token.
 * Fixed a bug where copying from a blob that included a SAS token and a snapshot did not use the SAS token.
 
FILE
 * Fixed a bug where copying from a blob that included a SAS token and a snapshot did not use the SAS token.

QUEUE
 * For addMessage() the CloudQueueMessage message passed in will be populated with the pop receipt, insertion/expiration time, and message ID.

Changes in 4.0.0

TABLE
 * Removed deprecated table AtomPub support.

OTHER
 * Removed deprecated constructors which take service clients in favor of constructors which take credentials.
 * Removed deprecated Credentials and StorageKey classes. Please use the appropriate methods on StorageCredentialsAccountAndKey instead.

Changes in 3.0.0

BLOB
 * Removed getSubDirectoryReference(). Use getDirectoryReference() instead.
 * Changed maxResults argument of CloudBlobDirectory.ListBlobsSegmented() to type Integer instead of int.
 * Deprecated startCopyFromBlob() on CloudBlob. Use startCopy() instead.
 * Deprecated blob and container constructors which take service clients in favor of constructors which take credentials.
 * Invalid lease duration and break period values will cause a client-side StorageException rather than failing on the service.

QUEUE
 * Deprecated queue constructors which take service clients in favor of constructors which take credentials.

TABLE
 * Removed getEntityClass() in TableQuery. Please use getClazzType() instead.
 * Deprecated the setters for timestamp as this property is only modifiable by the service.
 * Deprecated table constructors which take service clients in favor of constructors which take credentials.

FILE
 * Removed getSubDirectoryReference(). Use getDirectoryReference() instead.
 * Changed exception thrown by requesting a file's name from a URI with no file name from StorageException to IllegalArgumentException.
 * Deprecated file, directory and share constructors which take service clients in favor of constructors which take credentials.

OTHER
 * Removed deprecated AuthenticationScheme and its getter and setter. In the future only SharedKey will be used.
 * Removed deprecated getter/setters for all request option properties on the service clients. Please use the default request options getter/setters instead.
 * Deprecated the Credentials and StorageKey classes. Please use the appropriate methods on StorageCredentialsAccountAndKey instead.
 * Changed library behavior to retry all exceptions thrown when parsing a response object.
 * Changed behavior to stop removing query parameters passed in with the resource URI if that URI contains a SAS token. Some query parameters such as comp, restype, snapshot and api-version will still be removed.

Changes in 2.0.0

BLOB
 * Deprecated getSubDirectoryReference(). Use getDirectoryReference() instead. 

TABLE
 * Loses millisecond precision when reading Date values on Table Entities written using versions of this library prior to 2.0.0, unless TableRequestOptions.dateBackwardCompatibility is set to true.  See http://go.microsoft.com/fwlink/?LinkId=523753 for more details.

FILE
 * Deprecated getSubDirectoryReference(). Use getDirectoryReference() instead. 

OTHER
 * Changed maxResults arguments of List*Segmented() methods to type Integer instead of int
 * Added validation to ensure that the maxResults arguments of List*Segmented() methods are positive when non-null
 * Added PARAMETER_SHOULD_BE_GREATER_OR_EQUAL attribute to SR which is used by Utility.assertGreaterThanOrEqual()
 * Deprecated AuthenticationScheme and its getter and setter. In the future only SharedKey will be used.

Changes in 0.7.0

BLOB
 * Removed CloudPageBlob openOutputStream methods in favor of equivalent openWriteNew methods.
 * Removed SharedAccessBlobPolicy permissionsFromString(String) and permissionsToString(EnumSet) static methods in favor of setPermissionsFromString(String) and permissionsToString() instance methods.
 * Moved LeaseDuration, LeaseState, and LeaseStatus from the storage package to the blob package
 * Made the parse(String) methods in LeaseDuration, LeaseState, and LeaseStatus internal
 * Removed BlobType enum parse() method
 * Removed CopyStatus enum parse() method
 * Removed some BlobProperties setter methods (all originally marked "Internal Use Only")
 * BlockEntry searchMode field must be accessed through its getter/setter
 * Applied MaximumExecutionTime to downloadToByteArray and downloadRangeToByteArray methods
 * Deprecated ConcurrentRequestCount and SingleBlobPutThresholdInBytes getters and setters on the blob service client. Use the getters and setters located on the request options object accessible via getDefaultRequestOptions() instead.  

QUEUE
 * Removed SharedAccessQueuePolicy permissionsFromString(String) and permissionsToString(EnumSet) static methods in favor of setPermissionsFromString(String) and permissionsToString() instance methods.
 * Removed CloudQueueMessage setExpirationTime(), setNextVisibleTime() and setPopReceipt() methods

TABLE
 * Moved all execute and executeSegmented methods for TableOperations, TableBatchOperations, and TableQueries from CloudTableClient to CloudTable. The CloudTableClient methods are removed.
 * Removed SharedAccessTablePolicy permissionsFromString(String) and permissionsToString(EnumSet) static methods in favor of setPermissionsFromString(String) and permissionsToString() instance methods.
 * Removed CloudTableClient constructors taking only URI/StorageUri and throw if credentials passed into constructors are null as tables do not allow anonymous access
 * Removed TableConstants class
 * Deprecated the TablePayloadFormat getter and setter on the table service client. Use the getter and setter located on the request options object accessible via getDefaultRequestOptions() instead.

OTHER
 * Changed package name from com.microsoft.windowsazure.storage to com.microsoft.azure.storage
 * Removed OperationContext getCurrentRequestObject/setCurrentReqestObject methods
 * Removed reserved methods from StorageCredentials classes
 * Made the isUsePathStyleUris() method in ServiceClient protected
 * RetryContext currentRetryCount and lastRequestResult fields must be accessed with their corresponding getters/setters
 * Removed some classes/methods originally marked "Internal Use Only": Credentials.getSigningAccountName(), StorageCredentialsAccountAndKey.setSigningAccountName(), DeserializationHelper class
 * Removed GeoReplicationStats.getGeoReplicationStatus(String)
 * Deprecated LocationMode, RetryPolicyFactory, TimeoutInMs, and MaximumExecutionTimeInMs getters and setters on the service clients. Use the getters and setters located on the request options object accessible via getDefaultRequestOptions() instead. 
 * Removed server TimeoutInMs defaults. These are still settable via the DefaultRequestOptions object on the client if desired.
 * Whitespace only metadata values are no longer accepted

Changes in 0.6.0

BLOB
 * container.get{BlockBlob|PageBlob|Directory}Reference, directory.get{BlockBlob, PageBlob, SubDirectory}Reference always treat the string parameter as a relative address.
 * If the parent of a blob is the container, Cloud{BlockBlob|PageBlob|BlobDirectory}.getParent() returns a valid CloudBlobDirectory with an empty prefix. Similarly, container.getDirectoryReference("") gets a valid CloudBlobDirectory representing the container.
 * Blob downloads resume on every retry.
 * Fixed snapshot creates to inherit base blob's metadata/properties unless metadata/properties are specified.
 * Deprecated CloudPageBlob openOutputStream methods in favor of equivalent openWriteNew methods.
 * CloudBlobContainer(String, CloudBlobClient) and CloudBlobClient.getContainerReference(String) always treat the string parameter as a relative address.
 * Deprecated SharedAccessBlobPolicy permissionsFromString(String) and permissionsToString(EnumSet) static methods in favor of setPermissionsFromString(String) and permissionsToString() instance methods.

QUEUE
 * CloudQueue(String, CloudQueueClient) and CloudQueueClient.getQueueReference(String) always treat the string parameter as a relative address.
 * Deprecated SharedAccessQueuePolicy permissionsFromString(String) and permissionsToString(EnumSet) static methods in favor of setPermissionsFromString(String) and permissionsToString() instance methods.

TABLE
 * Moved all execute and executeSegmented methods for TableOperations, TableBatchOperations, and TableQueries from CloudTableClient to CloudTable. The CloudTableClient methods are now marked deprecated.
 * CloudTable(String, CloudTableClient) and CloudTableClient.getTableReference(String) always treat the string parameter as a relative address.
 * Deprecated SharedAccessTablePolicy permissionsFromString(String) and permissionsToString(EnumSet) static methods in favor of setPermissionsFromString(String) and permissionsToString() instance methods.
 * TableOperation(TableEntity, TableOperationType) sets echoContent to false by default.

OTHER
 * Removed OperationContext getCurrentOperationByteCount/setCurrentOperationByteCount and getIntermediateMD5/setIntermediateMD5 methods.
 * Fixed translateException to handle 503 along with other special HTTP codes.
 * Any exception thrown while parsing an error response is ignored and the original exception is returned.
 * Deprecated OperationContext getCurrentRequestObject/setCurrentReqestObject methods.

Changes in 0.5.0

 BLOB 
 * Removed setCopyState property from CloudBlob (was marked RESERVED FOR INTERNAL USE, but this was still accessible.)
 * Modified the CloudBlobContainer exists, delete, uploadMetadata, downloadAttributes APIs to take AccessCondition in order to specify LeaseIDs for these operations.
 * Added throws StorageException to listBlobs and listContainers.
 * Added throws XMLStreamException to commitBlockList.
 * Container and Blob ChangeLease now returns the new lease ID.
 * Blob downloadRange now takes a Long for length instead of int.
 * Blob downloadRange now downloads to a Stream(newly added). The previous downloadRange has been renamed to downloadRangeToByteArray. Added downloadToByteArray.
 * getAttributes in ContainerResponse was made protected (the class was marked RESERVED FOR INTERNAL USE, but this was still accessible.)
 * Removed sparse page blob feature.
 * Moved LeaseAction enum from core package to blob package (was marked RESERVED FOR INTERNAL USE, but this was still accessible.)
 * CloudBlobContainer.createIfNotExist was renamed to CloudBlobContainer.createIfNotExists.
 * CloudBlobClient.streamMinimumReadSizeInBytes has been removed.  This functionality is now CloudBlob.streamMinimumReadSizeInBytes (settable per-blob, not per-client.)
 * CloudBlobClient.pageBlobStreamWriteSizeInBytes and CloudBlobClient.writeBlockSizeInBytes have been removed.  This functionality is now CloudBlob.streamWriteSizeInBytes, settable per-blob, and now using only one variable.
 * copyFromBlob has been renamed to startCopyFromBlob. This API requests the service to start copying a blob's contents, properties, and metadata to a new blob and returns the copy ID associated with the copy operation.
 * CloudBlob.tryBreakLease() was removed, as this method didn't do anything useful (BreakLease is already idempotent.)
 * Removed all getDirectoryReference, getPageBlobReference, getBlockBlobReference methods from CloudBlobClient.
 * CloudContainer(String name, CloudBlobClient client) assert that client is not null.

 QUEUE
 * CloudQueue.createIfNotExist was renamed to CloudQueue.createIfNotExists.
 * CloudQueue(String name, CloudQueueClient client) assert that client is not null.

 TABLE
 * Removed id field (along with getId, setId) from TableResult.
 * CloudTable.createIfNotExist was renamed to CloudTable.createIfNotExists.
 * CloudTable(String name, CloudTableClient client) assert that client is not null.
 * inserts in TableOperation and TableBatchOperation do not echo content any more. This will cause the resulting HTTP status code on the TableResult for successful inserts to be 204 (no-content) rather than 201 (Created). Echo content can be re-enabled by using the insert(TableEntity, boolean) method and specifying true.
 * Added throws StorageException to executeQuery methods for tables.

 OTHER
 * The packaging structure has changed to
	1. com.microsoft.windowsazure.storage � RetryPolicies, LocationMode, StorageException, Storage Credentials etc. Basically all public classes that are common across services.
	2. com.microsoft.windowsazure.storage.core � These classes are reserved for internal use and users never have to include this namespace in their projects. 
	3. com.microsoft.windowsazure.storage.blob
	4. com.microsoft.windowsazure.storage.queue
	5. com.microsoft.windowsazure.storage.table
 * StorageErrorConstants: INVALID_XML_NODE_VALUE, UNSUPPORTED_XML_NODE has been removed.
 * RetryResult class has been replaced by the RetryInfo class. Custom retry policies should implement RetryPolicyFactory and extend RetryPolicy.
 * Event operations (including event firing) that occur during a request are no longer synchronized, thread safety is now guaranteed by a CopyOnWriteArrayList of the event listeners.
 * Many project dependencies were removed from the pom. Current dependencies are junit, hamcrest, commons-lang3, jackson, and slf4j.<|MERGE_RESOLUTION|>--- conflicted
+++ resolved
@@ -1,14 +1,12 @@
-<<<<<<< HEAD
 ﻿Changes in 6.0.0
 
 FILE
 * Many File service APIs can now throw a URISyntaxException.
 * Changed listShares() ShareListingDetails parameter to be an enum set like what is done for listing blobs.
-=======
-﻿Changes in X.X.X
+
+OTHER
  * DefaultEndpointsProtocol will now be explicitly included in generated connection strings.
  * Connection string parsing has been substantially re-written and expanded. Please refer to current documentation about connection string formats.
->>>>>>> eb8198a7
 
 Changes in 5.1.1
 OTHER
